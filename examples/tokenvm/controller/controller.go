// Copyright (C) 2023, Ava Labs, Inc. All rights reserved.
// See the file LICENSE for licensing terms.

package controller

import (
	"context"
	"fmt"
	"net/http"

	"github.com/ava-labs/avalanchego/database"
	"github.com/ava-labs/avalanchego/snow"
	"go.uber.org/zap"

	"github.com/ava-labs/hypersdk/auth"
	"github.com/ava-labs/hypersdk/builder"
	"github.com/ava-labs/hypersdk/chain"
	"github.com/ava-labs/hypersdk/examples/tokenvm/config"
	"github.com/ava-labs/hypersdk/examples/tokenvm/consts"
	"github.com/ava-labs/hypersdk/examples/tokenvm/genesis"
	"github.com/ava-labs/hypersdk/examples/tokenvm/orderbook"
	"github.com/ava-labs/hypersdk/examples/tokenvm/rpc"
	"github.com/ava-labs/hypersdk/examples/tokenvm/version"
	"github.com/ava-labs/hypersdk/extension/indexer"
	"github.com/ava-labs/hypersdk/gossiper"
	"github.com/ava-labs/hypersdk/pebble"
	"github.com/ava-labs/hypersdk/vm"

	ametrics "github.com/ava-labs/avalanchego/api/metrics"
	hrpc "github.com/ava-labs/hypersdk/rpc"
	hstorage "github.com/ava-labs/hypersdk/storage"
)

var _ vm.Controller = (*Controller)(nil)

type Controller struct {
	inner *vm.VM

	snowCtx      *snow.Context
	genesis      *genesis.Genesis
	config       *config.Config
	stateManager *StateManager

	metrics *metrics

	txDB               database.Database
	txIndexer          indexer.TxIndexer
	acceptedSubscriber indexer.AcceptedSubscriber

	orderBook *orderbook.OrderBook
}

func New() *vm.VM {
	return vm.New(&Controller{}, version.Version)
}

func (c *Controller) Initialize(
	inner *vm.VM,
	snowCtx *snow.Context,
	gatherer ametrics.MultiGatherer,
	genesisBytes []byte,
	upgradeBytes []byte, // subnets to allow for AWM
	configBytes []byte,
) (
	vm.Genesis,
	builder.Builder,
	gossiper.Gossiper,
	vm.Handlers,
	chain.ActionRegistry,
	chain.AuthRegistry,
	map[uint8]vm.AuthEngine,
	error,
) {
	c.inner = inner
	c.snowCtx = snowCtx
	c.stateManager = &StateManager{}

	// Instantiate metrics
	var err error
	c.metrics, err = newMetrics(gatherer)
	if err != nil {
		return nil, nil, nil, nil, nil, nil, nil, err
	}

	// Load config and genesis
	c.config, err = config.New(configBytes)
	if err != nil {
		return nil, nil, nil, nil, nil, nil, nil, err
	}

	c.snowCtx.Log.SetLevel(c.config.LogLevel)
	snowCtx.Log.Info("initialized config", zap.Any("contents", c.config))

	c.genesis, err = genesis.New(genesisBytes, upgradeBytes)
	if err != nil {
		return nil, nil, nil, nil, nil, nil, nil, fmt.Errorf(
			"unable to read genesis: %w",
			err,
		)
	}
	snowCtx.Log.Info("loaded genesis", zap.Any("genesis", c.genesis))

	// Create DBs
	c.txDB, err = hstorage.New(pebble.NewDefaultConfig(), snowCtx.ChainDataDir, "db", gatherer)
	if err != nil {
		return nil, nil, nil, nil, nil, nil, nil, err
	}
	acceptedSubscribers := []indexer.AcceptedSubscriber{
		indexer.NewSuccessfulTxSubscriber(&actionHandler{c: c}),
	}
	if c.config.GetStoreTransactions() {
		c.txIndexer = indexer.NewTxIndexer(c.txDB)
		acceptedSubscribers = append(acceptedSubscribers, c.txIndexer)
	} else {
		c.txIndexer = indexer.NewNoopTxIndexer()
	}
	c.acceptedSubscriber = indexer.NewCombinedAcceptedSubscriber(acceptedSubscribers...)

	// Create handlers
	//
	// hypersdk handler are initiatlized automatically, you just need to
	// initialize custom handlers here.
	apis := map[string]http.Handler{}
	jsonRPCHandler, err := hrpc.NewJSONRPCHandler(
		consts.Name,
		rpc.NewJSONRPCServer(c),
	)
	if err != nil {
		return nil, nil, nil, nil, nil, nil, nil, err
	}
	apis[rpc.JSONRPCEndpoint] = jsonRPCHandler

	// Create builder and gossiper
	var (
		build  builder.Builder
		gossip gossiper.Gossiper
	)
	if c.config.TestMode {
		c.inner.Logger().Info("running build and gossip in test mode")
		build = builder.NewManual(inner)
		gossip = gossiper.NewManual(inner)
	} else {
		build = builder.NewTime(inner)
		gcfg := gossiper.DefaultProposerConfig()
		gcfg.GossipMaxSize = c.config.GossipMaxSize
		gcfg.GossipProposerDiff = c.config.GossipProposerDiff
		gcfg.GossipProposerDepth = c.config.GossipProposerDepth
		gcfg.NoGossipBuilderDiff = c.config.NoGossipBuilderDiff
		gcfg.VerifyTimeout = c.config.VerifyTimeout
		gossip, err = gossiper.NewProposer(inner, gcfg)
		if err != nil {
			return nil, nil, nil, nil, nil, nil, nil, err
		}
	}

	// Initialize order book used to track all open orders
	c.orderBook = orderbook.New(c, c.config.TrackedPairs, c.config.MaxOrdersPerPair)
	return c.genesis, build, gossip, apis, consts.ActionRegistry, consts.AuthRegistry, auth.Engines(), nil
}

func (c *Controller) Rules(t int64) chain.Rules {
	// TODO: extend with [UpgradeBytes]
	return c.genesis.Rules(t, c.snowCtx.NetworkID, c.snowCtx.ChainID)
}

func (c *Controller) StateManager() chain.StateManager {
	return c.stateManager
}

func (c *Controller) Accepted(ctx context.Context, blk *chain.StatelessBlock) error {
<<<<<<< HEAD
	return c.acceptedSubscriber.Accepted(ctx, blk)
=======
	batch := c.db.NewBatch()
	defer batch.Reset()

	results := blk.Results()
	for i, tx := range blk.Txs {
		result := results[i]
		if c.config.StoreTransactions {
			err := storage.StoreTransaction(
				ctx,
				batch,
				tx.ID(),
				blk.GetTimestamp(),
				result.Success,
				result.Units,
				result.Fee,
			)
			if err != nil {
				return err
			}
		}
		if result.Success {
			for i, act := range tx.Actions {
				switch action := act.(type) {
				case *actions.CreateAsset:
					c.metrics.createAsset.Inc()
				case *actions.MintAsset:
					c.metrics.mintAsset.Inc()
				case *actions.BurnAsset:
					c.metrics.burnAsset.Inc()
				case *actions.Transfer:
					c.metrics.transfer.Inc()
				case *actions.CreateOrder:
					c.metrics.createOrder.Inc()
					c.orderBook.Add(chain.CreateActionID(tx.ID(), uint8(i)), tx.Auth.Actor(), action)
				case *actions.FillOrder:
					c.metrics.fillOrder.Inc()
					outputs := result.Outputs[i]
					for _, output := range outputs {
						orderResult, err := actions.UnmarshalOrderResult(output)
						if err != nil {
							// This should never happen
							return err
						}
						if orderResult.Remaining == 0 {
							c.orderBook.Remove(action.Order)
							continue
						}
						c.orderBook.UpdateRemaining(action.Order, orderResult.Remaining)
					}
				case *actions.CloseOrder:
					c.metrics.closeOrder.Inc()
					c.orderBook.Remove(action.Order)
				}
			}
		}
	}
	return batch.Write()
>>>>>>> e4dae2c3
}

func (c *Controller) Shutdown(context.Context) error {
	// Close any databases created during initialization
	return c.txDB.Close()
}<|MERGE_RESOLUTION|>--- conflicted
+++ resolved
@@ -108,7 +108,7 @@
 	acceptedSubscribers := []indexer.AcceptedSubscriber{
 		indexer.NewSuccessfulTxSubscriber(&actionHandler{c: c}),
 	}
-	if c.config.GetStoreTransactions() {
+	if c.config.StoreTransactions {
 		c.txIndexer = indexer.NewTxIndexer(c.txDB)
 		acceptedSubscribers = append(acceptedSubscribers, c.txIndexer)
 	} else {
@@ -168,67 +168,7 @@
 }
 
 func (c *Controller) Accepted(ctx context.Context, blk *chain.StatelessBlock) error {
-<<<<<<< HEAD
 	return c.acceptedSubscriber.Accepted(ctx, blk)
-=======
-	batch := c.db.NewBatch()
-	defer batch.Reset()
-
-	results := blk.Results()
-	for i, tx := range blk.Txs {
-		result := results[i]
-		if c.config.StoreTransactions {
-			err := storage.StoreTransaction(
-				ctx,
-				batch,
-				tx.ID(),
-				blk.GetTimestamp(),
-				result.Success,
-				result.Units,
-				result.Fee,
-			)
-			if err != nil {
-				return err
-			}
-		}
-		if result.Success {
-			for i, act := range tx.Actions {
-				switch action := act.(type) {
-				case *actions.CreateAsset:
-					c.metrics.createAsset.Inc()
-				case *actions.MintAsset:
-					c.metrics.mintAsset.Inc()
-				case *actions.BurnAsset:
-					c.metrics.burnAsset.Inc()
-				case *actions.Transfer:
-					c.metrics.transfer.Inc()
-				case *actions.CreateOrder:
-					c.metrics.createOrder.Inc()
-					c.orderBook.Add(chain.CreateActionID(tx.ID(), uint8(i)), tx.Auth.Actor(), action)
-				case *actions.FillOrder:
-					c.metrics.fillOrder.Inc()
-					outputs := result.Outputs[i]
-					for _, output := range outputs {
-						orderResult, err := actions.UnmarshalOrderResult(output)
-						if err != nil {
-							// This should never happen
-							return err
-						}
-						if orderResult.Remaining == 0 {
-							c.orderBook.Remove(action.Order)
-							continue
-						}
-						c.orderBook.UpdateRemaining(action.Order, orderResult.Remaining)
-					}
-				case *actions.CloseOrder:
-					c.metrics.closeOrder.Inc()
-					c.orderBook.Remove(action.Order)
-				}
-			}
-		}
-	}
-	return batch.Write()
->>>>>>> e4dae2c3
 }
 
 func (c *Controller) Shutdown(context.Context) error {
