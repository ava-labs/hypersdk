--- conflicted
+++ resolved
@@ -162,76 +162,10 @@
 }
 
 func (c *Controller) Accepted(ctx context.Context, blk *chain.StatelessBlock) error {
-<<<<<<< HEAD
 	return c.txIndexer.Accepted(ctx, blk)
 }
 
 func (c *Controller) Shutdown(context.Context) error {
 	// Close any databases created during initialization
 	return c.txDB.Close()
-=======
-	batch := c.db.NewBatch()
-	defer batch.Reset()
-
-	results := blk.Results()
-	for i, tx := range blk.Txs {
-		result := results[i]
-		if c.config.GetStoreTransactions() {
-			err := storage.StoreTransaction(
-				ctx,
-				batch,
-				tx.ID(),
-				blk.GetTimestamp(),
-				result.Success,
-				result.Units,
-				result.Fee,
-			)
-			if err != nil {
-				return err
-			}
-		}
-		if result.Success {
-			for i, act := range tx.Actions {
-				switch action := act.(type) {
-				case *actions.CreateAsset:
-					c.metrics.createAsset.Inc()
-				case *actions.MintAsset:
-					c.metrics.mintAsset.Inc()
-				case *actions.BurnAsset:
-					c.metrics.burnAsset.Inc()
-				case *actions.Transfer:
-					c.metrics.transfer.Inc()
-				case *actions.CreateOrder:
-					c.metrics.createOrder.Inc()
-					c.orderBook.Add(chain.CreateActionID(tx.ID(), uint8(i)), tx.Auth.Actor(), action)
-				case *actions.FillOrder:
-					c.metrics.fillOrder.Inc()
-					outputs := result.Outputs[i]
-					for _, output := range outputs {
-						orderResult, err := actions.UnmarshalOrderResult(output)
-						if err != nil {
-							// This should never happen
-							return err
-						}
-						if orderResult.Remaining == 0 {
-							c.orderBook.Remove(action.Order)
-							continue
-						}
-						c.orderBook.UpdateRemaining(action.Order, orderResult.Remaining)
-					}
-				case *actions.CloseOrder:
-					c.metrics.closeOrder.Inc()
-					c.orderBook.Remove(action.Order)
-				}
-			}
-		}
-	}
-	return batch.Write()
-}
-
-func (*Controller) Shutdown(context.Context) error {
-	// Do not close any databases provided during initialization. The VM will
-	// close any databases your provided.
-	return nil
->>>>>>> 73390f6e
 }