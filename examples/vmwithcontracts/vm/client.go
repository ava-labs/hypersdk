--- conflicted
+++ resolved
@@ -111,29 +111,16 @@
 	return p.genesis.Rules
 }
 
-<<<<<<< HEAD
-func (p *Parser) ActionRegistry() chain.ActionRegistry {
+func (p *Parser) ActionCodec() *codec.TypeParser[chain.Action] {
 	return p.registry.ActionRegistry()
 }
 
-func (p *Parser) AuthRegistry() chain.AuthRegistry {
-	return p.registry.AuthRegistry()
+func (p *Parser) OutputCodec() *codec.TypeParser[codec.Typed] {
+	return p.registry.OutputRegistry()
 }
 
-func (p *Parser) OutputRegistry() chain.OutputRegistry {
-	return p.registry.OutputRegistry()
-=======
-func (*Parser) ActionCodec() *codec.TypeParser[chain.Action] {
-	return ActionParser
-}
-
-func (*Parser) OutputCodec() *codec.TypeParser[codec.Typed] {
-	return OutputParser
-}
-
-func (*Parser) AuthCodec() *codec.TypeParser[chain.Auth] {
-	return AuthParser
->>>>>>> e3d911a8
+func (p *Parser) AuthCodec() *codec.TypeParser[chain.Auth] {
+	return p.registry.AuthRegistry()
 }
 
 func (*Parser) StateManager() chain.StateManager {
@@ -150,36 +137,9 @@
 	if err := json.Unmarshal(genesisBytes, &genesis); err != nil {
 		return nil, err
 	}
-<<<<<<< HEAD
 	registry, err := newRegistry()
 	if err != nil {
 		return nil, err
 	}
 	return NewParser(&genesis, registry), nil
-}
-
-func (cli *JSONRPCClient) Simulate(ctx context.Context, callTx actions.Call, actor codec.Address) (state.Keys, uint64, error) {
-	resp := new(SimulateCallTxReply)
-	err := cli.requester.SendRequest(
-		ctx,
-		"simulateCallContractTx",
-		&SimulateCallTxArgs{CallTx: callTx, Actor: actor},
-		resp,
-	)
-	if err != nil {
-		return nil, 0, err
-	}
-	result := state.Keys{}
-	for _, entry := range resp.StateKeys {
-		hexBytes, err := hex.DecodeString(entry.HexKey)
-		if err != nil {
-			return nil, 0, err
-		}
-
-		result.Add(string(hexBytes), state.Permissions(entry.Permissions))
-	}
-	return result, resp.FuelConsumed, nil
-=======
-	return NewParser(&genesis), nil
->>>>>>> e3d911a8
 }