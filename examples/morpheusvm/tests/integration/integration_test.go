// Copyright (C) 2023, Ava Labs, Inc. All rights reserved.
// See the file LICENSE for licensing terms.

package integration_test

import (
	"context"
	"encoding/hex"
	"encoding/json"
	"flag"
	"fmt"
	"net/http"
	"net/http/httptest"
	"os"
	"testing"
	"time"

	"github.com/ava-labs/avalanchego/api/metrics"
	"github.com/ava-labs/avalanchego/database/memdb"
	"github.com/ava-labs/avalanchego/ids"
	"github.com/ava-labs/avalanchego/snow"
	"github.com/ava-labs/avalanchego/snow/choices"
	"github.com/ava-labs/avalanchego/snow/consensus/snowman"
	"github.com/ava-labs/avalanchego/snow/engine/common"
	"github.com/ava-labs/avalanchego/snow/validators"
	"github.com/ava-labs/avalanchego/utils/crypto/bls"
	"github.com/ava-labs/avalanchego/utils/logging"
	"github.com/ava-labs/avalanchego/utils/set"
	"github.com/fatih/color"
	ginkgo "github.com/onsi/ginkgo/v2"
	"github.com/onsi/gomega"
	"go.uber.org/zap"

	"github.com/ava-labs/hypersdk/chain"
	"github.com/ava-labs/hypersdk/codec"
	"github.com/ava-labs/hypersdk/consts"
	hbls "github.com/ava-labs/hypersdk/crypto/bls"
	"github.com/ava-labs/hypersdk/crypto/ed25519"
	"github.com/ava-labs/hypersdk/crypto/secp256r1"
	"github.com/ava-labs/hypersdk/fees"
	"github.com/ava-labs/hypersdk/pubsub"
	"github.com/ava-labs/hypersdk/rpc"
	hutils "github.com/ava-labs/hypersdk/utils"
	"github.com/ava-labs/hypersdk/vm"

	"github.com/ava-labs/hypersdk/examples/morpheusvm/actions"
	"github.com/ava-labs/hypersdk/examples/morpheusvm/auth"
	lconsts "github.com/ava-labs/hypersdk/examples/morpheusvm/consts"
	"github.com/ava-labs/hypersdk/examples/morpheusvm/controller"
	"github.com/ava-labs/hypersdk/examples/morpheusvm/genesis"
	lrpc "github.com/ava-labs/hypersdk/examples/morpheusvm/rpc"
)

var (
	logFactory logging.Factory
	log        logging.Logger
)

func init() {
	logFactory = logging.NewFactory(logging.Config{
		DisplayLevel: logging.Debug,
	})
	l, err := logFactory.Make("main")
	if err != nil {
		panic(err)
	}
	log = l
}

func TestIntegration(t *testing.T) {
	gomega.RegisterFailHandler(ginkgo.Fail)
	ginkgo.RunSpecs(t, "morpheusvm integration test suites")
}

var (
	requestTimeout time.Duration
	vms            int
)

func init() {
	flag.DurationVar(
		&requestTimeout,
		"request-timeout",
		120*time.Second,
		"timeout for transaction issuance and confirmation",
	)
	flag.IntVar(
		&vms,
		"vms",
		3,
		"number of VMs to create",
	)
}

var (
	priv    ed25519.PrivateKey
	pk      ed25519.PublicKey
	factory *auth.ED25519Factory
	addr    codec.Address
	addrStr string

	priv2    ed25519.PrivateKey
	pk2      ed25519.PublicKey
	factory2 *auth.ED25519Factory
	addr2    codec.Address
	addrStr2 string

	priv3    ed25519.PrivateKey
	pk3      ed25519.PublicKey
	factory3 *auth.ED25519Factory
	addr3    codec.Address
	addrStr3 string

	// when used with embedded VMs
	genesisBytes []byte
	instances    []instance
	blocks       []snowman.Block

	networkID uint32
	gen       *genesis.Genesis
)

type instance struct {
	chainID           ids.ID
	nodeID            ids.NodeID
	vm                *vm.VM
	toEngine          chan common.Message
	JSONRPCServer     *httptest.Server
	BaseJSONRPCServer *httptest.Server
	WebSocketServer   *httptest.Server
	cli               *rpc.JSONRPCClient // clients for embedded VMs
	lcli              *lrpc.JSONRPCClient
}

var _ = ginkgo.BeforeSuite(func() {
	log.Info("VMID", zap.Stringer("id", lconsts.ID))
	gomega.Ω(vms).Should(gomega.BeNumerically(">", 1))

	var err error
	priv, err = ed25519.GeneratePrivateKey()
	gomega.Ω(err).Should(gomega.BeNil())
	pk = priv.PublicKey()
	factory = auth.NewED25519Factory(priv)
	addr = auth.NewED25519Address(pk)
	addrStr = codec.MustAddressBech32(lconsts.HRP, addr)
	log.Debug(
		"generated key",
		zap.String("addr", addrStr),
		zap.String("pk", hex.EncodeToString(priv[:])),
	)

	priv2, err = ed25519.GeneratePrivateKey()
	gomega.Ω(err).Should(gomega.BeNil())
	pk2 = priv2.PublicKey()
	factory2 = auth.NewED25519Factory(priv2)
	addr2 = auth.NewED25519Address(pk2)
	addrStr2 = codec.MustAddressBech32(lconsts.HRP, addr2)
	log.Debug(
		"generated key",
		zap.String("addr", addrStr2),
		zap.String("pk", hex.EncodeToString(priv2[:])),
	)

	priv3, err = ed25519.GeneratePrivateKey()
	gomega.Ω(err).Should(gomega.BeNil())
	pk3 = priv3.PublicKey()
	factory3 = auth.NewED25519Factory(priv3)
	addr3 = auth.NewED25519Address(pk3)
	addrStr3 = codec.MustAddressBech32(lconsts.HRP, addr3)
	log.Debug(
		"generated key",
		zap.String("addr", addrStr3),
		zap.String("pk", hex.EncodeToString(priv3[:])),
	)

	// create embedded VMs
	instances = make([]instance, vms)

	gen = genesis.Default()
	gen.MinUnitPrice = fees.Dimensions{1, 1, 1, 1, 1}
	gen.MinBlockGap = 0
	gen.CustomAllocation = []*genesis.CustomAllocation{
		{
			Address: addrStr,
			Balance: 10_000_000,
		},
	}
	genesisBytes, err = json.Marshal(gen)
	gomega.Ω(err).Should(gomega.BeNil())

	networkID = uint32(1)
	subnetID := ids.GenerateTestID()
	chainID := ids.GenerateTestID()

	app := &appSender{}
	for i := range instances {
		nodeID := ids.GenerateTestNodeID()
		sk, err := bls.NewSecretKey()
		gomega.Ω(err).Should(gomega.BeNil())
		l, err := logFactory.Make(nodeID.String())
		gomega.Ω(err).Should(gomega.BeNil())
		dname, err := os.MkdirTemp("", fmt.Sprintf("%s-chainData", nodeID.String()))
		gomega.Ω(err).Should(gomega.BeNil())
		snowCtx := &snow.Context{
			NetworkID:      networkID,
			SubnetID:       subnetID,
			ChainID:        chainID,
			NodeID:         nodeID,
			Log:            l,
			ChainDataDir:   dname,
			Metrics:        metrics.NewOptionalGatherer(),
			PublicKey:      bls.PublicFromSecretKey(sk),
			ValidatorState: &validators.TestState{},
		}

		toEngine := make(chan common.Message, 1)
		db := memdb.New()

		v := controller.New()
		err = v.Initialize(
			context.TODO(),
			snowCtx,
			db,
			genesisBytes,
			nil,
			[]byte(
				`{"parallelism":3, "testMode":true, "logLevel":"debug"}`,
			),
			toEngine,
			nil,
			app,
		)
		gomega.Ω(err).Should(gomega.BeNil())

		var hd map[string]http.Handler
		hd, err = v.CreateHandlers(context.TODO())
		gomega.Ω(err).Should(gomega.BeNil())

		jsonRPCServer := httptest.NewServer(hd[rpc.JSONRPCEndpoint])
		ljsonRPCServer := httptest.NewServer(hd[lrpc.JSONRPCEndpoint])
		webSocketServer := httptest.NewServer(hd[rpc.WebSocketEndpoint])
		instances[i] = instance{
			chainID:           snowCtx.ChainID,
			nodeID:            snowCtx.NodeID,
			vm:                v,
			toEngine:          toEngine,
			JSONRPCServer:     jsonRPCServer,
			BaseJSONRPCServer: ljsonRPCServer,
			WebSocketServer:   webSocketServer,
			cli:               rpc.NewJSONRPCClient(jsonRPCServer.URL),
			lcli:              lrpc.NewJSONRPCClient(ljsonRPCServer.URL, snowCtx.NetworkID, snowCtx.ChainID),
		}

		// Force sync ready (to mimic bootstrapping from genesis)
		v.ForceReady()
	}

	// Verify genesis allocates loaded correctly (do here otherwise test may
	// check during and it will be inaccurate)
	for _, inst := range instances {
		cli := inst.lcli
		g, err := cli.Genesis(context.Background())
		gomega.Ω(err).Should(gomega.BeNil())

		csupply := uint64(0)
		for _, alloc := range g.CustomAllocation {
			balance, err := cli.Balance(context.Background(), alloc.Address)
			gomega.Ω(err).Should(gomega.BeNil())
			gomega.Ω(balance).Should(gomega.Equal(alloc.Balance))
			log.Warn("balances", zap.String("addr", alloc.Address), zap.Uint64("bal", balance))
			csupply += alloc.Balance
		}
	}
	blocks = []snowman.Block{}

	app.instances = instances
	color.Blue("created %d VMs", vms)
})

var _ = ginkgo.AfterSuite(func() {
	for _, iv := range instances {
		iv.JSONRPCServer.Close()
		iv.BaseJSONRPCServer.Close()
		iv.WebSocketServer.Close()
		err := iv.vm.Shutdown(context.TODO())
		gomega.Ω(err).Should(gomega.BeNil())
	}
})

var _ = ginkgo.Describe("[Ping]", func() {
	ginkgo.It("can ping", func() {
		for _, inst := range instances {
			cli := inst.cli
			ok, err := cli.Ping(context.Background())
			gomega.Ω(ok).Should(gomega.BeTrue())
			gomega.Ω(err).Should(gomega.BeNil())
		}
	})
})

var _ = ginkgo.Describe("[Network]", func() {
	ginkgo.It("can get network", func() {
		for _, inst := range instances {
			cli := inst.cli
			networkID, subnetID, chainID, err := cli.Network(context.Background())
			gomega.Ω(networkID).Should(gomega.Equal(uint32(1)))
			gomega.Ω(subnetID).ShouldNot(gomega.Equal(ids.Empty))
			gomega.Ω(chainID).ShouldNot(gomega.Equal(ids.Empty))
			gomega.Ω(err).Should(gomega.BeNil())
		}
	})
})

var _ = ginkgo.Describe("[Tx Processing]", func() {
	ginkgo.It("get currently accepted block ID", func() {
		for _, inst := range instances {
			cli := inst.cli
			_, _, _, err := cli.Accepted(context.Background())
			gomega.Ω(err).Should(gomega.BeNil())
		}
	})

	var transferTxRoot *chain.Transaction
	ginkgo.It("Gossip TransferTx to a different node", func() {
		ginkgo.By("check balance", func() {
			balance, err := instances[0].lcli.Balance(context.Background(), addrStr)
			gomega.Ω(err).To(gomega.BeNil())
			gomega.Ω(balance).To(gomega.Equal(uint64(10000000)))
		})

		ginkgo.By("issue TransferTx", func() {
			parser, err := instances[0].lcli.Parser(context.Background())
			gomega.Ω(err).Should(gomega.BeNil())
			submit, transferTx, _, err := instances[0].cli.GenerateTransaction(
				context.Background(),
				parser,
				&actions.Transfer{
					To:    addr2,
					Value: 100_000, // must be more than StateLockup
				},
				factory,
			)
			transferTxRoot = transferTx
			gomega.Ω(err).Should(gomega.BeNil())
			gomega.Ω(submit(context.Background())).Should(gomega.BeNil())
			gomega.Ω(instances[0].vm.Mempool().Len(context.Background())).Should(gomega.Equal(1))
		})

		ginkgo.By("skip duplicate", func() {
			_, err := instances[0].cli.SubmitTx(
				context.Background(),
				transferTxRoot.Bytes(),
			)
			gomega.Ω(err).To(gomega.Not(gomega.BeNil()))
		})

		ginkgo.By("send gossip from node 0 to 1", func() {
			err := instances[0].vm.Gossiper().Force(context.TODO())
			gomega.Ω(err).Should(gomega.BeNil())
		})

		ginkgo.By("skip invalid time", func() {
			tx := chain.NewTx(
				&chain.Base{
					ChainID:   instances[0].chainID,
					Timestamp: 0,
					MaxFee:    1000,
				},
<<<<<<< HEAD
				nil,
				[]chain.Action{&actions.Transfer{
=======
				&actions.Transfer{
>>>>>>> 897be9b4
					To:    addr2,
					Value: 110,
				}},
			)
			// Must do manual construction to avoid `tx.Sign` error (would fail with
			// 0 timestamp)
			msg, err := tx.Digest()
			gomega.Ω(err).To(gomega.BeNil())
			auth, err := factory.Sign(msg)
			gomega.Ω(err).To(gomega.BeNil())
			tx.Auth = auth
			p := codec.NewWriter(0, consts.MaxInt) // test codec growth
			gomega.Ω(tx.Marshal(p)).To(gomega.BeNil())
			gomega.Ω(p.Err()).To(gomega.BeNil())
			_, err = instances[0].cli.SubmitTx(
				context.Background(),
				p.Bytes(),
			)
			gomega.Ω(err).To(gomega.Not(gomega.BeNil()))
		})

		ginkgo.By("skip duplicate (after gossip, which shouldn't clear)", func() {
			_, err := instances[0].cli.SubmitTx(
				context.Background(),
				transferTxRoot.Bytes(),
			)
			gomega.Ω(err).To(gomega.Not(gomega.BeNil()))
		})

		ginkgo.By("receive gossip in the node 1, and signal block build", func() {
			gomega.Ω(instances[1].vm.Builder().Force(context.TODO())).To(gomega.BeNil())
			<-instances[1].toEngine
		})

		ginkgo.By("build block in the node 1", func() {
			ctx := context.TODO()
			blk, err := instances[1].vm.BuildBlock(ctx)
			gomega.Ω(err).To(gomega.BeNil())

			gomega.Ω(blk.Verify(ctx)).To(gomega.BeNil())
			gomega.Ω(blk.Status()).To(gomega.Equal(choices.Processing))

			err = instances[1].vm.SetPreference(ctx, blk.ID())
			gomega.Ω(err).To(gomega.BeNil())

			gomega.Ω(blk.Accept(ctx)).To(gomega.BeNil())
			gomega.Ω(blk.Status()).To(gomega.Equal(choices.Accepted))
			blocks = append(blocks, blk)

			lastAccepted, err := instances[1].vm.LastAccepted(ctx)
			gomega.Ω(err).To(gomega.BeNil())
			gomega.Ω(lastAccepted).To(gomega.Equal(blk.ID()))

			results := blk.(*chain.StatelessBlock).Results()
			gomega.Ω(results).Should(gomega.HaveLen(1))
			gomega.Ω(results[0].Success).Should(gomega.BeTrue())
			gomega.Ω(results[0].Output).Should(gomega.BeNil())

			// Unit explanation
			//
			// bandwidth: tx size
			// compute: 5 for signature, 1 for base, 1 for transfer
			// read: 2 keys reads, 1 had 0 chunks
			// allocate: 1 key created with 1 chunk
			// write: 2 keys modified (new + old)
			transferTxConsumed := fees.Dimensions{187, 7, 12, 25, 26}
			gomega.Ω(results[0].Consumed).Should(gomega.Equal(transferTxConsumed))

			// Fee explanation
			//
			// Multiply all unit consumption by 1 and sum
			gomega.Ω(results[0].Fee).Should(gomega.Equal(uint64(257)))
		})

		ginkgo.By("ensure balance is updated", func() {
			balance, err := instances[1].lcli.Balance(context.Background(), addrStr)
			gomega.Ω(err).To(gomega.BeNil())
			gomega.Ω(balance).To(gomega.Equal(uint64(9899743)))
			balance2, err := instances[1].lcli.Balance(context.Background(), addrStr2)
			gomega.Ω(err).To(gomega.BeNil())
			gomega.Ω(balance2).To(gomega.Equal(uint64(100000)))
		})
	})

	ginkgo.It("ensure multiple txs work ", func() {
		ginkgo.By("transfer funds again", func() {
			parser, err := instances[1].lcli.Parser(context.Background())
			gomega.Ω(err).Should(gomega.BeNil())
			submit, _, _, err := instances[1].cli.GenerateTransaction(
				context.Background(),
				parser,
				&actions.Transfer{
					To:    addr2,
					Value: 101,
				},
				factory,
			)
			gomega.Ω(err).Should(gomega.BeNil())
			gomega.Ω(submit(context.Background())).Should(gomega.BeNil())
			accept := expectBlk(instances[1])
			results := accept(true)
			gomega.Ω(results).Should(gomega.HaveLen(1))
			gomega.Ω(results[0].Success).Should(gomega.BeTrue())

			// Unit explanation
			//
			// bandwidth: tx size
			// compute: 5 for signature, 1 for base, 1 for transfer
			// read: 2 keys reads, 1 chunk each
			// allocate: 0 key created
			// write: 2 key modified
			transferTxConsumed := fees.Dimensions{187, 7, 14, 0, 26}
			gomega.Ω(results[0].Consumed).Should(gomega.Equal(transferTxConsumed))

			// Fee explanation
			//
			// Multiply all unit consumption by 1 and sum
			gomega.Ω(results[0].Fee).Should(gomega.Equal(uint64(234)))

			balance2, err := instances[1].lcli.Balance(context.Background(), addrStr2)
			gomega.Ω(err).To(gomega.BeNil())
			gomega.Ω(balance2).To(gomega.Equal(uint64(100101)))
		})

		ginkgo.By("transfer funds again (test storage keys)", func() {
			parser, err := instances[1].lcli.Parser(context.Background())
			gomega.Ω(err).Should(gomega.BeNil())

			submit, _, _, err := instances[1].cli.GenerateTransaction(
				context.Background(),
				parser,
				&actions.Transfer{
					To:    addr2,
					Value: 102,
				},
				factory,
			)
			gomega.Ω(err).Should(gomega.BeNil())
			gomega.Ω(submit(context.Background())).Should(gomega.BeNil())
			submit, _, _, err = instances[1].cli.GenerateTransaction(
				context.Background(),
				parser,
				&actions.Transfer{
					To:    addr2,
					Value: 103,
				},
				factory,
			)
			gomega.Ω(err).Should(gomega.BeNil())
			gomega.Ω(submit(context.Background())).Should(gomega.BeNil())
			submit, _, _, err = instances[1].cli.GenerateTransaction(
				context.Background(),
				parser,
				&actions.Transfer{
					To:    addr3,
					Value: 104,
				},
				factory,
			)
			gomega.Ω(err).Should(gomega.BeNil())
			gomega.Ω(submit(context.Background())).Should(gomega.BeNil())
			submit, _, _, err = instances[1].cli.GenerateTransaction(
				context.Background(),
				parser,
				&actions.Transfer{
					To:    addr3,
					Value: 105,
				},
				factory,
			)
			gomega.Ω(err).Should(gomega.BeNil())
			gomega.Ω(submit(context.Background())).Should(gomega.BeNil())

			// Ensure we can handle case where accepted block is not processed
			latestBlock := blocks[len(blocks)-1]
			latestBlock.(*chain.StatelessBlock).MarkUnprocessed()

			// Accept new block (should use accepted state)
			accept := expectBlk(instances[1])
			results := accept(true)

			// Check results
			gomega.Ω(results).Should(gomega.HaveLen(4))

			// Unit explanation
			//
			// bandwidth: tx size
			// compute: 5 for signature, 1 for base, 1 for transfer
			// read: 2 keys reads, 1 chunk each
			// allocate: 0 key created
			// write: 2 key modified
			gomega.Ω(results[0].Success).Should(gomega.BeTrue())
			transferTxConsumed := fees.Dimensions{187, 7, 14, 0, 26}
			gomega.Ω(results[0].Consumed).Should(gomega.Equal(transferTxConsumed))
			// Fee explanation
			//
			// Multiply all unit consumption by 1 and sum
			gomega.Ω(results[0].Fee).Should(gomega.Equal(uint64(234)))

			// Unit explanation
			//
			// bandwidth: tx size
			// compute: 5 for signature, 1 for base, 1 for transfer
			// read: 2 keys reads (previously read), 1 chunk each
			// allocate: 0 key created
			// write: 2 keys modified
			gomega.Ω(results[1].Success).Should(gomega.BeTrue())
			transferTxConsumed = fees.Dimensions{187, 7, 14, 0, 26}
			gomega.Ω(results[1].Consumed).Should(gomega.Equal(transferTxConsumed))
			// Fee explanation
			//
			// Multiply all unit consumption by 1 and sum
			gomega.Ω(results[1].Fee).Should(gomega.Equal(uint64(234)))

			// Unit explanation
			//
			// bandwidth: tx size
			// compute: 5 for signature, 1 for base, 1 for transfer
			// read: 1 keys read (0 chunk), 1 key read (1 chunk)
			// allocate: 1 key created (1 chunk)
			// write: 2 key modified (1 chunk), both previously modified
			gomega.Ω(results[2].Success).Should(gomega.BeTrue())
			transferTxConsumed = fees.Dimensions{187, 7, 12, 25, 26}
			gomega.Ω(results[2].Consumed).Should(gomega.Equal(transferTxConsumed))
			// Fee explanation
			//
			// Multiply all unit consumption by 1 and sum
			gomega.Ω(results[2].Fee).Should(gomega.Equal(uint64(257)))

			// Unit explanation
			//
			// bandwidth: tx size
			// compute: 5 for signature, 1 for base, 1 for transfer
			// read: 2 keys reads (1 chunk, 0 chunk) -> note, this is based on disk BEFORE block
			// allocate: 0 key created
			// write: 2 keys modified (1 chunk)
			gomega.Ω(results[3].Success).Should(gomega.BeTrue())
			transferTxConsumed = fees.Dimensions{187, 7, 12, 0, 26}
			gomega.Ω(results[3].Consumed).Should(gomega.Equal(transferTxConsumed))
			// Fee explanation
			//
			// Multiply all unit consumption by 1 and sum
			gomega.Ω(results[3].Fee).Should(gomega.Equal(uint64(232)))

			// Check end balance
			balance2, err := instances[1].lcli.Balance(context.Background(), addrStr2)
			gomega.Ω(err).To(gomega.BeNil())
			gomega.Ω(balance2).To(gomega.Equal(uint64(100306)))
			balance3, err := instances[1].lcli.Balance(context.Background(), addrStr3)
			gomega.Ω(err).To(gomega.BeNil())
			gomega.Ω(balance3).To(gomega.Equal(uint64(209)))
		})
	})

	ginkgo.It("Test processing block handling", func() {
		var accept, accept2 func(bool) []*chain.Result

		ginkgo.By("create processing tip", func() {
			parser, err := instances[1].lcli.Parser(context.Background())
			gomega.Ω(err).Should(gomega.BeNil())
			submit, _, _, err := instances[1].cli.GenerateTransaction(
				context.Background(),
				parser,
				&actions.Transfer{
					To:    addr2,
					Value: 200,
				},
				factory,
			)
			gomega.Ω(err).Should(gomega.BeNil())
			gomega.Ω(submit(context.Background())).Should(gomega.BeNil())
			accept = expectBlk(instances[1])

			submit, _, _, err = instances[1].cli.GenerateTransaction(
				context.Background(),
				parser,
				&actions.Transfer{
					To:    addr2,
					Value: 201,
				},
				factory,
			)
			gomega.Ω(err).Should(gomega.BeNil())
			gomega.Ω(submit(context.Background())).Should(gomega.BeNil())
			accept2 = expectBlk(instances[1])
		})

		ginkgo.By("clear processing tip", func() {
			results := accept(true)
			gomega.Ω(results).Should(gomega.HaveLen(1))
			gomega.Ω(results[0].Success).Should(gomega.BeTrue())
			results = accept2(true)
			gomega.Ω(results).Should(gomega.HaveLen(1))
			gomega.Ω(results[0].Success).Should(gomega.BeTrue())
		})
	})

	ginkgo.It("ensure mempool works", func() {
		ginkgo.By("fail Gossip TransferTx to a stale node when missing previous blocks", func() {
			parser, err := instances[1].lcli.Parser(context.Background())
			gomega.Ω(err).Should(gomega.BeNil())
			submit, _, _, err := instances[1].cli.GenerateTransaction(
				context.Background(),
				parser,
				&actions.Transfer{
					To:    addr2,
					Value: 203,
				},
				factory,
			)
			gomega.Ω(err).Should(gomega.BeNil())
			gomega.Ω(submit(context.Background())).Should(gomega.BeNil())

			err = instances[1].vm.Gossiper().Force(context.TODO())
			gomega.Ω(err).Should(gomega.BeNil())

			// mempool in 0 should be 1 (old amount), since gossip/submit failed
			gomega.Ω(instances[0].vm.Mempool().Len(context.TODO())).Should(gomega.Equal(1))
		})
	})

	ginkgo.It("ensure unprocessed tip works", func() {
		ginkgo.By("import accepted blocks to instance 2", func() {
			ctx := context.TODO()

			gomega.Ω(blocks[0].Height()).Should(gomega.Equal(uint64(1)))

			n := instances[2]
			blk1, err := n.vm.ParseBlock(ctx, blocks[0].Bytes())
			gomega.Ω(err).Should(gomega.BeNil())
			err = blk1.Verify(ctx)
			gomega.Ω(err).Should(gomega.BeNil())

			// Parse tip
			blk2, err := n.vm.ParseBlock(ctx, blocks[1].Bytes())
			gomega.Ω(err).Should(gomega.BeNil())
			blk3, err := n.vm.ParseBlock(ctx, blocks[2].Bytes())
			gomega.Ω(err).Should(gomega.BeNil())

			// Verify tip
			err = blk2.Verify(ctx)
			gomega.Ω(err).Should(gomega.BeNil())
			err = blk3.Verify(ctx)
			gomega.Ω(err).Should(gomega.BeNil())

			// Accept tip
			err = blk1.Accept(ctx)
			gomega.Ω(err).Should(gomega.BeNil())
			err = blk2.Accept(ctx)
			gomega.Ω(err).Should(gomega.BeNil())
			err = blk3.Accept(ctx)
			gomega.Ω(err).Should(gomega.BeNil())

			// Parse another
			blk4, err := n.vm.ParseBlock(ctx, blocks[3].Bytes())
			gomega.Ω(err).Should(gomega.BeNil())
			err = blk4.Verify(ctx)
			gomega.Ω(err).Should(gomega.BeNil())
			err = blk4.Accept(ctx)
			gomega.Ω(err).Should(gomega.BeNil())
			gomega.Ω(n.vm.SetPreference(ctx, blk4.ID())).Should(gomega.BeNil())
		})
	})

	ginkgo.It("processes valid index transactions (w/block listening)", func() {
		// Clear previous txs on instance 0
		accept := expectBlk(instances[0])
		accept(false) // don't care about results

		// Subscribe to blocks
		cli, err := rpc.NewWebSocketClient(instances[0].WebSocketServer.URL, rpc.DefaultHandshakeTimeout, pubsub.MaxPendingMessages, pubsub.MaxReadMessageSize)
		gomega.Ω(err).Should(gomega.BeNil())
		gomega.Ω(cli.RegisterBlocks()).Should(gomega.BeNil())

		// Wait for message to be sent
		time.Sleep(2 * pubsub.MaxMessageWait)

		// Fetch balances
		balance, err := instances[0].lcli.Balance(context.TODO(), addrStr)
		gomega.Ω(err).Should(gomega.BeNil())

		// Send tx
		other, err := ed25519.GeneratePrivateKey()
		gomega.Ω(err).Should(gomega.BeNil())
		transfer := &actions.Transfer{
			To:    auth.NewED25519Address(other.PublicKey()),
			Value: 1,
		}

		parser, err := instances[0].lcli.Parser(context.Background())
		gomega.Ω(err).Should(gomega.BeNil())
		submit, _, _, err := instances[0].cli.GenerateTransaction(
			context.Background(),
			parser,
			transfer,
			factory,
		)
		gomega.Ω(err).Should(gomega.BeNil())
		gomega.Ω(submit(context.Background())).Should(gomega.BeNil())

		gomega.Ω(err).Should(gomega.BeNil())
		accept = expectBlk(instances[0])
		results := accept(false)
		gomega.Ω(results).Should(gomega.HaveLen(1))
		gomega.Ω(results[0].Success).Should(gomega.BeTrue())

		// Read item from connection
		blk, lresults, prices, err := cli.ListenBlock(context.TODO(), parser)
		gomega.Ω(err).Should(gomega.BeNil())
		gomega.Ω(len(blk.Txs)).Should(gomega.Equal(1))
		tx := blk.Txs[0].Actions[0].(*actions.Transfer)
		gomega.Ω(tx.Value).To(gomega.Equal(uint64(1)))
		gomega.Ω(lresults).Should(gomega.Equal(results))
		gomega.Ω(prices).Should(gomega.Equal(fees.Dimensions{1, 1, 1, 1, 1}))

		// Check balance modifications are correct
		balancea, err := instances[0].lcli.Balance(context.TODO(), addrStr)
		gomega.Ω(err).Should(gomega.BeNil())
		gomega.Ω(balance).Should(gomega.Equal(balancea + lresults[0].Fee + 1))

		// Close connection when done
		gomega.Ω(cli.Close()).Should(gomega.BeNil())
	})

	ginkgo.It("processes valid index transactions (w/streaming verification)", func() {
		// Create streaming client
		cli, err := rpc.NewWebSocketClient(instances[0].WebSocketServer.URL, rpc.DefaultHandshakeTimeout, pubsub.MaxPendingMessages, pubsub.MaxReadMessageSize)
		gomega.Ω(err).Should(gomega.BeNil())

		// Create tx
		other, err := ed25519.GeneratePrivateKey()
		gomega.Ω(err).Should(gomega.BeNil())
		transfer := &actions.Transfer{
			To:    auth.NewED25519Address(other.PublicKey()),
			Value: 1,
		}
		parser, err := instances[0].lcli.Parser(context.Background())
		gomega.Ω(err).Should(gomega.BeNil())
		_, tx, _, err := instances[0].cli.GenerateTransaction(
			context.Background(),
			parser,
			transfer,
			factory,
		)
		gomega.Ω(err).Should(gomega.BeNil())

		// Submit tx and accept block
		gomega.Ω(cli.RegisterTx(tx)).Should(gomega.BeNil())

		// Wait for message to be sent
		time.Sleep(2 * pubsub.MaxMessageWait)

		for instances[0].vm.Mempool().Len(context.TODO()) == 0 {
			// We need to wait for mempool to be populated because issuance will
			// return as soon as bytes are on the channel.
			hutils.Outf("{{yellow}}waiting for mempool to return non-zero txs{{/}}\n")
			time.Sleep(500 * time.Millisecond)
		}
		gomega.Ω(err).Should(gomega.BeNil())
		accept := expectBlk(instances[0])
		results := accept(false)
		gomega.Ω(results).Should(gomega.HaveLen(1))
		gomega.Ω(results[0].Success).Should(gomega.BeTrue())

		// Read decision from connection
		txID, dErr, result, err := cli.ListenTx(context.TODO())
		gomega.Ω(err).Should(gomega.BeNil())
		gomega.Ω(txID).Should(gomega.Equal(tx.ID()))
		gomega.Ω(dErr).Should(gomega.BeNil())
		gomega.Ω(result.Success).Should(gomega.BeTrue())
		gomega.Ω(result).Should(gomega.Equal(results[0]))

		// Close connection when done
		gomega.Ω(cli.Close()).Should(gomega.BeNil())
	})

	ginkgo.It("sends tokens between ed25519 and secp256r1 addresses", func() {
		r1priv, err := secp256r1.GeneratePrivateKey()
		gomega.Ω(err).Should(gomega.BeNil())
		r1pk := r1priv.PublicKey()
		r1factory := auth.NewSECP256R1Factory(r1priv)
		r1addr := auth.NewSECP256R1Address(r1pk)

		ginkgo.By("send to secp256r1", func() {
			parser, err := instances[0].lcli.Parser(context.Background())
			gomega.Ω(err).Should(gomega.BeNil())
			submit, _, _, err := instances[0].cli.GenerateTransaction(
				context.Background(),
				parser,
				&actions.Transfer{
					To:    r1addr,
					Value: 2000,
				},
				factory,
			)
			gomega.Ω(err).Should(gomega.BeNil())
			gomega.Ω(submit(context.Background())).Should(gomega.BeNil())
			accept := expectBlk(instances[0])
			results := accept(false)
			gomega.Ω(results).Should(gomega.HaveLen(1))
			gomega.Ω(results[0].Success).Should(gomega.BeTrue())

			balance, err := instances[0].lcli.Balance(context.TODO(), codec.MustAddressBech32(lconsts.HRP, r1addr))
			gomega.Ω(err).Should(gomega.BeNil())
			gomega.Ω(balance).Should(gomega.Equal(uint64(2000)))
		})

		ginkgo.By("send back to ed25519", func() {
			parser, err := instances[0].lcli.Parser(context.Background())
			gomega.Ω(err).Should(gomega.BeNil())
			submit, _, _, err := instances[0].cli.GenerateTransaction(
				context.Background(),
				parser,
				&actions.Transfer{
					To:    addr,
					Value: 100,
				},
				r1factory,
			)
			gomega.Ω(err).Should(gomega.BeNil())
			gomega.Ω(submit(context.Background())).Should(gomega.BeNil())
			accept := expectBlk(instances[0])
			results := accept(false)
			gomega.Ω(results).Should(gomega.HaveLen(1))
			gomega.Ω(results[0].Success).Should(gomega.BeTrue())
		})
	})

	ginkgo.It("sends tokens between ed25519 and bls addresses", func() {
		r1priv, err := hbls.GeneratePrivateKey()
		gomega.Ω(err).Should(gomega.BeNil())
		r1pk := hbls.PublicFromPrivateKey(r1priv)
		r1factory := auth.NewBLSFactory(r1priv)
		r1addr := auth.NewBLSAddress(r1pk)

		ginkgo.By("send to bls", func() {
			parser, err := instances[0].lcli.Parser(context.Background())
			gomega.Ω(err).Should(gomega.BeNil())
			submit, _, _, err := instances[0].cli.GenerateTransaction(
				context.Background(),
				parser,
				&actions.Transfer{
					To:    r1addr,
					Value: 2000,
				},
				factory,
			)
			gomega.Ω(err).Should(gomega.BeNil())
			gomega.Ω(submit(context.Background())).Should(gomega.BeNil())
			accept := expectBlk(instances[0])
			results := accept(false)
			gomega.Ω(results).Should(gomega.HaveLen(1))
			gomega.Ω(results[0].Success).Should(gomega.BeTrue())

			balance, err := instances[0].lcli.Balance(context.TODO(), codec.MustAddressBech32(lconsts.HRP, r1addr))
			gomega.Ω(err).Should(gomega.BeNil())
			gomega.Ω(balance).Should(gomega.Equal(uint64(2000)))
		})

		ginkgo.By("send back to ed25519", func() {
			parser, err := instances[0].lcli.Parser(context.Background())
			gomega.Ω(err).Should(gomega.BeNil())
			submit, _, _, err := instances[0].cli.GenerateTransaction(
				context.Background(),
				parser,
				&actions.Transfer{
					To:    addr,
					Value: 100,
				},
				r1factory,
			)
			gomega.Ω(err).Should(gomega.BeNil())
			gomega.Ω(submit(context.Background())).Should(gomega.BeNil())
			accept := expectBlk(instances[0])
			results := accept(false)
			gomega.Ω(results).Should(gomega.HaveLen(1))
			gomega.Ω(results[0].Success).Should(gomega.BeTrue())
		})
	})
})

func expectBlk(i instance) func(bool) []*chain.Result {
	ctx := context.TODO()

	// manually signal ready
	gomega.Ω(i.vm.Builder().Force(ctx)).Should(gomega.BeNil())
	// manually ack ready sig as in engine
	<-i.toEngine

	blk, err := i.vm.BuildBlock(ctx)
	if err != nil {
		panic(err)
	}
	gomega.Ω(err).To(gomega.BeNil())
	gomega.Ω(blk).To(gomega.Not(gomega.BeNil()))

	gomega.Ω(blk.Verify(ctx)).To(gomega.BeNil())
	gomega.Ω(blk.Status()).To(gomega.Equal(choices.Processing))

	err = i.vm.SetPreference(ctx, blk.ID())
	gomega.Ω(err).To(gomega.BeNil())

	return func(add bool) []*chain.Result {
		gomega.Ω(blk.Accept(ctx)).To(gomega.BeNil())
		gomega.Ω(blk.Status()).To(gomega.Equal(choices.Accepted))

		if add {
			blocks = append(blocks, blk)
		}

		lastAccepted, err := i.vm.LastAccepted(ctx)
		gomega.Ω(err).To(gomega.BeNil())
		gomega.Ω(lastAccepted).To(gomega.Equal(blk.ID()))
		return blk.(*chain.StatelessBlock).Results()
	}
}

var _ common.AppSender = &appSender{}

type appSender struct {
	next      int
	instances []instance
}

func (app *appSender) SendAppGossip(ctx context.Context, appGossipBytes []byte) error {
	n := len(app.instances)
	sender := app.instances[app.next].nodeID
	app.next++
	app.next %= n
	return app.instances[app.next].vm.AppGossip(ctx, sender, appGossipBytes)
}

func (*appSender) SendAppRequest(context.Context, set.Set[ids.NodeID], uint32, []byte) error {
	return nil
}

func (*appSender) SendAppResponse(context.Context, ids.NodeID, uint32, []byte) error {
	return nil
}

func (*appSender) SendAppGossipSpecific(context.Context, set.Set[ids.NodeID], []byte) error {
	return nil
}

func (*appSender) SendCrossChainAppRequest(context.Context, ids.ID, uint32, []byte) error {
	return nil
}

func (*appSender) SendCrossChainAppResponse(context.Context, ids.ID, uint32, []byte) error {
	return nil
}<|MERGE_RESOLUTION|>--- conflicted
+++ resolved
@@ -366,12 +366,7 @@
 					Timestamp: 0,
 					MaxFee:    1000,
 				},
-<<<<<<< HEAD
-				nil,
 				[]chain.Action{&actions.Transfer{
-=======
-				&actions.Transfer{
->>>>>>> 897be9b4
 					To:    addr2,
 					Value: 110,
 				}},
