// Copyright (C) 2024, Ava Labs, Inc. All rights reserved.
// See the file LICENSE for licensing terms.

package integration_test

import (
	"encoding/json"
	"testing"

	"github.com/ava-labs/avalanchego/ids"
	"github.com/stretchr/testify/require"

	"github.com/ava-labs/hypersdk/auth"
	"github.com/ava-labs/hypersdk/crypto/ed25519"
	"github.com/ava-labs/hypersdk/examples/morpheusvm/controller"
	"github.com/ava-labs/hypersdk/rpc"
	"github.com/ava-labs/hypersdk/tests/integration"

	lconsts "github.com/ava-labs/hypersdk/examples/morpheusvm/consts"
	lrpc "github.com/ava-labs/hypersdk/examples/morpheusvm/rpc"
	morpheusWorkload "github.com/ava-labs/hypersdk/examples/morpheusvm/tests/workload"
	ginkgo "github.com/onsi/ginkgo/v2"
)

func TestIntegration(t *testing.T) {
	ginkgo.RunSpecs(t, "morpheusvm integration test suites")
}

var _ = ginkgo.BeforeSuite(func() {
	require := require.New(ginkgo.GinkgoT())
	gen, workloadFactory, err := morpheusWorkload.New(0 /* minBlockGap: 0ms */)
	require.NoError(err)

	parser := lrpc.NewParser(0, ids.Empty, gen)
	genesisBytes, err := json.Marshal(gen)
	require.NoError(err)

<<<<<<< HEAD
			// Check results
			require.Len(results, 4)
			for i := 0; i < 4; i++ {
				require.True(results[i].Success)
				require.Equal(results[i].Units, transferTxUnits)
				require.Equal(results[i].Fee, transferTxFee)
			}

			// Check end balance
			balance2, err := instances[1].lcli.Balance(context.Background(), addrStr2)
			require.NoError(err)
			require.Equal(balance2, uint64(100_306))
			balance3, err := instances[1].lcli.Balance(context.Background(), addrStr3)
			require.NoError(err)
			require.Equal(balance3, uint64(209))
		})
	})

	ginkgo.It("Test processing block handling", func() {
		var accept, accept2 func(bool) []*chain.Result

		ginkgo.By("create processing tip", func() {
			parser, err := instances[1].lcli.Parser(context.Background())
			require.NoError(err)
			submit, _, _, err := instances[1].cli.GenerateTransaction(
				context.Background(),
				parser,
				[]chain.Action{&actions.Transfer{
					To:    addr2,
					Value: 200,
				}},
				factory,
			)
			require.NoError(err)
			require.NoError(submit(context.Background()))
			accept = expectBlk(instances[1])

			submit, _, _, err = instances[1].cli.GenerateTransaction(
				context.Background(),
				parser,
				[]chain.Action{&actions.Transfer{
					To:    addr2,
					Value: 201,
				}},
				factory,
			)
			require.NoError(err)
			require.NoError(submit(context.Background()))
			accept2 = expectBlk(instances[1])
		})

		ginkgo.By("clear processing tip", func() {
			results := accept(true)
			require.Len(results, 1)
			require.True(results[0].Success)
			results = accept2(true)
			require.Len(results, 1)
			require.True(results[0].Success)
		})
	})

	ginkgo.It("ensure mempool works", func() {
		ginkgo.By("fail Gossip TransferTx to a stale node when missing previous blocks", func() {
			parser, err := instances[1].lcli.Parser(context.Background())
			require.NoError(err)
			submit, _, _, err := instances[1].cli.GenerateTransaction(
				context.Background(),
				parser,
				[]chain.Action{&actions.Transfer{
					To:    addr2,
					Value: 203,
				}},
				factory,
			)
			require.NoError(err)
			require.NoError(submit(context.Background()))

			require.NoError(instances[1].vm.Gossiper().Force(context.TODO()))

			// mempool in 0 should be 1 (old amount), since gossip/submit failed
			require.Equal(instances[0].vm.Mempool().Len(context.TODO()), 1)
		})
	})

	ginkgo.It("ensure unprocessed tip works", func() {
		ginkgo.By("import accepted blocks to instance 2", func() {
			ctx := context.TODO()

			require.Equal(blocks[0].Height(), uint64(1))

			n := instances[2]
			blk1, err := n.vm.ParseBlock(ctx, blocks[0].Bytes())
			require.NoError(err)
			require.NoError(blk1.Verify(ctx))

			// Parse tip
			blk2, err := n.vm.ParseBlock(ctx, blocks[1].Bytes())
			require.NoError(err)
			blk3, err := n.vm.ParseBlock(ctx, blocks[2].Bytes())
			require.NoError(err)

			// Verify tip
			require.NoError(blk2.Verify(ctx))
			require.NoError(blk3.Verify(ctx))

			// Accept tip
			require.NoError(blk1.Accept(ctx))
			require.NoError(blk2.Accept(ctx))
			require.NoError(blk3.Accept(ctx))

			// Parse another
			blk4, err := n.vm.ParseBlock(ctx, blocks[3].Bytes())
			require.NoError(err)
			require.NoError(blk4.Verify(ctx))
			require.NoError(blk4.Accept(ctx))
			require.NoError(n.vm.SetPreference(ctx, blk4.ID()))
		})
	})

	ginkgo.It("processes valid index transactions (w/block listening)", func() {
		// Clear previous txs on instance 0
		accept := expectBlk(instances[0])
		accept(false) // don't care about results

		// Subscribe to blocks
		cli, err := rpc.NewWebSocketClient(instances[0].WebSocketServer.URL, rpc.DefaultHandshakeTimeout, pubsub.MaxPendingMessages, pubsub.MaxReadMessageSize)
		require.NoError(err)
		require.NoError(cli.RegisterBlocks())

		// Wait for message to be sent
		time.Sleep(2 * pubsub.MaxMessageWait)

		// Fetch balances
		balance, err := instances[0].lcli.Balance(context.TODO(), addrStr)
		require.NoError(err)

		// Send tx
		other, err := ed25519.GeneratePrivateKey()
		require.NoError(err)
		transfer := []chain.Action{&actions.Transfer{
			To:    auth.NewED25519Address(other.PublicKey()),
			Value: 1,
		}}

		parser, err := instances[0].lcli.Parser(context.Background())
		require.NoError(err)
		submit, _, _, err := instances[0].cli.GenerateTransaction(
			context.Background(),
			parser,
			transfer,
			factory,
		)
		require.NoError(err)
		require.NoError(submit(context.Background()))

		accept = expectBlk(instances[0])
		results := accept(false)
		require.Len(results, 1)
		require.True(results[0].Success)

		// Read item from connection
		blk, lresults, prices, err := cli.ListenBlock(context.TODO(), parser)
		require.NoError(err)
		require.Len(blk.Txs, 1)
		tx := blk.Txs[0].Actions[0].(*actions.Transfer)
		require.Equal(tx.Value, uint64(1))
		require.Equal(lresults, results)
		require.Equal(prices, fees.Dimensions{1, 1, 1, 1, 1})

		// Check balance modifications are correct
		balancea, err := instances[0].lcli.Balance(context.TODO(), addrStr)
		require.NoError(err)
		require.Equal(balance, balancea+lresults[0].Fee+1)

		// Close connection when done
		require.NoError(cli.Close())
	})

	ginkgo.It("processes valid index transactions (w/streaming verification)", func() {
		// Create streaming client
		cli, err := rpc.NewWebSocketClient(instances[0].WebSocketServer.URL, rpc.DefaultHandshakeTimeout, pubsub.MaxPendingMessages, pubsub.MaxReadMessageSize)
		require.NoError(err)

		// Create tx
		other, err := ed25519.GeneratePrivateKey()
		require.NoError(err)
		transfer := []chain.Action{&actions.Transfer{
			To:    auth.NewED25519Address(other.PublicKey()),
			Value: 1,
		}}
		parser, err := instances[0].lcli.Parser(context.Background())
		require.NoError(err)
		_, tx, _, err := instances[0].cli.GenerateTransaction(
			context.Background(),
			parser,
			transfer,
			factory,
		)
		require.NoError(err)

		// Submit tx and accept block
		require.NoError(cli.RegisterTx(tx))

		// Wait for message to be sent
		time.Sleep(2 * pubsub.MaxMessageWait)

		for instances[0].vm.Mempool().Len(context.TODO()) == 0 {
			// We need to wait for mempool to be populated because issuance will
			// return as soon as bytes are on the channel.
			hutils.Outf("{{yellow}}waiting for mempool to return non-zero txs{{/}}\n")
			time.Sleep(500 * time.Millisecond)
		}
		accept := expectBlk(instances[0])
		results := accept(false)
		require.Len(results, 1)
		require.True(results[0].Success)

		// Read decision from connection
		txID, dErr, result, err := cli.ListenTx(context.TODO())
		require.NoError(err)
		require.Equal(txID, tx.ID())
		require.Nil(dErr)
		require.True(result.Success)
		require.Equal(result, results[0])

		// Close connection when done
		require.NoError(cli.Close())
	})

	ginkgo.It("sends tokens between ed25519 and secp256r1 addresses", func() {
		r1priv, err := secp256r1.GeneratePrivateKey()
		require.NoError(err)
		r1pk := r1priv.PublicKey()
		r1factory := auth.NewSECP256R1Factory(r1priv)
		r1addr := auth.NewSECP256R1Address(r1pk)

		ginkgo.By("send to secp256r1", func() {
			parser, err := instances[0].lcli.Parser(context.Background())
			require.NoError(err)
			submit, _, _, err := instances[0].cli.GenerateTransaction(
				context.Background(),
				parser,
				[]chain.Action{&actions.Transfer{
					To:    r1addr,
					Value: 2000,
				}},
				factory,
			)
			require.NoError(err)
			require.NoError(submit(context.Background()))
			accept := expectBlk(instances[0])
			results := accept(false)
			require.Len(results, 1)
			require.True(results[0].Success)

			balance, err := instances[0].lcli.Balance(context.TODO(), codec.MustAddressBech32(lconsts.HRP, r1addr))
			require.NoError(err)
			require.Equal(balance, uint64(2000))
		})

		ginkgo.By("send back to ed25519", func() {
			parser, err := instances[0].lcli.Parser(context.Background())
			require.NoError(err)
			submit, _, _, err := instances[0].cli.GenerateTransaction(
				context.Background(),
				parser,
				[]chain.Action{&actions.Transfer{
					To:    addr,
					Value: 100,
				}},
				r1factory,
			)
			require.NoError(err)
			require.NoError(submit(context.Background()))
			accept := expectBlk(instances[0])
			results := accept(false)
			require.Len(results, 1)
			require.True(results[0].Success)
		})
	})

	ginkgo.It("sends tokens between ed25519 and bls addresses", func() {
		r1priv, err := hbls.GeneratePrivateKey()
		require.NoError(err)
		r1pk := hbls.PublicFromPrivateKey(r1priv)
		r1factory := auth.NewBLSFactory(r1priv)
		r1addr := auth.NewBLSAddress(r1pk)

		ginkgo.By("send to bls", func() {
			parser, err := instances[0].lcli.Parser(context.Background())
			require.NoError(err)
			submit, _, _, err := instances[0].cli.GenerateTransaction(
				context.Background(),
				parser,
				[]chain.Action{&actions.Transfer{
					To:    r1addr,
					Value: 2000,
				}},
				factory,
			)
			require.NoError(err)
			require.NoError(submit(context.Background()))
			accept := expectBlk(instances[0])
			results := accept(false)
			require.Len(results, 1)
			require.True(results[0].Success)

			balance, err := instances[0].lcli.Balance(context.TODO(), codec.MustAddressBech32(lconsts.HRP, r1addr))
			require.NoError(err)
			require.Equal(balance, uint64(2000))
		})

		ginkgo.By("send back to ed25519 (in separate actions)", func() {
			bbalance, err := instances[0].lcli.Balance(context.TODO(), codec.MustAddressBech32(lconsts.HRP, addr))
			require.NoError(err)

			parser, err := instances[0].lcli.Parser(context.Background())
			require.NoError(err)
			submit, _, _, err := instances[0].cli.GenerateTransaction(
				context.Background(),
				parser,
				[]chain.Action{
					&actions.Transfer{
						To:    addr,
						Value: 75,
					},
					&actions.Transfer{
						To:    addr,
						Value: 25,
					},
				},
				r1factory,
			)
			require.NoError(err)
			require.NoError(submit(context.Background()))
			accept := expectBlk(instances[0])
			results := accept(false)
			require.Len(results, 1)
			require.True(results[0].Success)

			balance, err := instances[0].lcli.Balance(context.TODO(), codec.MustAddressBech32(lconsts.HRP, addr))
			require.NoError(err)
			require.Equal(balance, bbalance+100)
		})
	})

	ginkgo.It("responds on ABI request with a valid json response", func() {
		abi, err := instances[0].lcli.GetABI(context.TODO())
		require.NoError(err)

		var abiJSON []map[string]interface{}
		err = json.Unmarshal([]byte(abi), &abiJSON)
		require.NoError(err)

		obj := abiJSON[0]
		require.Equal(obj["id"], float64(0)) // JSON numbers are parsed as float64
		require.Equal(obj["name"], "Transfer")
	})
})

func expectBlk(i instance) func(bool) []*chain.Result {
	require := require.New(ginkgo.GinkgoT())

	ctx := context.TODO()

	// manually signal ready
	require.NoError(i.vm.Builder().Force(ctx))
	// manually ack ready sig as in engine
	<-i.toEngine

	blk, err := i.vm.BuildBlock(ctx)
=======
	randomEd25519Priv, err := ed25519.GeneratePrivateKey()
>>>>>>> d6377a45
	require.NoError(err)

	randomEd25519AuthFactory := auth.NewED25519Factory(randomEd25519Priv)

	// Setup imports the integration test coverage
	integration.Setup(
		controller.New,
		genesisBytes,
		lconsts.ID,
		parser,
		rpc.JSONRPCEndpoint,
		workloadFactory,
		randomEd25519AuthFactory,
	)
})<|MERGE_RESOLUTION|>--- conflicted
+++ resolved
@@ -35,381 +35,7 @@
 	genesisBytes, err := json.Marshal(gen)
 	require.NoError(err)
 
-<<<<<<< HEAD
-			// Check results
-			require.Len(results, 4)
-			for i := 0; i < 4; i++ {
-				require.True(results[i].Success)
-				require.Equal(results[i].Units, transferTxUnits)
-				require.Equal(results[i].Fee, transferTxFee)
-			}
-
-			// Check end balance
-			balance2, err := instances[1].lcli.Balance(context.Background(), addrStr2)
-			require.NoError(err)
-			require.Equal(balance2, uint64(100_306))
-			balance3, err := instances[1].lcli.Balance(context.Background(), addrStr3)
-			require.NoError(err)
-			require.Equal(balance3, uint64(209))
-		})
-	})
-
-	ginkgo.It("Test processing block handling", func() {
-		var accept, accept2 func(bool) []*chain.Result
-
-		ginkgo.By("create processing tip", func() {
-			parser, err := instances[1].lcli.Parser(context.Background())
-			require.NoError(err)
-			submit, _, _, err := instances[1].cli.GenerateTransaction(
-				context.Background(),
-				parser,
-				[]chain.Action{&actions.Transfer{
-					To:    addr2,
-					Value: 200,
-				}},
-				factory,
-			)
-			require.NoError(err)
-			require.NoError(submit(context.Background()))
-			accept = expectBlk(instances[1])
-
-			submit, _, _, err = instances[1].cli.GenerateTransaction(
-				context.Background(),
-				parser,
-				[]chain.Action{&actions.Transfer{
-					To:    addr2,
-					Value: 201,
-				}},
-				factory,
-			)
-			require.NoError(err)
-			require.NoError(submit(context.Background()))
-			accept2 = expectBlk(instances[1])
-		})
-
-		ginkgo.By("clear processing tip", func() {
-			results := accept(true)
-			require.Len(results, 1)
-			require.True(results[0].Success)
-			results = accept2(true)
-			require.Len(results, 1)
-			require.True(results[0].Success)
-		})
-	})
-
-	ginkgo.It("ensure mempool works", func() {
-		ginkgo.By("fail Gossip TransferTx to a stale node when missing previous blocks", func() {
-			parser, err := instances[1].lcli.Parser(context.Background())
-			require.NoError(err)
-			submit, _, _, err := instances[1].cli.GenerateTransaction(
-				context.Background(),
-				parser,
-				[]chain.Action{&actions.Transfer{
-					To:    addr2,
-					Value: 203,
-				}},
-				factory,
-			)
-			require.NoError(err)
-			require.NoError(submit(context.Background()))
-
-			require.NoError(instances[1].vm.Gossiper().Force(context.TODO()))
-
-			// mempool in 0 should be 1 (old amount), since gossip/submit failed
-			require.Equal(instances[0].vm.Mempool().Len(context.TODO()), 1)
-		})
-	})
-
-	ginkgo.It("ensure unprocessed tip works", func() {
-		ginkgo.By("import accepted blocks to instance 2", func() {
-			ctx := context.TODO()
-
-			require.Equal(blocks[0].Height(), uint64(1))
-
-			n := instances[2]
-			blk1, err := n.vm.ParseBlock(ctx, blocks[0].Bytes())
-			require.NoError(err)
-			require.NoError(blk1.Verify(ctx))
-
-			// Parse tip
-			blk2, err := n.vm.ParseBlock(ctx, blocks[1].Bytes())
-			require.NoError(err)
-			blk3, err := n.vm.ParseBlock(ctx, blocks[2].Bytes())
-			require.NoError(err)
-
-			// Verify tip
-			require.NoError(blk2.Verify(ctx))
-			require.NoError(blk3.Verify(ctx))
-
-			// Accept tip
-			require.NoError(blk1.Accept(ctx))
-			require.NoError(blk2.Accept(ctx))
-			require.NoError(blk3.Accept(ctx))
-
-			// Parse another
-			blk4, err := n.vm.ParseBlock(ctx, blocks[3].Bytes())
-			require.NoError(err)
-			require.NoError(blk4.Verify(ctx))
-			require.NoError(blk4.Accept(ctx))
-			require.NoError(n.vm.SetPreference(ctx, blk4.ID()))
-		})
-	})
-
-	ginkgo.It("processes valid index transactions (w/block listening)", func() {
-		// Clear previous txs on instance 0
-		accept := expectBlk(instances[0])
-		accept(false) // don't care about results
-
-		// Subscribe to blocks
-		cli, err := rpc.NewWebSocketClient(instances[0].WebSocketServer.URL, rpc.DefaultHandshakeTimeout, pubsub.MaxPendingMessages, pubsub.MaxReadMessageSize)
-		require.NoError(err)
-		require.NoError(cli.RegisterBlocks())
-
-		// Wait for message to be sent
-		time.Sleep(2 * pubsub.MaxMessageWait)
-
-		// Fetch balances
-		balance, err := instances[0].lcli.Balance(context.TODO(), addrStr)
-		require.NoError(err)
-
-		// Send tx
-		other, err := ed25519.GeneratePrivateKey()
-		require.NoError(err)
-		transfer := []chain.Action{&actions.Transfer{
-			To:    auth.NewED25519Address(other.PublicKey()),
-			Value: 1,
-		}}
-
-		parser, err := instances[0].lcli.Parser(context.Background())
-		require.NoError(err)
-		submit, _, _, err := instances[0].cli.GenerateTransaction(
-			context.Background(),
-			parser,
-			transfer,
-			factory,
-		)
-		require.NoError(err)
-		require.NoError(submit(context.Background()))
-
-		accept = expectBlk(instances[0])
-		results := accept(false)
-		require.Len(results, 1)
-		require.True(results[0].Success)
-
-		// Read item from connection
-		blk, lresults, prices, err := cli.ListenBlock(context.TODO(), parser)
-		require.NoError(err)
-		require.Len(blk.Txs, 1)
-		tx := blk.Txs[0].Actions[0].(*actions.Transfer)
-		require.Equal(tx.Value, uint64(1))
-		require.Equal(lresults, results)
-		require.Equal(prices, fees.Dimensions{1, 1, 1, 1, 1})
-
-		// Check balance modifications are correct
-		balancea, err := instances[0].lcli.Balance(context.TODO(), addrStr)
-		require.NoError(err)
-		require.Equal(balance, balancea+lresults[0].Fee+1)
-
-		// Close connection when done
-		require.NoError(cli.Close())
-	})
-
-	ginkgo.It("processes valid index transactions (w/streaming verification)", func() {
-		// Create streaming client
-		cli, err := rpc.NewWebSocketClient(instances[0].WebSocketServer.URL, rpc.DefaultHandshakeTimeout, pubsub.MaxPendingMessages, pubsub.MaxReadMessageSize)
-		require.NoError(err)
-
-		// Create tx
-		other, err := ed25519.GeneratePrivateKey()
-		require.NoError(err)
-		transfer := []chain.Action{&actions.Transfer{
-			To:    auth.NewED25519Address(other.PublicKey()),
-			Value: 1,
-		}}
-		parser, err := instances[0].lcli.Parser(context.Background())
-		require.NoError(err)
-		_, tx, _, err := instances[0].cli.GenerateTransaction(
-			context.Background(),
-			parser,
-			transfer,
-			factory,
-		)
-		require.NoError(err)
-
-		// Submit tx and accept block
-		require.NoError(cli.RegisterTx(tx))
-
-		// Wait for message to be sent
-		time.Sleep(2 * pubsub.MaxMessageWait)
-
-		for instances[0].vm.Mempool().Len(context.TODO()) == 0 {
-			// We need to wait for mempool to be populated because issuance will
-			// return as soon as bytes are on the channel.
-			hutils.Outf("{{yellow}}waiting for mempool to return non-zero txs{{/}}\n")
-			time.Sleep(500 * time.Millisecond)
-		}
-		accept := expectBlk(instances[0])
-		results := accept(false)
-		require.Len(results, 1)
-		require.True(results[0].Success)
-
-		// Read decision from connection
-		txID, dErr, result, err := cli.ListenTx(context.TODO())
-		require.NoError(err)
-		require.Equal(txID, tx.ID())
-		require.Nil(dErr)
-		require.True(result.Success)
-		require.Equal(result, results[0])
-
-		// Close connection when done
-		require.NoError(cli.Close())
-	})
-
-	ginkgo.It("sends tokens between ed25519 and secp256r1 addresses", func() {
-		r1priv, err := secp256r1.GeneratePrivateKey()
-		require.NoError(err)
-		r1pk := r1priv.PublicKey()
-		r1factory := auth.NewSECP256R1Factory(r1priv)
-		r1addr := auth.NewSECP256R1Address(r1pk)
-
-		ginkgo.By("send to secp256r1", func() {
-			parser, err := instances[0].lcli.Parser(context.Background())
-			require.NoError(err)
-			submit, _, _, err := instances[0].cli.GenerateTransaction(
-				context.Background(),
-				parser,
-				[]chain.Action{&actions.Transfer{
-					To:    r1addr,
-					Value: 2000,
-				}},
-				factory,
-			)
-			require.NoError(err)
-			require.NoError(submit(context.Background()))
-			accept := expectBlk(instances[0])
-			results := accept(false)
-			require.Len(results, 1)
-			require.True(results[0].Success)
-
-			balance, err := instances[0].lcli.Balance(context.TODO(), codec.MustAddressBech32(lconsts.HRP, r1addr))
-			require.NoError(err)
-			require.Equal(balance, uint64(2000))
-		})
-
-		ginkgo.By("send back to ed25519", func() {
-			parser, err := instances[0].lcli.Parser(context.Background())
-			require.NoError(err)
-			submit, _, _, err := instances[0].cli.GenerateTransaction(
-				context.Background(),
-				parser,
-				[]chain.Action{&actions.Transfer{
-					To:    addr,
-					Value: 100,
-				}},
-				r1factory,
-			)
-			require.NoError(err)
-			require.NoError(submit(context.Background()))
-			accept := expectBlk(instances[0])
-			results := accept(false)
-			require.Len(results, 1)
-			require.True(results[0].Success)
-		})
-	})
-
-	ginkgo.It("sends tokens between ed25519 and bls addresses", func() {
-		r1priv, err := hbls.GeneratePrivateKey()
-		require.NoError(err)
-		r1pk := hbls.PublicFromPrivateKey(r1priv)
-		r1factory := auth.NewBLSFactory(r1priv)
-		r1addr := auth.NewBLSAddress(r1pk)
-
-		ginkgo.By("send to bls", func() {
-			parser, err := instances[0].lcli.Parser(context.Background())
-			require.NoError(err)
-			submit, _, _, err := instances[0].cli.GenerateTransaction(
-				context.Background(),
-				parser,
-				[]chain.Action{&actions.Transfer{
-					To:    r1addr,
-					Value: 2000,
-				}},
-				factory,
-			)
-			require.NoError(err)
-			require.NoError(submit(context.Background()))
-			accept := expectBlk(instances[0])
-			results := accept(false)
-			require.Len(results, 1)
-			require.True(results[0].Success)
-
-			balance, err := instances[0].lcli.Balance(context.TODO(), codec.MustAddressBech32(lconsts.HRP, r1addr))
-			require.NoError(err)
-			require.Equal(balance, uint64(2000))
-		})
-
-		ginkgo.By("send back to ed25519 (in separate actions)", func() {
-			bbalance, err := instances[0].lcli.Balance(context.TODO(), codec.MustAddressBech32(lconsts.HRP, addr))
-			require.NoError(err)
-
-			parser, err := instances[0].lcli.Parser(context.Background())
-			require.NoError(err)
-			submit, _, _, err := instances[0].cli.GenerateTransaction(
-				context.Background(),
-				parser,
-				[]chain.Action{
-					&actions.Transfer{
-						To:    addr,
-						Value: 75,
-					},
-					&actions.Transfer{
-						To:    addr,
-						Value: 25,
-					},
-				},
-				r1factory,
-			)
-			require.NoError(err)
-			require.NoError(submit(context.Background()))
-			accept := expectBlk(instances[0])
-			results := accept(false)
-			require.Len(results, 1)
-			require.True(results[0].Success)
-
-			balance, err := instances[0].lcli.Balance(context.TODO(), codec.MustAddressBech32(lconsts.HRP, addr))
-			require.NoError(err)
-			require.Equal(balance, bbalance+100)
-		})
-	})
-
-	ginkgo.It("responds on ABI request with a valid json response", func() {
-		abi, err := instances[0].lcli.GetABI(context.TODO())
-		require.NoError(err)
-
-		var abiJSON []map[string]interface{}
-		err = json.Unmarshal([]byte(abi), &abiJSON)
-		require.NoError(err)
-
-		obj := abiJSON[0]
-		require.Equal(obj["id"], float64(0)) // JSON numbers are parsed as float64
-		require.Equal(obj["name"], "Transfer")
-	})
-})
-
-func expectBlk(i instance) func(bool) []*chain.Result {
-	require := require.New(ginkgo.GinkgoT())
-
-	ctx := context.TODO()
-
-	// manually signal ready
-	require.NoError(i.vm.Builder().Force(ctx))
-	// manually ack ready sig as in engine
-	<-i.toEngine
-
-	blk, err := i.vm.BuildBlock(ctx)
-=======
 	randomEd25519Priv, err := ed25519.GeneratePrivateKey()
->>>>>>> d6377a45
 	require.NoError(err)
 
 	randomEd25519AuthFactory := auth.NewED25519Factory(randomEd25519Priv)
@@ -424,4 +50,17 @@
 		workloadFactory,
 		randomEd25519AuthFactory,
 	)
-})+})
+
+// ginkgo.It("responds on ABI request with a valid json response", func() {
+// 		abi, err := instances[0].lcli.GetABI(context.TODO())
+// 		require.NoError(err)
+
+// 		var abiJSON []map[string]interface{}
+// 		err = json.Unmarshal([]byte(abi), &abiJSON)
+// 		require.NoError(err)
+
+// 		obj := abiJSON[0]
+// 		require.Equal(obj["id"], float64(0)) // JSON numbers are parsed as float64
+// 		require.Equal(obj["name"], "Transfer")
+// 	})