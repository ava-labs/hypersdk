--- conflicted
+++ resolved
@@ -23,44 +23,18 @@
 	"github.com/ava-labs/hypersdk/rpc"
 	"github.com/ava-labs/hypersdk/tests/e2e"
 	"github.com/ava-labs/hypersdk/tests/workload"
+	"github.com/ava-labs/hypersdk/tests/e2e"
+	"github.com/ava-labs/hypersdk/tests/workload"
 
 	lrpc "github.com/ava-labs/hypersdk/examples/morpheusvm/rpc"
 	ginkgo "github.com/onsi/ginkgo/v2"
 )
 
 var (
-<<<<<<< HEAD
-=======
-	// TODO
-	// These vars are set via CLI flags from the run script to support the e2e tests and running
-	// a local MorpheusVM network.
-	// Decouple this to run a standard e2e test suite and a separate CLI tool to launch a local network.
-	requestTimeout time.Duration
-
-	networkRunnerLogLevel      string
-	avalanchegoLogLevel        string
-	avalanchegoLogDisplayLevel string
-	gRPCEp                     string
-	gRPCGatewayEp              string
-
-	execPath  string
-	pluginDir string
-
-	vmGenesisPath    string
-	vmConfigPath     string
-	subnetConfigPath string
-	outputPath       string
-
-	mode string
-
-	numValidators uint
-
->>>>>>> ad13cf16
 	_ workload.TxWorkloadFactory  = (*workloadFactory)(nil)
 	_ workload.TxWorkloadIterator = (*simpleTxWorkload)(nil)
 )
 
-<<<<<<< HEAD
 func TestE2e(t *testing.T) {
 	ginkgo.RunSpecs(t, "morpheusvm e2e test suites")
 }
@@ -70,116 +44,6 @@
 
 	// Load default pk
 	prefundedAddrStr := "morpheus1qrzvk4zlwj9zsacqgtufx7zvapd3quufqpxk5rsdd4633m4wz2fdjk97rwu"
-=======
-func init() {
-	flag.DurationVar(
-		&requestTimeout,
-		"request-timeout",
-		120*time.Second,
-		"timeout for transaction issuance and confirmation",
-	)
-
-	flag.StringVar(
-		&networkRunnerLogLevel,
-		"network-runner-log-level",
-		"info",
-		"gRPC server endpoint",
-	)
-
-	flag.StringVar(
-		&avalanchegoLogLevel,
-		"avalanchego-log-level",
-		"info",
-		"log level for avalanchego",
-	)
-
-	flag.StringVar(
-		&avalanchegoLogDisplayLevel,
-		"avalanchego-log-display-level",
-		"error",
-		"log display level for avalanchego",
-	)
-
-	flag.StringVar(
-		&gRPCEp,
-		"network-runner-grpc-endpoint",
-		"0.0.0.0:8080",
-		"gRPC server endpoint",
-	)
-	flag.StringVar(
-		&gRPCGatewayEp,
-		"network-runner-grpc-gateway-endpoint",
-		"0.0.0.0:8081",
-		"gRPC gateway endpoint",
-	)
-
-	flag.StringVar(
-		&execPath,
-		"avalanchego-path",
-		"",
-		"avalanchego executable path",
-	)
-
-	flag.StringVar(
-		&pluginDir,
-		"avalanchego-plugin-dir",
-		"",
-		"avalanchego plugin directory",
-	)
-
-	flag.StringVar(
-		&vmGenesisPath,
-		"vm-genesis-path",
-		"",
-		"VM genesis file path",
-	)
-
-	flag.StringVar(
-		&vmConfigPath,
-		"vm-config-path",
-		"",
-		"VM configfile path",
-	)
-
-	flag.StringVar(
-		&subnetConfigPath,
-		"subnet-config-path",
-		"",
-		"Subnet configfile path",
-	)
-
-	flag.StringVar(
-		&outputPath,
-		"output-path",
-		"",
-		"output YAML path to write local cluster information",
-	)
-
-	flag.StringVar(
-		&mode,
-		"mode",
-		"test",
-		"'test' to shut down cluster after tests, 'run' to skip tests and only run without shutdown",
-	)
-
-	flag.UintVar(
-		&numValidators,
-		"num-validators",
-		5,
-		"number of validators per blockchain",
-	)
-}
-
-func TestE2e(t *testing.T) {
-	ginkgo.RunSpecs(t, "morpheusvm e2e test suites")
-}
-
-var _ = ginkgo.BeforeSuite(func() {
-	require := require.New(ginkgo.GinkgoT())
-
-	// Load default pk
-	// Address: morpheus1qrzvk4zlwj9zsacqgtufx7zvapd3quufqpxk5rsdd4633m4wz2fdjk97rwu
->>>>>>> ad13cf16
 	privBytes, err := codec.LoadHex(
 		"323b1d8f4eed5f0da9da93071b034f2dce9d2d22692c172f3cb252a64ddfafd01b057de320297c29ad0c1f589ea216869cf1938d88c9fbd70d6748323dbf2fa7", //nolint:lll
 		ed25519.PrivateKeyLen,
@@ -188,7 +52,6 @@
 	priv := ed25519.PrivateKey(privBytes)
 	factory := auth.NewED25519Factory(priv)
 
-<<<<<<< HEAD
 	gen := genesis.Default()
 	gen.WindowTargetUnits = fees.Dimensions{40000000, 450000, 450000, 450000, 450000}
 	gen.MaxBlockUnits = fees.Dimensions{1800000, 15000, 15000, 2500, 15000}
@@ -209,37 +72,6 @@
 		&workloadFactory{factory},
 	)
 }
-=======
-	// Read the VM config in, so it can be passed in as JSON.
-	// ANR sometimes takes the param as a file path or JSON string
-	// and other times only a JSON string.
-	vmConfigData, err := os.ReadFile(vmConfigPath)
-	require.NoError(err)
-	vmConfig := string(vmConfigData)
-
-	e2e.CreateE2ENetwork(
-		context.Background(),
-		e2e.Config{
-			Name:                       consts.Name,
-			Mode:                       mode,
-			ExecPath:                   execPath,
-			NumValidators:              numValidators,
-			GRPCEp:                     gRPCEp,
-			NetworkRunnerLogLevel:      networkRunnerLogLevel,
-			AvalanchegoLogLevel:        avalanchegoLogLevel,
-			AvalanchegoLogDisplayLevel: avalanchegoLogDisplayLevel,
-			VMGenesisPath:              vmGenesisPath,
-			VMConfig:                   vmConfig,
-			SubnetConfigPath:           subnetConfigPath,
-			PluginDir:                  pluginDir,
-		},
-	)
-
-	e2e.SetWorkloadFactory(
-		&workloadFactory{factory: factory},
-	)
-})
->>>>>>> ad13cf16
 
 type workloadFactory struct {
 	factory *auth.ED25519Factory
@@ -249,7 +81,6 @@
 	basicTxWorkload, err := f.NewSizedTxWorkload(uri, 1)
 	return []workload.TxWorkloadIterator{basicTxWorkload}, err
 }
-<<<<<<< HEAD
 
 func (f *workloadFactory) NewSizedTxWorkload(uri string, size int) (workload.TxWorkloadIterator, error) {
 	cli := rpc.NewJSONRPCClient(uri)
@@ -280,7 +111,40 @@
 	return g.count < g.size
 }
 
-=======
+func (g *simpleTxWorkload) GenerateTxWithAssertion(ctx context.Context) (*chain.Transaction, func(ctx context.Context, uri string) error, error) {
+	g.count++
+	other, err := ed25519.GeneratePrivateKey()
+	if err != nil {
+		return nil, nil, err
+	}
+
+	aother := auth.NewED25519Address(other.PublicKey())
+	aotherStr := codec.MustAddressBech32(consts.HRP, aother)
+	parser, err := g.lcli.Parser(ctx)
+	if err != nil {
+		return nil, nil, err
+	}
+	_, tx, _, err := g.cli.GenerateTransaction(
+		ctx,
+		parser,
+		[]chain.Action{&actions.Transfer{
+			To:    aother,
+			Value: 1,
+		}},
+		g.factory,
+	)
+	if err != nil {
+		return nil, nil, err
+	}
+
+	return tx, func(ctx context.Context, uri string) error {
+		lcli := lrpc.NewJSONRPCClient(uri, g.networkID, g.chainID)
+}
+
+func (f *workloadFactory) NewWorkloads(uri string) ([]workload.TxWorkloadIterator, error) {
+	basicTxWorkload, err := f.NewSizedTxWorkload(uri, 1)
+	return []workload.TxWorkloadIterator{basicTxWorkload}, err
+}
 
 func (f *workloadFactory) NewSizedTxWorkload(uri string, size int) (workload.TxWorkloadIterator, error) {
 	cli := rpc.NewJSONRPCClient(uri)
@@ -311,7 +175,6 @@
 	return g.count < g.size
 }
 
->>>>>>> ad13cf16
 func (g *simpleTxWorkload) GenerateTxWithAssertion(ctx context.Context) (*chain.Transaction, func(ctx context.Context, uri string) error, error) {
 	g.count++
 	other, err := ed25519.GeneratePrivateKey()
@@ -349,6 +212,14 @@
 		}
 		balance, err := lcli.Balance(ctx, aotherStr)
 		if err != nil {
+			return fmt.Errorf("failed to wait for tx %s: %w", tx.ID(), err)
+		}
+		if !success {
+			return fmt.Errorf("tx %s not accepted", tx.ID())
+		}
+		balance, err := lcli.Balance(ctx, aotherStr)
+		if err != nil {
+			return fmt.Errorf("failed to get balance of %s: %w", aotherStr, err)
 			return fmt.Errorf("failed to get balance of %s: %w", aotherStr, err)
 		}
 		if balance != 1 {
@@ -356,4 +227,9 @@
 		}
 		return nil
 	}, nil
+		if balance != 1 {
+			return fmt.Errorf("expected balance of 1, got %d", balance)
+		}
+		return nil
+	}, nil
 }