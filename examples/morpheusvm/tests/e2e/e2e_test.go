--- conflicted
+++ resolved
@@ -5,23 +5,12 @@
 
 import (
 	"context"
-<<<<<<< HEAD
-	"encoding/json"
-	"fmt"
-	"net/http"
-	"os"
-	"path/filepath"
-=======
 	"encoding/binary"
->>>>>>> 3db59d27
 	"testing"
 	"time"
 
-	"github.com/ava-labs/avalanchego/ids"
 	"github.com/ava-labs/avalanchego/tests/fixture/e2e"
-	"github.com/ava-labs/avalanchego/tests/fixture/tmpnet"
 	"github.com/prometheus/client_golang/prometheus"
-	"github.com/prometheus/client_golang/prometheus/promhttp"
 	"github.com/stretchr/testify/require"
 
 	_ "github.com/ava-labs/hypersdk/examples/morpheusvm/tests" // include the tests shared between integration and e2e
@@ -29,11 +18,8 @@
 	"github.com/ava-labs/hypersdk/abi"
 	"github.com/ava-labs/hypersdk/api/jsonrpc"
 	"github.com/ava-labs/hypersdk/chain"
-<<<<<<< HEAD
-=======
 	"github.com/ava-labs/hypersdk/codec"
 	"github.com/ava-labs/hypersdk/examples/morpheusvm/actions"
->>>>>>> 3db59d27
 	"github.com/ava-labs/hypersdk/examples/morpheusvm/consts"
 	"github.com/ava-labs/hypersdk/examples/morpheusvm/load"
 	"github.com/ava-labs/hypersdk/examples/morpheusvm/tests/workload"
@@ -78,33 +64,17 @@
 	authFactories := testingNetworkConfig.AuthFactories()
 	generator := workload.NewTxGenerator(authFactories[1])
 
-<<<<<<< HEAD
-	reg := prometheus.NewRegistry()
-	tracker, err := hload.NewPrometheusTracker[ids.ID](reg)
-	require.NoError(err)
-
-	registry = reg
-
-=======
->>>>>>> 3db59d27
 	he2e.SetWorkload(
 		testingNetworkConfig,
 		generator,
 		expectedABI,
 		loadTxGenerators,
-<<<<<<< HEAD
-		tracker,
-=======
->>>>>>> 3db59d27
 		hload.ShortBurstOrchestratorConfig{
 			TxsPerIssuer: 1_000,
 			Timeout:      20 * time.Second,
 		},
 		hload.DefaultGradualLoadOrchestratorConfig(),
-<<<<<<< HEAD
-=======
 		createTransfer,
->>>>>>> 3db59d27
 	)
 
 	return fixture.NewTestEnvironment(e2e.NewTestContext(), flagVars, owner, testingNetworkConfig, consts.ID).Marshal()
@@ -113,46 +83,6 @@
 
 	// Initialize the local test environment from the global state
 	e2e.InitSharedTestEnvironment(ginkgo.GinkgoT(), envBytes)
-<<<<<<< HEAD
-
-	tc := e2e.NewTestContext()
-	r := require.New(tc)
-
-	// Start metrics server
-	mux := http.NewServeMux()
-	mux.Handle("/ext/metrics", promhttp.HandlerFor(registry, promhttp.HandlerOpts{
-		Registry: registry,
-	}))
-
-	metricsServer := &http.Server{ //nolint:gosec
-		Addr:    metricsURI,
-		Handler: mux,
-	}
-
-	go func() {
-		r.ErrorIs(
-			metricsServer.ListenAndServe(),
-			http.ErrServerClosed,
-		)
-	}()
-
-	// Generate collector config
-	collectorConfigBytes, err := generateCollectorConfig(
-		[]string{metricsURI},
-		e2e.GetEnv(tc).GetNetwork().UUID,
-	)
-	r.NoError(err)
-
-	r.NoError(writeCollectorConfig(collectorConfigBytes))
-
-	ginkgo.DeferCleanup(func() {
-		homeDir, err := os.UserHomeDir()
-		r.NoError(err)
-		r.NoError(os.Remove(filepath.Join(homeDir, metricsFilePath)))
-		r.NoError(metricsServer.Shutdown(context.Background()))
-	})
-})
-=======
 })
 
 func createTransfer(to codec.Address, amount uint64, nonce uint64) chain.Action {
@@ -162,7 +92,6 @@
 		Memo:  binary.BigEndian.AppendUint64(nil, nonce),
 	}
 }
->>>>>>> 3db59d27
 
 func loadTxGenerators(
 	ctx context.Context,
@@ -175,13 +104,8 @@
 		return nil, err
 	}
 
-<<<<<<< HEAD
-	numOfFactories := len(authFactories)
-	balances := make([]uint64, numOfFactories)
-=======
 	numFactories := len(authFactories)
 	balances := make([]uint64, numFactories)
->>>>>>> 3db59d27
 	// Get balances
 	for i, factory := range authFactories {
 		balance, err := lcli.Balance(ctx, factory.Address())
@@ -198,52 +122,10 @@
 	}
 
 	// Create tx generator
-<<<<<<< HEAD
-	txGenerators := make([]hload.TxGenerator[*chain.Transaction], numOfFactories)
-	for i := 0; i < numOfFactories; i++ {
-=======
 	txGenerators := make([]hload.TxGenerator[*chain.Transaction], numFactories)
 	for i := 0; i < numFactories; i++ {
->>>>>>> 3db59d27
 		txGenerators[i] = load.NewTxGenerator(authFactories[i], ruleFactory, balances[i], unitPrices)
 	}
 
 	return txGenerators, nil
-<<<<<<< HEAD
-}
-
-func generateCollectorConfig(targets []string, uuid string) ([]byte, error) {
-	nodeLabels := tmpnet.FlagsMap{
-		"network_owner": "hypersdk-e2e-tests",
-		"network_uuid":  uuid,
-	}
-	config := []tmpnet.FlagsMap{
-		{
-			"labels":  nodeLabels,
-			"targets": targets,
-		},
-	}
-
-	return json.Marshal(config)
-}
-
-func writeCollectorConfig(config []byte) error {
-	homeDir, err := os.UserHomeDir()
-	if err != nil {
-		return err
-	}
-	fmt.Println(homeDir)
-	file, err := os.OpenFile(filepath.Join(homeDir, metricsFilePath), os.O_CREATE|os.O_TRUNC|os.O_WRONLY, 0o644)
-	if err != nil {
-		return err
-	}
-	defer file.Close()
-
-	if _, err := file.Write(config); err != nil {
-		return err
-	}
-
-	return nil
-=======
->>>>>>> 3db59d27
 }