--- conflicted
+++ resolved
@@ -37,7 +37,7 @@
 var _ = ginkgo.SynchronizedBeforeSuite(func() []byte {
 	require := require.New(ginkgo.GinkgoT())
 
-	gen, workloadFactory, spamKey, spamKeyBalance, err := workload.New(100 /* minBlockGap: 100ms */)
+	gen, workloadFactory, spamKey, err := workload.New(100 /* minBlockGap: 100ms */)
 	require.NoError(err)
 
 	genesisBytes, err := json.Marshal(gen)
@@ -51,16 +51,12 @@
 
 	// Import HyperSDK e2e test coverage and inject MorpheusVM name
 	// and workload factory to orchestrate the test.
-<<<<<<< HEAD
 	spamHelper := throughput.SpamHelper{
 		KeyType: "ed25519",
 	}
-=======
-	he2e.SetWorkload(consts.Name, workloadFactory, parser, expectedABI)
->>>>>>> fee360ff
 
 	tc := e2e.NewTestContext()
-	he2e.SetWorkload(consts.Name, workloadFactory, expectedABI, &spamHelper,  spamKey, spamKeyBalance)
+	he2e.SetWorkload(consts.Name, workloadFactory, expectedABI, parser, &spamHelper,  spamKey)
 	
 	return fixture.NewTestEnvironment(tc, flagVars, owner, consts.Name, consts.ID, genesisBytes).Marshal()
 }, func(envBytes []byte) {
