// Copyright (C) 2024, Ava Labs, Inc. All rights reserved.
// See the file LICENSE for licensing terms.

package e2e_test

import (
	"encoding/json"
	"testing"

	"github.com/ava-labs/avalanchego/tests/fixture/e2e"
	"github.com/stretchr/testify/require"

<<<<<<< HEAD
	"github.com/ava-labs/hypersdk/chain"
	"github.com/ava-labs/hypersdk/codec"
	"github.com/ava-labs/hypersdk/crypto/ed25519"
	"github.com/ava-labs/hypersdk/examples/morpheusvm/actions"
=======
	"github.com/ava-labs/hypersdk/abi"
>>>>>>> f1150a1a
	"github.com/ava-labs/hypersdk/examples/morpheusvm/consts"
	"github.com/ava-labs/hypersdk/examples/morpheusvm/tests/workload"
	"github.com/ava-labs/hypersdk/examples/morpheusvm/vm"
	"github.com/ava-labs/hypersdk/tests/fixture"

<<<<<<< HEAD
	runner_sdk "github.com/ava-labs/avalanche-network-runner/client"
	authed25519 "github.com/ava-labs/hypersdk/auth/ed25519"
	lrpc "github.com/ava-labs/hypersdk/examples/morpheusvm/rpc"
=======
	he2e "github.com/ava-labs/hypersdk/tests/e2e"
>>>>>>> f1150a1a
	ginkgo "github.com/onsi/ginkgo/v2"
)

const owner = "morpheusvm-e2e-tests"

var flagVars *e2e.FlagVars

func TestE2e(t *testing.T) {
	ginkgo.RunSpecs(t, "morpheusvm e2e test suites")
}

func init() {
	flagVars = e2e.RegisterFlags()
}

// Construct tmpnet network with a single MorpheusVM Subnet
var _ = ginkgo.SynchronizedBeforeSuite(func() []byte {
	require := require.New(ginkgo.GinkgoT())

	gen, workloadFactory, err := workload.New(100 /* minBlockGap: 100ms */)
	require.NoError(err)

	genesisBytes, err := json.Marshal(gen)
	require.NoError(err)

	expectedABI, err := abi.NewABI(vm.ActionParser.GetRegisteredTypes(), vm.OutputParser.GetRegisteredTypes())
	require.NoError(err)
<<<<<<< HEAD
	priv = ed25519.PrivateKey(privBytes)
	factory = authed25519.NewED25519Factory(priv)
	rsender = authed25519.NewED25519Address(priv.PublicKey())
	sender = codec.MustAddressBech32(consts.HRP, rsender)
	utils.Outf("\n{{yellow}}$ loaded address:{{/}} %s\n\n", sender)
=======
>>>>>>> f1150a1a

	// Import HyperSDK e2e test coverage and inject MorpheusVM name
	// and workload factory to orchestrate the test.
	he2e.SetWorkload(consts.Name, workloadFactory, expectedABI)

<<<<<<< HEAD
	// Load config data
	if len(vmConfigPath) > 0 {
		configData, err := os.ReadFile(vmConfigPath)
		require.NoError(err)
		vmConfig = string(configData)
	} else {
		vmConfig = "{}"
	}

	// Start cluster
	ctx, cancel := context.WithTimeout(context.Background(), 5*time.Minute)
	resp, err := anrCli.Start(
		ctx,
		execPath,
		runner_sdk.WithPluginDir(pluginDir),
		runner_sdk.WithGlobalNodeConfig(fmt.Sprintf(`{
				"log-level":"%s",
				"log-display-level":"%s",
				"proposervm-use-current-height":true,
				"throttler-inbound-validator-alloc-size":"10737418240",
				"throttler-inbound-at-large-alloc-size":"10737418240",
				"throttler-inbound-node-max-at-large-bytes":"10737418240",
				"throttler-inbound-node-max-processing-msgs":"1000000",
				"throttler-inbound-bandwidth-refill-rate":"1073741824",
				"throttler-inbound-bandwidth-max-burst-size":"1073741824",
				"throttler-inbound-cpu-validator-alloc":"100000",
				"throttler-inbound-cpu-max-non-validator-usage":"100000",
				"throttler-inbound-cpu-max-non-validator-node-usage":"100000",
				"throttler-inbound-disk-validator-alloc":"10737418240000",
				"throttler-outbound-validator-alloc-size":"10737418240",
				"throttler-outbound-at-large-alloc-size":"10737418240",
				"throttler-outbound-node-max-at-large-bytes": "10737418240",
				"network-compression-type":"zstd",
				"consensus-app-concurrency":"512",
				"profile-continuous-enabled":true,
				"profile-continuous-freq":"1m",
				"http-host":"",
				"http-allowed-origins": "*",
				"http-allowed-hosts": "*"
			}`,
			avalanchegoLogLevel,
			avalanchegoLogDisplayLevel,
		)),
	)
	cancel()
	require.NoError(err)
	utils.Outf(
		"{{green}}successfully started cluster:{{/}} %s {{green}}subnets:{{/}} %+v\n",
		resp.ClusterInfo.RootDataDir,
		resp.GetClusterInfo().GetSubnets(),
	)
	logsDir = resp.GetClusterInfo().GetRootDataDir()

	// Add 5 validators (already have BLS key registered)
	subnet := []string{}
	for i := 1; i <= int(numValidators); i++ {
		n := fmt.Sprintf("node%d", i)
		subnet = append(subnet, n)
	}
	specs := []*rpcpb.BlockchainSpec{
		{
			VmName:      consts.Name,
			Genesis:     vmGenesisPath,
			ChainConfig: vmConfigPath,
			SubnetSpec: &rpcpb.SubnetSpec{
				SubnetConfig: subnetConfigPath,
				Participants: subnet,
			},
		},
	}

	// Create subnet
	ctx, cancel = context.WithTimeout(context.Background(), 5*time.Minute)
	sresp, err := anrCli.CreateBlockchains(
		ctx,
		specs,
	)
	cancel()
	require.NoError(err)

	blockchainID = sresp.ChainIds[0]
	subnetID := sresp.ClusterInfo.CustomChains[blockchainID].SubnetId
	utils.Outf(
		"{{green}}successfully added chain:{{/}} %s {{green}}subnet:{{/}} %s {{green}}participants:{{/}} %+v\n",
		blockchainID,
		subnetID,
		subnet,
	)
	trackSubnetsOpt = runner_sdk.WithGlobalNodeConfig(fmt.Sprintf(`{"%s":"%s"}`,
		config.TrackSubnetsKey,
		subnetID,
	))

	require.NotEmpty(blockchainID)
	require.NotEmpty(logsDir)

	cctx, ccancel := context.WithTimeout(context.Background(), 2*time.Minute)
	status, err := anrCli.Status(cctx)
	ccancel()
	require.NoError(err)
	nodeInfos := status.GetClusterInfo().GetNodeInfos()

	instances = []instance{}
	for _, nodeName := range subnet {
		info := nodeInfos[nodeName]
		u := fmt.Sprintf("%s/ext/bc/%s", info.Uri, blockchainID)
		bid, err := ids.FromString(blockchainID)
		require.NoError(err)
		nodeID, err := ids.NodeIDFromString(info.GetId())
		require.NoError(err)
		cli := rpc.NewJSONRPCClient(u)

		// After returning healthy, the node may not respond right away
		//
		// TODO: figure out why
		var networkID uint32
		for i := 0; i < 10; i++ {
			networkID, _, _, err = cli.Network(context.TODO())
			if err != nil {
				time.Sleep(1 * time.Second)
				continue
			}
		}
		require.NoError(err)

		instances = append(instances, instance{
			nodeID: nodeID,
			uri:    u,
			cli:    cli,
			lcli:   lrpc.NewJSONRPCClient(u, networkID, bid),
		})
	}
})

var (
	priv    ed25519.PrivateKey
	factory *authed25519.ED25519Factory
	rsender codec.Address
	sender  string

	instances []instance
)

type instance struct {
	nodeID ids.NodeID
	uri    string
	cli    *rpc.JSONRPCClient
	lcli   *lrpc.JSONRPCClient
}

var _ = ginkgo.AfterSuite(func() {
	require := require.New(ginkgo.GinkgoT())

	switch mode {
	case modeTest, modeFullTest:
		utils.Outf("{{red}}shutting down cluster{{/}}\n")
		ctx, cancel := context.WithTimeout(context.Background(), 2*time.Minute)
		_, err := anrCli.Stop(ctx)
		cancel()
		require.NoError(err)

	case modeRun:
		utils.Outf("{{yellow}}skipping cluster shutdown{{/}}\n\n")
		utils.Outf("{{cyan}}Blockchain:{{/}} %s\n", blockchainID)
		for _, member := range instances {
			utils.Outf("%s URI: %s\n", member.nodeID, member.uri)
		}
	}
	require.NoError(anrCli.Close())
})

var _ = ginkgo.Describe("[Ping]", func() {
	require := require.New(ginkgo.GinkgoT())

	ginkgo.It("can ping A", func() {
		for _, inst := range instances {
			cli := inst.cli
			ok, err := cli.Ping(context.Background())
			require.NoError(err)
			require.True(ok)
		}
	})
})

var _ = ginkgo.Describe("[Network]", func() {
	require := require.New(ginkgo.GinkgoT())

	ginkgo.It("can get network", func() {
		for _, inst := range instances {
			cli := inst.cli
			_, _, chainID, err := cli.Network(context.Background())
			require.NoError(err)
			require.NotEqual(chainID, ids.Empty)
		}
	})
})

var _ = ginkgo.Describe("[Test]", func() {
	require := require.New(ginkgo.GinkgoT())

	switch mode {
	case modeRun:
		utils.Outf("{{yellow}}skipping tests{{/}}\n")
		return
	}

	ginkgo.It("transfer in a single node (raw)", func() {
		nativeBalance, err := instances[0].lcli.Balance(context.TODO(), sender)
		require.NoError(err)
		require.Equal(nativeBalance, startAmount)

		other, err := ed25519.GeneratePrivateKey()
		require.NoError(err)
		aother := authed25519.NewED25519Address(other.PublicKey())
		aotherStr := codec.MustAddressBech32(consts.HRP, aother)

		ginkgo.By("issue Transfer to the first node", func() {
			// Generate transaction
			parser, err := instances[0].lcli.Parser(context.TODO())
			require.NoError(err)
			submit, tx, _, err := instances[0].cli.GenerateTransaction(
				context.Background(),
				parser,
				[]chain.Action{&actions.Transfer{
					To:    aother,
					Value: sendAmount,
				}},
				factory,
			)
			require.NoError(err)
			utils.Outf("{{yellow}}generated transaction{{/}}\n")

			// Broadcast and wait for transaction
			require.NoError(submit(context.Background()))
			utils.Outf("{{yellow}}submitted transaction{{/}}\n")
			ctx, cancel := context.WithTimeout(context.Background(), requestTimeout)
			success, fee, err := instances[0].lcli.WaitForTransaction(ctx, tx.ID())
			cancel()
			require.NoError(err)
			require.True(success)
			utils.Outf("{{yellow}}found transaction{{/}}\n")

			// Check sender balance
			balance, err := instances[0].lcli.Balance(context.Background(), sender)
			require.NoError(err)
			utils.Outf(
				"{{yellow}}start=%d fee=%d send=%d balance=%d{{/}}\n",
				startAmount,
				fee,
				sendAmount,
				balance,
			)
			require.Equal(balance, startAmount-fee-sendAmount)
			utils.Outf("{{yellow}}fetched balance{{/}}\n")
		})

		ginkgo.By("check if Transfer has been accepted from all nodes", func() {
			for _, inst := range instances {
				color.Blue("checking %q", inst.uri)

				// Ensure all blocks processed
				for {
					_, h, _, err := inst.cli.Accepted(context.Background())
					require.NoError(err)
					if h > 0 {
						break
					}
					time.Sleep(1 * time.Second)
				}

				// Check balance of recipient
				balance, err := inst.lcli.Balance(context.Background(), aotherStr)
				require.NoError(err)
				require.Equal(balance, sendAmount)
			}
		})
	})

	switch mode {
	case modeTest:
		utils.Outf("{{yellow}}skipping bootstrap and state sync tests{{/}}\n")
		return
	}

	// Create blocks before bootstrapping starts
	count := 0
	ginkgo.It("supports issuance of 128 blocks", func() {
		count += generateBlocks(context.Background(), count, 128, instances, true)
	})

	// Ensure bootstrapping works
	var syncClient *rpc.JSONRPCClient
	var lsyncClient *lrpc.JSONRPCClient
	ginkgo.It("can bootstrap a new node", func() {
		cluster, err := anrCli.AddNode(
			context.Background(),
			"bootstrap",
			execPath,
			trackSubnetsOpt,
			runner_sdk.WithChainConfigs(map[string]string{
				blockchainID: vmConfig,
			}),
		)
		require.NoError(err)
		awaitHealthy(anrCli)

		nodeURI := cluster.ClusterInfo.NodeInfos["bootstrap"].Uri
		uri := nodeURI + fmt.Sprintf("/ext/bc/%s", blockchainID)
		bid, err := ids.FromString(blockchainID)
		require.NoError(err)
		utils.Outf("{{blue}}bootstrap node uri: %s{{/}}\n", uri)
		c := rpc.NewJSONRPCClient(uri)
		syncClient = c
		networkID, _, _, err := syncClient.Network(context.TODO())
		require.NoError(err)
		tc := lrpc.NewJSONRPCClient(uri, networkID, bid)
		lsyncClient = tc
		instances = append(instances, instance{
			uri:  uri,
			cli:  c,
			lcli: tc,
		})
	})

	ginkgo.It("accepts transaction after it bootstraps", func() {
		acceptTransaction(syncClient, lsyncClient)
	})

	ginkgo.It("becomes ready quickly after restart", func() {
		cluster, err := anrCli.RestartNode(context.Background(), "bootstrap")
		require.NoError(err)

		// Upon restart, the node should be able to read blocks from disk
		// to initialize its [seen] index and become ready in less than
		// [ValidityWindow].
		start := time.Now()
		awaitHealthy(anrCli)
		require.WithinDuration(time.Now(), start, 20*time.Second)

		// Update bootstrap info to latest in case it was assigned a new port
		nodeURI := cluster.ClusterInfo.NodeInfos["bootstrap"].Uri
		uri := nodeURI + fmt.Sprintf("/ext/bc/%s", blockchainID)
		bid, err := ids.FromString(blockchainID)
		require.NoError(err)
		utils.Outf("{{blue}}bootstrap node uri: %s{{/}}\n", uri)
		c := rpc.NewJSONRPCClient(uri)
		syncClient = c
		networkID, _, _, err := syncClient.Network(context.TODO())
		require.NoError(err)
		tc := lrpc.NewJSONRPCClient(uri, networkID, bid)
		lsyncClient = tc
		instances[len(instances)-1] = instance{
			uri:  uri,
			cli:  c,
			lcli: tc,
		}
	})

	// Create blocks before state sync starts (state sync requires at least 1024
	// blocks)
	//
	// We do 1024 so that there are a number of ranges of data to fetch.
	ginkgo.It("supports issuance of at least 1024 more blocks", func() {
		count += generateBlocks(context.Background(), count, 1024, instances, true)
		// TODO: verify all roots are equal
	})

	ginkgo.It("can state sync a new node when no new blocks are being produced", func() {
		cluster, err := anrCli.AddNode(
			context.Background(),
			"sync",
			execPath,
			trackSubnetsOpt,
			runner_sdk.WithChainConfigs(map[string]string{
				blockchainID: vmConfig,
			}),
		)
		require.NoError(err)

		awaitHealthy(anrCli)

		nodeURI := cluster.ClusterInfo.NodeInfos["sync"].Uri
		uri := nodeURI + fmt.Sprintf("/ext/bc/%s", blockchainID)
		bid, err := ids.FromString(blockchainID)
		require.NoError(err)
		utils.Outf("{{blue}}sync node uri: %s{{/}}\n", uri)
		syncClient = rpc.NewJSONRPCClient(uri)
		networkID, _, _, err := syncClient.Network(context.TODO())
		require.NoError(err)
		lsyncClient = lrpc.NewJSONRPCClient(uri, networkID, bid)
	})

	ginkgo.It("accepts transaction after state sync", func() {
		acceptTransaction(syncClient, lsyncClient)
	})

	ginkgo.It("can pause a node", func() {
		// shuts down the node and keeps all db/conf data for a proper restart
		_, err := anrCli.PauseNode(
			context.Background(),
			"sync",
		)
		require.NoError(err)

		awaitHealthy(anrCli)

		ok, err := syncClient.Ping(context.Background())
		require.Error(err)
		require.False(ok)
	})

	ginkgo.It("supports issuance of 256 more blocks", func() {
		count += generateBlocks(context.Background(), count, 256, instances, true)
		// TODO: verify all roots are equal
	})

	ginkgo.It("can re-sync the restarted node", func() {
		_, err := anrCli.ResumeNode(
			context.Background(),
			"sync",
		)
		require.NoError(err)

		awaitHealthy(anrCli)
	})

	ginkgo.It("accepts transaction after restarted node state sync", func() {
		acceptTransaction(syncClient, lsyncClient)
	})

	ginkgo.It("state sync while broadcasting transactions", func() {
		ctx, cancel := context.WithCancel(context.Background())
		go func() {
			// Recover failure if exits
			defer ginkgo.GinkgoRecover()

			count += generateBlocks(ctx, count, 0, instances, false)
		}()

		// Give time for transactions to start processing
		time.Sleep(5 * time.Second)

		// Start syncing node
		cluster, err := anrCli.AddNode(
			context.Background(),
			"sync_concurrent",
			execPath,
			trackSubnetsOpt,
			runner_sdk.WithChainConfigs(map[string]string{
				blockchainID: vmConfig,
			}),
		)
		require.NoError(err)
		awaitHealthy(anrCli)

		nodeURI := cluster.ClusterInfo.NodeInfos["sync_concurrent"].Uri
		uri := nodeURI + fmt.Sprintf("/ext/bc/%s", blockchainID)
		bid, err := ids.FromString(blockchainID)
		require.NoError(err)
		utils.Outf("{{blue}}sync node uri: %s{{/}}\n", uri)
		syncClient = rpc.NewJSONRPCClient(uri)
		networkID, _, _, err := syncClient.Network(context.TODO())
		require.NoError(err)
		lsyncClient = lrpc.NewJSONRPCClient(uri, networkID, bid)
		cancel()
	})

	ginkgo.It("accepts transaction after state sync concurrent", func() {
		acceptTransaction(syncClient, lsyncClient)
	})

	// TODO: restart all nodes (crisis simulation)
})

func awaitHealthy(cli runner_sdk.Client) {
	for {
		time.Sleep(healthPollInterval)
		ctx, cancel := context.WithTimeout(context.Background(), 10*time.Second)
		_, err := cli.Health(ctx)
		cancel() // by default, health will wait to return until healthy
		if err == nil {
			return
		}
		utils.Outf(
			"{{yellow}}waiting for health check to pass:{{/}} %v\n",
			err,
		)
	}
}

// generate blocks until either ctx is cancelled or the specified (!= 0) number of blocks is generated.
// if 0 blocks are specified, will just wait until ctx is cancelled.
func generateBlocks(
	ctx context.Context,
	cumulativeTxs int,
	blocksToGenerate uint64,
	instances []instance,
	failOnError bool,
) int {
	require := require.New(ginkgo.GinkgoT())

	_, lastHeight, _, err := instances[0].cli.Accepted(context.Background())
	require.NoError(err)
	parser, err := instances[0].lcli.Parser(context.Background())
	require.NoError(err)
	var targetHeight uint64
	if blocksToGenerate != 0 {
		targetHeight = lastHeight + blocksToGenerate
	}
	for ctx.Err() == nil {
		// Generate transaction
		other, err := ed25519.GeneratePrivateKey()
		require.NoError(err)
		aother := authed25519.NewED25519Address(other.PublicKey())
		submit, _, _, err := instances[cumulativeTxs%len(instances)].cli.GenerateTransaction(
			context.Background(),
			parser,
			[]chain.Action{&actions.Transfer{
				To:    aother,
				Value: 1,
			}},
			factory,
		)
		if failOnError {
			require.NoError(err)
		} else if err != nil {
			utils.Outf(
				"{{yellow}}unable to generate transaction:{{/}} %v\n",
				err,
			)
			time.Sleep(5 * time.Second)
			continue
		}

		// Broadcast transactions
		err = submit(context.Background())
		if failOnError {
			require.NoError(err)
		} else if err != nil {
			utils.Outf(
				"{{yellow}}tx broadcast failed:{{/}} %v\n",
				err,
			)
			time.Sleep(5 * time.Second)
			continue
		}
		cumulativeTxs++
		_, height, _, err := instances[0].cli.Accepted(context.Background())
		if failOnError {
			require.NoError(err)
		} else if err != nil {
			utils.Outf(
				"{{yellow}}height lookup failed:{{/}} %v\n",
				err,
			)
			time.Sleep(5 * time.Second)
			continue
		}
		if targetHeight != 0 && height > targetHeight {
			break
		} else if height > lastHeight {
			lastHeight = height
			utils.Outf("{{yellow}}height=%d count=%d{{/}}\n", height, cumulativeTxs)
		}

		// Sleep for a very small amount of time to avoid overloading the
		// network with transactions (can generate very fast)
		time.Sleep(10 * time.Millisecond)
	}
	return cumulativeTxs
}

func acceptTransaction(cli *rpc.JSONRPCClient, lcli *lrpc.JSONRPCClient) {
	require := require.New(ginkgo.GinkgoT())

	parser, err := lcli.Parser(context.Background())
	require.NoError(err)
	for {
		// Generate transaction
		other, err := ed25519.GeneratePrivateKey()
		require.NoError(err)
		aother := authed25519.NewED25519Address(other.PublicKey())
		unitPrices, err := cli.UnitPrices(context.Background(), false)
		require.NoError(err)
		submit, tx, maxFee, err := cli.GenerateTransaction(
			context.Background(),
			parser,
			[]chain.Action{&actions.Transfer{
				To:    aother,
				Value: 1,
			}},
			factory,
		)
		require.NoError(err)
		utils.Outf("{{yellow}}generated transaction{{/}} prices: %+v maxFee: %d\n", unitPrices, maxFee)
=======
	tc := e2e.NewTestContext()

	return fixture.NewTestEnvironment(tc, flagVars, owner, consts.Name, consts.ID, genesisBytes).Marshal()
}, func(envBytes []byte) {
	// Run in every ginkgo process
>>>>>>> f1150a1a

	// Initialize the local test environment from the global state
	e2e.InitSharedTestEnvironment(ginkgo.GinkgoT(), envBytes)
})<|MERGE_RESOLUTION|>--- conflicted
+++ resolved
@@ -10,26 +10,13 @@
 	"github.com/ava-labs/avalanchego/tests/fixture/e2e"
 	"github.com/stretchr/testify/require"
 
-<<<<<<< HEAD
-	"github.com/ava-labs/hypersdk/chain"
-	"github.com/ava-labs/hypersdk/codec"
-	"github.com/ava-labs/hypersdk/crypto/ed25519"
-	"github.com/ava-labs/hypersdk/examples/morpheusvm/actions"
-=======
 	"github.com/ava-labs/hypersdk/abi"
->>>>>>> f1150a1a
 	"github.com/ava-labs/hypersdk/examples/morpheusvm/consts"
 	"github.com/ava-labs/hypersdk/examples/morpheusvm/tests/workload"
 	"github.com/ava-labs/hypersdk/examples/morpheusvm/vm"
 	"github.com/ava-labs/hypersdk/tests/fixture"
 
-<<<<<<< HEAD
-	runner_sdk "github.com/ava-labs/avalanche-network-runner/client"
-	authed25519 "github.com/ava-labs/hypersdk/auth/ed25519"
-	lrpc "github.com/ava-labs/hypersdk/examples/morpheusvm/rpc"
-=======
 	he2e "github.com/ava-labs/hypersdk/tests/e2e"
->>>>>>> f1150a1a
 	ginkgo "github.com/onsi/ginkgo/v2"
 )
 
@@ -57,622 +44,16 @@
 
 	expectedABI, err := abi.NewABI(vm.ActionParser.GetRegisteredTypes(), vm.OutputParser.GetRegisteredTypes())
 	require.NoError(err)
-<<<<<<< HEAD
-	priv = ed25519.PrivateKey(privBytes)
-	factory = authed25519.NewED25519Factory(priv)
-	rsender = authed25519.NewED25519Address(priv.PublicKey())
-	sender = codec.MustAddressBech32(consts.HRP, rsender)
-	utils.Outf("\n{{yellow}}$ loaded address:{{/}} %s\n\n", sender)
-=======
->>>>>>> f1150a1a
 
 	// Import HyperSDK e2e test coverage and inject MorpheusVM name
 	// and workload factory to orchestrate the test.
 	he2e.SetWorkload(consts.Name, workloadFactory, expectedABI)
 
-<<<<<<< HEAD
-	// Load config data
-	if len(vmConfigPath) > 0 {
-		configData, err := os.ReadFile(vmConfigPath)
-		require.NoError(err)
-		vmConfig = string(configData)
-	} else {
-		vmConfig = "{}"
-	}
-
-	// Start cluster
-	ctx, cancel := context.WithTimeout(context.Background(), 5*time.Minute)
-	resp, err := anrCli.Start(
-		ctx,
-		execPath,
-		runner_sdk.WithPluginDir(pluginDir),
-		runner_sdk.WithGlobalNodeConfig(fmt.Sprintf(`{
-				"log-level":"%s",
-				"log-display-level":"%s",
-				"proposervm-use-current-height":true,
-				"throttler-inbound-validator-alloc-size":"10737418240",
-				"throttler-inbound-at-large-alloc-size":"10737418240",
-				"throttler-inbound-node-max-at-large-bytes":"10737418240",
-				"throttler-inbound-node-max-processing-msgs":"1000000",
-				"throttler-inbound-bandwidth-refill-rate":"1073741824",
-				"throttler-inbound-bandwidth-max-burst-size":"1073741824",
-				"throttler-inbound-cpu-validator-alloc":"100000",
-				"throttler-inbound-cpu-max-non-validator-usage":"100000",
-				"throttler-inbound-cpu-max-non-validator-node-usage":"100000",
-				"throttler-inbound-disk-validator-alloc":"10737418240000",
-				"throttler-outbound-validator-alloc-size":"10737418240",
-				"throttler-outbound-at-large-alloc-size":"10737418240",
-				"throttler-outbound-node-max-at-large-bytes": "10737418240",
-				"network-compression-type":"zstd",
-				"consensus-app-concurrency":"512",
-				"profile-continuous-enabled":true,
-				"profile-continuous-freq":"1m",
-				"http-host":"",
-				"http-allowed-origins": "*",
-				"http-allowed-hosts": "*"
-			}`,
-			avalanchegoLogLevel,
-			avalanchegoLogDisplayLevel,
-		)),
-	)
-	cancel()
-	require.NoError(err)
-	utils.Outf(
-		"{{green}}successfully started cluster:{{/}} %s {{green}}subnets:{{/}} %+v\n",
-		resp.ClusterInfo.RootDataDir,
-		resp.GetClusterInfo().GetSubnets(),
-	)
-	logsDir = resp.GetClusterInfo().GetRootDataDir()
-
-	// Add 5 validators (already have BLS key registered)
-	subnet := []string{}
-	for i := 1; i <= int(numValidators); i++ {
-		n := fmt.Sprintf("node%d", i)
-		subnet = append(subnet, n)
-	}
-	specs := []*rpcpb.BlockchainSpec{
-		{
-			VmName:      consts.Name,
-			Genesis:     vmGenesisPath,
-			ChainConfig: vmConfigPath,
-			SubnetSpec: &rpcpb.SubnetSpec{
-				SubnetConfig: subnetConfigPath,
-				Participants: subnet,
-			},
-		},
-	}
-
-	// Create subnet
-	ctx, cancel = context.WithTimeout(context.Background(), 5*time.Minute)
-	sresp, err := anrCli.CreateBlockchains(
-		ctx,
-		specs,
-	)
-	cancel()
-	require.NoError(err)
-
-	blockchainID = sresp.ChainIds[0]
-	subnetID := sresp.ClusterInfo.CustomChains[blockchainID].SubnetId
-	utils.Outf(
-		"{{green}}successfully added chain:{{/}} %s {{green}}subnet:{{/}} %s {{green}}participants:{{/}} %+v\n",
-		blockchainID,
-		subnetID,
-		subnet,
-	)
-	trackSubnetsOpt = runner_sdk.WithGlobalNodeConfig(fmt.Sprintf(`{"%s":"%s"}`,
-		config.TrackSubnetsKey,
-		subnetID,
-	))
-
-	require.NotEmpty(blockchainID)
-	require.NotEmpty(logsDir)
-
-	cctx, ccancel := context.WithTimeout(context.Background(), 2*time.Minute)
-	status, err := anrCli.Status(cctx)
-	ccancel()
-	require.NoError(err)
-	nodeInfos := status.GetClusterInfo().GetNodeInfos()
-
-	instances = []instance{}
-	for _, nodeName := range subnet {
-		info := nodeInfos[nodeName]
-		u := fmt.Sprintf("%s/ext/bc/%s", info.Uri, blockchainID)
-		bid, err := ids.FromString(blockchainID)
-		require.NoError(err)
-		nodeID, err := ids.NodeIDFromString(info.GetId())
-		require.NoError(err)
-		cli := rpc.NewJSONRPCClient(u)
-
-		// After returning healthy, the node may not respond right away
-		//
-		// TODO: figure out why
-		var networkID uint32
-		for i := 0; i < 10; i++ {
-			networkID, _, _, err = cli.Network(context.TODO())
-			if err != nil {
-				time.Sleep(1 * time.Second)
-				continue
-			}
-		}
-		require.NoError(err)
-
-		instances = append(instances, instance{
-			nodeID: nodeID,
-			uri:    u,
-			cli:    cli,
-			lcli:   lrpc.NewJSONRPCClient(u, networkID, bid),
-		})
-	}
-})
-
-var (
-	priv    ed25519.PrivateKey
-	factory *authed25519.ED25519Factory
-	rsender codec.Address
-	sender  string
-
-	instances []instance
-)
-
-type instance struct {
-	nodeID ids.NodeID
-	uri    string
-	cli    *rpc.JSONRPCClient
-	lcli   *lrpc.JSONRPCClient
-}
-
-var _ = ginkgo.AfterSuite(func() {
-	require := require.New(ginkgo.GinkgoT())
-
-	switch mode {
-	case modeTest, modeFullTest:
-		utils.Outf("{{red}}shutting down cluster{{/}}\n")
-		ctx, cancel := context.WithTimeout(context.Background(), 2*time.Minute)
-		_, err := anrCli.Stop(ctx)
-		cancel()
-		require.NoError(err)
-
-	case modeRun:
-		utils.Outf("{{yellow}}skipping cluster shutdown{{/}}\n\n")
-		utils.Outf("{{cyan}}Blockchain:{{/}} %s\n", blockchainID)
-		for _, member := range instances {
-			utils.Outf("%s URI: %s\n", member.nodeID, member.uri)
-		}
-	}
-	require.NoError(anrCli.Close())
-})
-
-var _ = ginkgo.Describe("[Ping]", func() {
-	require := require.New(ginkgo.GinkgoT())
-
-	ginkgo.It("can ping A", func() {
-		for _, inst := range instances {
-			cli := inst.cli
-			ok, err := cli.Ping(context.Background())
-			require.NoError(err)
-			require.True(ok)
-		}
-	})
-})
-
-var _ = ginkgo.Describe("[Network]", func() {
-	require := require.New(ginkgo.GinkgoT())
-
-	ginkgo.It("can get network", func() {
-		for _, inst := range instances {
-			cli := inst.cli
-			_, _, chainID, err := cli.Network(context.Background())
-			require.NoError(err)
-			require.NotEqual(chainID, ids.Empty)
-		}
-	})
-})
-
-var _ = ginkgo.Describe("[Test]", func() {
-	require := require.New(ginkgo.GinkgoT())
-
-	switch mode {
-	case modeRun:
-		utils.Outf("{{yellow}}skipping tests{{/}}\n")
-		return
-	}
-
-	ginkgo.It("transfer in a single node (raw)", func() {
-		nativeBalance, err := instances[0].lcli.Balance(context.TODO(), sender)
-		require.NoError(err)
-		require.Equal(nativeBalance, startAmount)
-
-		other, err := ed25519.GeneratePrivateKey()
-		require.NoError(err)
-		aother := authed25519.NewED25519Address(other.PublicKey())
-		aotherStr := codec.MustAddressBech32(consts.HRP, aother)
-
-		ginkgo.By("issue Transfer to the first node", func() {
-			// Generate transaction
-			parser, err := instances[0].lcli.Parser(context.TODO())
-			require.NoError(err)
-			submit, tx, _, err := instances[0].cli.GenerateTransaction(
-				context.Background(),
-				parser,
-				[]chain.Action{&actions.Transfer{
-					To:    aother,
-					Value: sendAmount,
-				}},
-				factory,
-			)
-			require.NoError(err)
-			utils.Outf("{{yellow}}generated transaction{{/}}\n")
-
-			// Broadcast and wait for transaction
-			require.NoError(submit(context.Background()))
-			utils.Outf("{{yellow}}submitted transaction{{/}}\n")
-			ctx, cancel := context.WithTimeout(context.Background(), requestTimeout)
-			success, fee, err := instances[0].lcli.WaitForTransaction(ctx, tx.ID())
-			cancel()
-			require.NoError(err)
-			require.True(success)
-			utils.Outf("{{yellow}}found transaction{{/}}\n")
-
-			// Check sender balance
-			balance, err := instances[0].lcli.Balance(context.Background(), sender)
-			require.NoError(err)
-			utils.Outf(
-				"{{yellow}}start=%d fee=%d send=%d balance=%d{{/}}\n",
-				startAmount,
-				fee,
-				sendAmount,
-				balance,
-			)
-			require.Equal(balance, startAmount-fee-sendAmount)
-			utils.Outf("{{yellow}}fetched balance{{/}}\n")
-		})
-
-		ginkgo.By("check if Transfer has been accepted from all nodes", func() {
-			for _, inst := range instances {
-				color.Blue("checking %q", inst.uri)
-
-				// Ensure all blocks processed
-				for {
-					_, h, _, err := inst.cli.Accepted(context.Background())
-					require.NoError(err)
-					if h > 0 {
-						break
-					}
-					time.Sleep(1 * time.Second)
-				}
-
-				// Check balance of recipient
-				balance, err := inst.lcli.Balance(context.Background(), aotherStr)
-				require.NoError(err)
-				require.Equal(balance, sendAmount)
-			}
-		})
-	})
-
-	switch mode {
-	case modeTest:
-		utils.Outf("{{yellow}}skipping bootstrap and state sync tests{{/}}\n")
-		return
-	}
-
-	// Create blocks before bootstrapping starts
-	count := 0
-	ginkgo.It("supports issuance of 128 blocks", func() {
-		count += generateBlocks(context.Background(), count, 128, instances, true)
-	})
-
-	// Ensure bootstrapping works
-	var syncClient *rpc.JSONRPCClient
-	var lsyncClient *lrpc.JSONRPCClient
-	ginkgo.It("can bootstrap a new node", func() {
-		cluster, err := anrCli.AddNode(
-			context.Background(),
-			"bootstrap",
-			execPath,
-			trackSubnetsOpt,
-			runner_sdk.WithChainConfigs(map[string]string{
-				blockchainID: vmConfig,
-			}),
-		)
-		require.NoError(err)
-		awaitHealthy(anrCli)
-
-		nodeURI := cluster.ClusterInfo.NodeInfos["bootstrap"].Uri
-		uri := nodeURI + fmt.Sprintf("/ext/bc/%s", blockchainID)
-		bid, err := ids.FromString(blockchainID)
-		require.NoError(err)
-		utils.Outf("{{blue}}bootstrap node uri: %s{{/}}\n", uri)
-		c := rpc.NewJSONRPCClient(uri)
-		syncClient = c
-		networkID, _, _, err := syncClient.Network(context.TODO())
-		require.NoError(err)
-		tc := lrpc.NewJSONRPCClient(uri, networkID, bid)
-		lsyncClient = tc
-		instances = append(instances, instance{
-			uri:  uri,
-			cli:  c,
-			lcli: tc,
-		})
-	})
-
-	ginkgo.It("accepts transaction after it bootstraps", func() {
-		acceptTransaction(syncClient, lsyncClient)
-	})
-
-	ginkgo.It("becomes ready quickly after restart", func() {
-		cluster, err := anrCli.RestartNode(context.Background(), "bootstrap")
-		require.NoError(err)
-
-		// Upon restart, the node should be able to read blocks from disk
-		// to initialize its [seen] index and become ready in less than
-		// [ValidityWindow].
-		start := time.Now()
-		awaitHealthy(anrCli)
-		require.WithinDuration(time.Now(), start, 20*time.Second)
-
-		// Update bootstrap info to latest in case it was assigned a new port
-		nodeURI := cluster.ClusterInfo.NodeInfos["bootstrap"].Uri
-		uri := nodeURI + fmt.Sprintf("/ext/bc/%s", blockchainID)
-		bid, err := ids.FromString(blockchainID)
-		require.NoError(err)
-		utils.Outf("{{blue}}bootstrap node uri: %s{{/}}\n", uri)
-		c := rpc.NewJSONRPCClient(uri)
-		syncClient = c
-		networkID, _, _, err := syncClient.Network(context.TODO())
-		require.NoError(err)
-		tc := lrpc.NewJSONRPCClient(uri, networkID, bid)
-		lsyncClient = tc
-		instances[len(instances)-1] = instance{
-			uri:  uri,
-			cli:  c,
-			lcli: tc,
-		}
-	})
-
-	// Create blocks before state sync starts (state sync requires at least 1024
-	// blocks)
-	//
-	// We do 1024 so that there are a number of ranges of data to fetch.
-	ginkgo.It("supports issuance of at least 1024 more blocks", func() {
-		count += generateBlocks(context.Background(), count, 1024, instances, true)
-		// TODO: verify all roots are equal
-	})
-
-	ginkgo.It("can state sync a new node when no new blocks are being produced", func() {
-		cluster, err := anrCli.AddNode(
-			context.Background(),
-			"sync",
-			execPath,
-			trackSubnetsOpt,
-			runner_sdk.WithChainConfigs(map[string]string{
-				blockchainID: vmConfig,
-			}),
-		)
-		require.NoError(err)
-
-		awaitHealthy(anrCli)
-
-		nodeURI := cluster.ClusterInfo.NodeInfos["sync"].Uri
-		uri := nodeURI + fmt.Sprintf("/ext/bc/%s", blockchainID)
-		bid, err := ids.FromString(blockchainID)
-		require.NoError(err)
-		utils.Outf("{{blue}}sync node uri: %s{{/}}\n", uri)
-		syncClient = rpc.NewJSONRPCClient(uri)
-		networkID, _, _, err := syncClient.Network(context.TODO())
-		require.NoError(err)
-		lsyncClient = lrpc.NewJSONRPCClient(uri, networkID, bid)
-	})
-
-	ginkgo.It("accepts transaction after state sync", func() {
-		acceptTransaction(syncClient, lsyncClient)
-	})
-
-	ginkgo.It("can pause a node", func() {
-		// shuts down the node and keeps all db/conf data for a proper restart
-		_, err := anrCli.PauseNode(
-			context.Background(),
-			"sync",
-		)
-		require.NoError(err)
-
-		awaitHealthy(anrCli)
-
-		ok, err := syncClient.Ping(context.Background())
-		require.Error(err)
-		require.False(ok)
-	})
-
-	ginkgo.It("supports issuance of 256 more blocks", func() {
-		count += generateBlocks(context.Background(), count, 256, instances, true)
-		// TODO: verify all roots are equal
-	})
-
-	ginkgo.It("can re-sync the restarted node", func() {
-		_, err := anrCli.ResumeNode(
-			context.Background(),
-			"sync",
-		)
-		require.NoError(err)
-
-		awaitHealthy(anrCli)
-	})
-
-	ginkgo.It("accepts transaction after restarted node state sync", func() {
-		acceptTransaction(syncClient, lsyncClient)
-	})
-
-	ginkgo.It("state sync while broadcasting transactions", func() {
-		ctx, cancel := context.WithCancel(context.Background())
-		go func() {
-			// Recover failure if exits
-			defer ginkgo.GinkgoRecover()
-
-			count += generateBlocks(ctx, count, 0, instances, false)
-		}()
-
-		// Give time for transactions to start processing
-		time.Sleep(5 * time.Second)
-
-		// Start syncing node
-		cluster, err := anrCli.AddNode(
-			context.Background(),
-			"sync_concurrent",
-			execPath,
-			trackSubnetsOpt,
-			runner_sdk.WithChainConfigs(map[string]string{
-				blockchainID: vmConfig,
-			}),
-		)
-		require.NoError(err)
-		awaitHealthy(anrCli)
-
-		nodeURI := cluster.ClusterInfo.NodeInfos["sync_concurrent"].Uri
-		uri := nodeURI + fmt.Sprintf("/ext/bc/%s", blockchainID)
-		bid, err := ids.FromString(blockchainID)
-		require.NoError(err)
-		utils.Outf("{{blue}}sync node uri: %s{{/}}\n", uri)
-		syncClient = rpc.NewJSONRPCClient(uri)
-		networkID, _, _, err := syncClient.Network(context.TODO())
-		require.NoError(err)
-		lsyncClient = lrpc.NewJSONRPCClient(uri, networkID, bid)
-		cancel()
-	})
-
-	ginkgo.It("accepts transaction after state sync concurrent", func() {
-		acceptTransaction(syncClient, lsyncClient)
-	})
-
-	// TODO: restart all nodes (crisis simulation)
-})
-
-func awaitHealthy(cli runner_sdk.Client) {
-	for {
-		time.Sleep(healthPollInterval)
-		ctx, cancel := context.WithTimeout(context.Background(), 10*time.Second)
-		_, err := cli.Health(ctx)
-		cancel() // by default, health will wait to return until healthy
-		if err == nil {
-			return
-		}
-		utils.Outf(
-			"{{yellow}}waiting for health check to pass:{{/}} %v\n",
-			err,
-		)
-	}
-}
-
-// generate blocks until either ctx is cancelled or the specified (!= 0) number of blocks is generated.
-// if 0 blocks are specified, will just wait until ctx is cancelled.
-func generateBlocks(
-	ctx context.Context,
-	cumulativeTxs int,
-	blocksToGenerate uint64,
-	instances []instance,
-	failOnError bool,
-) int {
-	require := require.New(ginkgo.GinkgoT())
-
-	_, lastHeight, _, err := instances[0].cli.Accepted(context.Background())
-	require.NoError(err)
-	parser, err := instances[0].lcli.Parser(context.Background())
-	require.NoError(err)
-	var targetHeight uint64
-	if blocksToGenerate != 0 {
-		targetHeight = lastHeight + blocksToGenerate
-	}
-	for ctx.Err() == nil {
-		// Generate transaction
-		other, err := ed25519.GeneratePrivateKey()
-		require.NoError(err)
-		aother := authed25519.NewED25519Address(other.PublicKey())
-		submit, _, _, err := instances[cumulativeTxs%len(instances)].cli.GenerateTransaction(
-			context.Background(),
-			parser,
-			[]chain.Action{&actions.Transfer{
-				To:    aother,
-				Value: 1,
-			}},
-			factory,
-		)
-		if failOnError {
-			require.NoError(err)
-		} else if err != nil {
-			utils.Outf(
-				"{{yellow}}unable to generate transaction:{{/}} %v\n",
-				err,
-			)
-			time.Sleep(5 * time.Second)
-			continue
-		}
-
-		// Broadcast transactions
-		err = submit(context.Background())
-		if failOnError {
-			require.NoError(err)
-		} else if err != nil {
-			utils.Outf(
-				"{{yellow}}tx broadcast failed:{{/}} %v\n",
-				err,
-			)
-			time.Sleep(5 * time.Second)
-			continue
-		}
-		cumulativeTxs++
-		_, height, _, err := instances[0].cli.Accepted(context.Background())
-		if failOnError {
-			require.NoError(err)
-		} else if err != nil {
-			utils.Outf(
-				"{{yellow}}height lookup failed:{{/}} %v\n",
-				err,
-			)
-			time.Sleep(5 * time.Second)
-			continue
-		}
-		if targetHeight != 0 && height > targetHeight {
-			break
-		} else if height > lastHeight {
-			lastHeight = height
-			utils.Outf("{{yellow}}height=%d count=%d{{/}}\n", height, cumulativeTxs)
-		}
-
-		// Sleep for a very small amount of time to avoid overloading the
-		// network with transactions (can generate very fast)
-		time.Sleep(10 * time.Millisecond)
-	}
-	return cumulativeTxs
-}
-
-func acceptTransaction(cli *rpc.JSONRPCClient, lcli *lrpc.JSONRPCClient) {
-	require := require.New(ginkgo.GinkgoT())
-
-	parser, err := lcli.Parser(context.Background())
-	require.NoError(err)
-	for {
-		// Generate transaction
-		other, err := ed25519.GeneratePrivateKey()
-		require.NoError(err)
-		aother := authed25519.NewED25519Address(other.PublicKey())
-		unitPrices, err := cli.UnitPrices(context.Background(), false)
-		require.NoError(err)
-		submit, tx, maxFee, err := cli.GenerateTransaction(
-			context.Background(),
-			parser,
-			[]chain.Action{&actions.Transfer{
-				To:    aother,
-				Value: 1,
-			}},
-			factory,
-		)
-		require.NoError(err)
-		utils.Outf("{{yellow}}generated transaction{{/}} prices: %+v maxFee: %d\n", unitPrices, maxFee)
-=======
 	tc := e2e.NewTestContext()
 
 	return fixture.NewTestEnvironment(tc, flagVars, owner, consts.Name, consts.ID, genesisBytes).Marshal()
 }, func(envBytes []byte) {
 	// Run in every ginkgo process
->>>>>>> f1150a1a
 
 	// Initialize the local test environment from the global state
 	e2e.InitSharedTestEnvironment(ginkgo.GinkgoT(), envBytes)
