--- conflicted
+++ resolved
@@ -42,11 +42,7 @@
 	genesisBytes, err := json.Marshal(gen)
 	require.NoError(err)
 
-<<<<<<< HEAD
-	expectedABI, err := abi.DescribeVM(vm.ActionParser.GetRegisteredTypes())
-=======
 	expectedABI, err := abi.NewABI(vm.ActionParser.GetRegisteredTypes())
->>>>>>> 0738ff9e
 	require.NoError(err)
 
 	// Import HyperSDK e2e test coverage and inject MorpheusVM name
