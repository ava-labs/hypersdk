// Copyright (C) 2024, Ava Labs, Inc. All rights reserved.
// See the file LICENSE for licensing terms.

package e2e_test

import (
	"encoding/json"
	"testing"

	"github.com/ava-labs/avalanchego/tests/fixture/e2e"
	"github.com/ava-labs/avalanchego/tests/fixture/tmpnet"
	"github.com/stretchr/testify/require"

	"github.com/ava-labs/hypersdk/examples/morpheusvm/consts"
<<<<<<< HEAD
	"github.com/ava-labs/hypersdk/fees"
	"github.com/ava-labs/hypersdk/rpc"
	"github.com/ava-labs/hypersdk/tests/fixture"
	"github.com/ava-labs/hypersdk/tests/workload"
	"github.com/ava-labs/hypersdk/vm"
=======
	"github.com/ava-labs/hypersdk/examples/morpheusvm/tests/workload"
	"github.com/ava-labs/hypersdk/tests/fixture"
>>>>>>> f94ecea9

	he2e "github.com/ava-labs/hypersdk/tests/e2e"
	ginkgo "github.com/onsi/ginkgo/v2"
)

const owner = "morpheusvm-e2e-tests"

var flagVars *e2e.FlagVars

func TestE2e(t *testing.T) {
	ginkgo.RunSpecs(t, "morpheusvm e2e test suites")
}

func init() {
	flagVars = e2e.RegisterFlags()
}

// Construct tmpnet network with a single MorpheusVM Subnet
var _ = ginkgo.SynchronizedBeforeSuite(func() []byte {
	require := require.New(ginkgo.GinkgoT())

	gen, workloadFactory, err := workload.New(100 /* minBlockGap: 100ms */)
	require.NoError(err)
<<<<<<< HEAD
	priv := ed25519.PrivateKey(privBytes)
	factory = auth.NewED25519Factory(priv)

	type genAndRules struct {
		*vm.BaseGenesis
		*vm.BaseRules
	}
	combined := genAndRules{}
	combined.BaseGenesis = vm.DefaultGenesis()
	combined.BaseGenesis.CustomAllocation = []*vm.CustomAllocation{
		{
			Address: prefundedAddrStr,
			Balance: 10_000_000_000_000,
		},
	}
	combined.BaseRules = vm.DefaultRules()
	// Set WindowTargetUnits to MaxUint64 for all dimensions to iterate full mempool during block building.
	combined.BaseRules.WindowTargetUnits = fees.Dimensions{math.MaxUint64, math.MaxUint64, math.MaxUint64, math.MaxUint64, math.MaxUint64}
	// Set all lmiits to MaxUint64 to avoid limiting block size for all dimensions except bandwidth. Must limit bandwidth to avoid building
	// a block that exceeds the maximum size allowed by AvalancheGo.
	combined.BaseRules.MaxBlockUnits = fees.Dimensions{1800000, math.MaxUint64, math.MaxUint64, math.MaxUint64, math.MaxUint64}
	combined.BaseRules.MinBlockGap = 100

	genesisBytes, err = json.Marshal(combined)
=======

	genesisBytes, err := json.Marshal(gen)
>>>>>>> f94ecea9
	require.NoError(err)

	// Import HyperSDK e2e test coverage and inject MorpheusVM name
	// and workload factory to orchestrate the test.
	he2e.SetWorkload(consts.Name, workloadFactory)

	// Run only once in the first ginkgo process
	nodes := tmpnet.NewNodesOrPanic(flagVars.NodeCount())
	subnet := fixture.NewHyperVMSubnet(
		consts.Name,
		consts.ID,
		genesisBytes,
		nodes...,
	)

	network := fixture.NewTmpnetNetwork(owner, nodes, subnet)
	return e2e.NewTestEnvironment(
		e2e.NewTestContext(),
		flagVars,
		network,
	).Marshal()
}, func(envBytes []byte) {
	// Run in every ginkgo process

	// Initialize the local test environment from the global state
	e2e.InitSharedTestEnvironment(ginkgo.GinkgoT(), envBytes)
<<<<<<< HEAD
})

type workloadFactory struct {
	factory *auth.ED25519Factory
}

func (f *workloadFactory) NewWorkloads(uri string) ([]workload.TxWorkloadIterator, error) {
	basicTxWorkload, err := f.NewSizedTxWorkload(uri, 1)
	return []workload.TxWorkloadIterator{basicTxWorkload}, err
}

func (f *workloadFactory) NewSizedTxWorkload(uri string, size int) (workload.TxWorkloadIterator, error) {
	cli := rpc.NewJSONRPCClient(uri)
	lcli := lrpc.NewJSONRPCClient(uri)
	return &simpleTxWorkload{
		factory: f.factory,
		cli:     cli,
		lcli:    lcli,
		size:    size,
	}, nil
}

type simpleTxWorkload struct {
	factory *auth.ED25519Factory
	cli     *rpc.JSONRPCClient
	lcli    *lrpc.JSONRPCClient
	count   int
	size    int
}

func (g *simpleTxWorkload) Next() bool {
	return g.count < g.size
}

func (g *simpleTxWorkload) GenerateTxWithAssertion(ctx context.Context) (*chain.Transaction, func(ctx context.Context, uri string) error, error) {
	g.count++
	other, err := ed25519.GeneratePrivateKey()
	if err != nil {
		return nil, nil, err
	}

	aother := auth.NewED25519Address(other.PublicKey())
	aotherStr := codec.MustAddressBech32(consts.HRP, aother)
	parser, err := g.lcli.Parser(ctx)
	if err != nil {
		return nil, nil, err
	}
	_, tx, _, err := g.cli.GenerateTransaction(
		ctx,
		parser,
		[]chain.Action{&actions.Transfer{
			To:    aother,
			Value: 1,
		}},
		g.factory,
	)
	if err != nil {
		return nil, nil, err
	}

	return tx, func(ctx context.Context, uri string) error {
		lcli := lrpc.NewJSONRPCClient(uri)
		success, _, err := lcli.WaitForTransaction(ctx, tx.ID())
		if err != nil {
			return fmt.Errorf("failed to wait for tx %s: %w", tx.ID(), err)
		}
		if !success {
			return fmt.Errorf("tx %s not accepted", tx.ID())
		}
		balance, err := lcli.Balance(ctx, aotherStr)
		if err != nil {
			return fmt.Errorf("failed to get balance of %s: %w", aotherStr, err)
		}
		if balance != 1 {
			return fmt.Errorf("expected balance of 1, got %d", balance)
		}
		return nil
	}, nil
}
=======
})
>>>>>>> f94ecea9
<|MERGE_RESOLUTION|>--- conflicted
+++ resolved
@@ -12,16 +12,8 @@
 	"github.com/stretchr/testify/require"
 
 	"github.com/ava-labs/hypersdk/examples/morpheusvm/consts"
-<<<<<<< HEAD
-	"github.com/ava-labs/hypersdk/fees"
-	"github.com/ava-labs/hypersdk/rpc"
-	"github.com/ava-labs/hypersdk/tests/fixture"
-	"github.com/ava-labs/hypersdk/tests/workload"
-	"github.com/ava-labs/hypersdk/vm"
-=======
 	"github.com/ava-labs/hypersdk/examples/morpheusvm/tests/workload"
 	"github.com/ava-labs/hypersdk/tests/fixture"
->>>>>>> f94ecea9
 
 	he2e "github.com/ava-labs/hypersdk/tests/e2e"
 	ginkgo "github.com/onsi/ginkgo/v2"
@@ -45,35 +37,8 @@
 
 	gen, workloadFactory, err := workload.New(100 /* minBlockGap: 100ms */)
 	require.NoError(err)
-<<<<<<< HEAD
-	priv := ed25519.PrivateKey(privBytes)
-	factory = auth.NewED25519Factory(priv)
-
-	type genAndRules struct {
-		*vm.BaseGenesis
-		*vm.BaseRules
-	}
-	combined := genAndRules{}
-	combined.BaseGenesis = vm.DefaultGenesis()
-	combined.BaseGenesis.CustomAllocation = []*vm.CustomAllocation{
-		{
-			Address: prefundedAddrStr,
-			Balance: 10_000_000_000_000,
-		},
-	}
-	combined.BaseRules = vm.DefaultRules()
-	// Set WindowTargetUnits to MaxUint64 for all dimensions to iterate full mempool during block building.
-	combined.BaseRules.WindowTargetUnits = fees.Dimensions{math.MaxUint64, math.MaxUint64, math.MaxUint64, math.MaxUint64, math.MaxUint64}
-	// Set all lmiits to MaxUint64 to avoid limiting block size for all dimensions except bandwidth. Must limit bandwidth to avoid building
-	// a block that exceeds the maximum size allowed by AvalancheGo.
-	combined.BaseRules.MaxBlockUnits = fees.Dimensions{1800000, math.MaxUint64, math.MaxUint64, math.MaxUint64, math.MaxUint64}
-	combined.BaseRules.MinBlockGap = 100
-
-	genesisBytes, err = json.Marshal(combined)
-=======
 
 	genesisBytes, err := json.Marshal(gen)
->>>>>>> f94ecea9
 	require.NoError(err)
 
 	// Import HyperSDK e2e test coverage and inject MorpheusVM name
@@ -100,86 +65,4 @@
 
 	// Initialize the local test environment from the global state
 	e2e.InitSharedTestEnvironment(ginkgo.GinkgoT(), envBytes)
-<<<<<<< HEAD
-})
-
-type workloadFactory struct {
-	factory *auth.ED25519Factory
-}
-
-func (f *workloadFactory) NewWorkloads(uri string) ([]workload.TxWorkloadIterator, error) {
-	basicTxWorkload, err := f.NewSizedTxWorkload(uri, 1)
-	return []workload.TxWorkloadIterator{basicTxWorkload}, err
-}
-
-func (f *workloadFactory) NewSizedTxWorkload(uri string, size int) (workload.TxWorkloadIterator, error) {
-	cli := rpc.NewJSONRPCClient(uri)
-	lcli := lrpc.NewJSONRPCClient(uri)
-	return &simpleTxWorkload{
-		factory: f.factory,
-		cli:     cli,
-		lcli:    lcli,
-		size:    size,
-	}, nil
-}
-
-type simpleTxWorkload struct {
-	factory *auth.ED25519Factory
-	cli     *rpc.JSONRPCClient
-	lcli    *lrpc.JSONRPCClient
-	count   int
-	size    int
-}
-
-func (g *simpleTxWorkload) Next() bool {
-	return g.count < g.size
-}
-
-func (g *simpleTxWorkload) GenerateTxWithAssertion(ctx context.Context) (*chain.Transaction, func(ctx context.Context, uri string) error, error) {
-	g.count++
-	other, err := ed25519.GeneratePrivateKey()
-	if err != nil {
-		return nil, nil, err
-	}
-
-	aother := auth.NewED25519Address(other.PublicKey())
-	aotherStr := codec.MustAddressBech32(consts.HRP, aother)
-	parser, err := g.lcli.Parser(ctx)
-	if err != nil {
-		return nil, nil, err
-	}
-	_, tx, _, err := g.cli.GenerateTransaction(
-		ctx,
-		parser,
-		[]chain.Action{&actions.Transfer{
-			To:    aother,
-			Value: 1,
-		}},
-		g.factory,
-	)
-	if err != nil {
-		return nil, nil, err
-	}
-
-	return tx, func(ctx context.Context, uri string) error {
-		lcli := lrpc.NewJSONRPCClient(uri)
-		success, _, err := lcli.WaitForTransaction(ctx, tx.ID())
-		if err != nil {
-			return fmt.Errorf("failed to wait for tx %s: %w", tx.ID(), err)
-		}
-		if !success {
-			return fmt.Errorf("tx %s not accepted", tx.ID())
-		}
-		balance, err := lcli.Balance(ctx, aotherStr)
-		if err != nil {
-			return fmt.Errorf("failed to get balance of %s: %w", aotherStr, err)
-		}
-		if balance != 1 {
-			return fmt.Errorf("expected balance of 1, got %d", balance)
-		}
-		return nil
-	}, nil
-}
-=======
-})
->>>>>>> f94ecea9
+})