--- conflicted
+++ resolved
@@ -135,19 +135,7 @@
 	}
 
 	return tx, func(ctx context.Context, require *require.Assertions, uri string) {
-<<<<<<< HEAD
-		indexerCli := txindexer.NewClient(uri)
-		success, _, err := indexerCli.WaitForTransaction(ctx, txCheckInterval, tx.ID())
-		require.NoError(err)
-		require.True(success)
-		lcli := vm.NewJSONRPCClient(uri)
-		balance, err := lcli.Balance(ctx, aother)
-		require.NoError(err)
-		require.Equal(uint64(1), balance)
-		// TODO: check transaction output (not currently available via API)
-=======
 		confirmTx(ctx, require, uri, tx.ID(), aother, 1)
->>>>>>> f1150a1a
 	}, nil
 }
 
@@ -236,25 +224,12 @@
 	g.balance = expectedBalance
 
 	return tx, func(ctx context.Context, require *require.Assertions, uri string) {
-<<<<<<< HEAD
-		indexerCli := txindexer.NewClient(uri)
-		success, _, err := indexerCli.WaitForTransaction(ctx, txCheckInterval, tx.ID())
-		require.NoError(err)
-		require.True(success)
-		lcli := vm.NewJSONRPCClient(uri)
-		balance, err := lcli.Balance(ctx, receiver.address)
-		require.NoError(err)
-		require.Equal(expectedBalance, balance)
-		// TODO: check tx fee + units (not currently available via API)
-		// TODO: check transaction output (not currently available via API)
-=======
 		confirmTx(ctx, require, uri, tx.ID(), receiver.address, expectedBalance)
->>>>>>> f1150a1a
 	}, nil
 }
 
 func confirmTx(ctx context.Context, require *require.Assertions, uri string, txID ids.ID, receiverAddr codec.Address, receiverExpectedBalance uint64) {
-	indexerCli := indexer.NewClient(uri)
+	indexerCli := txindexer.NewClient(uri)
 	success, _, err := indexerCli.WaitForTransaction(ctx, txCheckInterval, txID)
 	require.NoError(err)
 	require.True(success)
