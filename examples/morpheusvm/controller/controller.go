// Copyright (C) 2024, Ava Labs, Inc. All rights reserved.
// See the file LICENSE for licensing terms.

package controller

import (
	"fmt"

	"github.com/ava-labs/avalanchego/ids"
	"github.com/ava-labs/avalanchego/utils/logging"
	"go.uber.org/zap"

	"github.com/ava-labs/hypersdk/api/indexer"
	"github.com/ava-labs/hypersdk/api/jsonrpc"
	"github.com/ava-labs/hypersdk/api/state"
	"github.com/ava-labs/hypersdk/api/ws"
	"github.com/ava-labs/hypersdk/auth"
	"github.com/ava-labs/hypersdk/chain"
	"github.com/ava-labs/hypersdk/examples/morpheusvm/consts"
	"github.com/ava-labs/hypersdk/examples/morpheusvm/genesis"
	"github.com/ava-labs/hypersdk/examples/morpheusvm/registry"
	"github.com/ava-labs/hypersdk/examples/morpheusvm/storage"
	"github.com/ava-labs/hypersdk/vm"
)

var (
	_ vm.Controller        = (*Controller)(nil)
	_ vm.ControllerFactory = (*factory)(nil)
)

// New returns a VM with the indexer, websocket, and rpc apis enabled.
<<<<<<< HEAD
func New(options ...vm.Option) *vm.VM {
	opts := []vm.Option{
		indexer.WithIndexer(consts.Name, indexer.Endpoint),
		ws.WithWebsocketAPI(10_000_000),
		vm.WithVMAPIs(jsonrpc.JSONRPCServerFactory{}, state.JSONRPCStateServerFactory{}),
		vm.WithControllerAPIs(&jsonRPCServerFactory{}),
	}

	opts = append(opts, options...)
=======
func New(options ...vm.Option) (*vm.VM, error) {
	opts := append([]vm.Option{
		indexer.With(),
		ws.With(),
		jsonrpc.With(),
		With(), // Add Controller API
	}, options...)
>>>>>>> 9d2c247e

	return NewWithOptions(opts...)
}

// NewWithOptions returns a VM with the specified options
func NewWithOptions(options ...vm.Option) (*vm.VM, error) {
	return vm.New(
		&factory{},
		consts.Version,
		registry.Action,
		registry.Auth,
		auth.Engines(),
		options...,
	)
}

type factory struct{}

func (*factory) New(
	inner *vm.VM,
	log logging.Logger,
	networkID uint32,
	chainID ids.ID,
	genesisBytes []byte,
	upgradeBytes []byte, // subnets to allow for AWM
	_ []byte,
) (
	vm.Controller,
	vm.Genesis,
	error,
) {
	c := &Controller{}
	c.inner = inner
	c.log = log
	c.networkID = networkID
	c.chainID = chainID
	c.stateManager = &storage.StateManager{}

	var err error

	c.genesis, err = genesis.New(genesisBytes, upgradeBytes)
	if err != nil {
		return nil, nil, fmt.Errorf(
			"unable to read genesis: %w",
			err,
		)
	}
	log.Info("loaded genesis", zap.Any("genesis", c.genesis))

	return c, c.genesis, nil
}

type Controller struct {
	inner     *vm.VM
	log       logging.Logger
	networkID uint32
	chainID   ids.ID

	genesis      *genesis.Genesis
	stateManager *storage.StateManager
}

func (c *Controller) Rules(t int64) chain.Rules {
	// TODO: extend with [UpgradeBytes]
	return c.genesis.Rules(t, c.networkID, c.chainID)
}

func (c *Controller) StateManager() chain.StateManager {
	return c.stateManager
}<|MERGE_RESOLUTION|>--- conflicted
+++ resolved
@@ -12,7 +12,7 @@
 
 	"github.com/ava-labs/hypersdk/api/indexer"
 	"github.com/ava-labs/hypersdk/api/jsonrpc"
-	"github.com/ava-labs/hypersdk/api/state"
+	staterpc "github.com/ava-labs/hypersdk/api/state"
 	"github.com/ava-labs/hypersdk/api/ws"
 	"github.com/ava-labs/hypersdk/auth"
 	"github.com/ava-labs/hypersdk/chain"
@@ -29,25 +29,14 @@
 )
 
 // New returns a VM with the indexer, websocket, and rpc apis enabled.
-<<<<<<< HEAD
-func New(options ...vm.Option) *vm.VM {
-	opts := []vm.Option{
-		indexer.WithIndexer(consts.Name, indexer.Endpoint),
-		ws.WithWebsocketAPI(10_000_000),
-		vm.WithVMAPIs(jsonrpc.JSONRPCServerFactory{}, state.JSONRPCStateServerFactory{}),
-		vm.WithControllerAPIs(&jsonRPCServerFactory{}),
-	}
-
-	opts = append(opts, options...)
-=======
 func New(options ...vm.Option) (*vm.VM, error) {
 	opts := append([]vm.Option{
 		indexer.With(),
 		ws.With(),
 		jsonrpc.With(),
+		staterpc.With(),
 		With(), // Add Controller API
 	}, options...)
->>>>>>> 9d2c247e
 
 	return NewWithOptions(opts...)
 }
