--- conflicted
+++ resolved
@@ -4,24 +4,14 @@
 package controller
 
 import (
-	"github.com/ava-labs/avalanchego/utils/logging"
-	"go.uber.org/zap"
-
 	"github.com/ava-labs/hypersdk/api/indexer"
 	"github.com/ava-labs/hypersdk/api/jsonrpc"
 	"github.com/ava-labs/hypersdk/api/ws"
 	"github.com/ava-labs/hypersdk/auth"
-	"github.com/ava-labs/hypersdk/chain"
-	"github.com/ava-labs/hypersdk/codec"
 	"github.com/ava-labs/hypersdk/examples/morpheusvm/consts"
 	"github.com/ava-labs/hypersdk/examples/morpheusvm/registry"
 	"github.com/ava-labs/hypersdk/examples/morpheusvm/storage"
 	"github.com/ava-labs/hypersdk/vm"
-)
-
-var (
-	_ vm.Controller        = (*Controller)(nil)
-	_ vm.ControllerFactory = (*factory)(nil)
 )
 
 // New returns a VM with the indexer, websocket, and rpc apis enabled.
@@ -39,85 +29,11 @@
 // NewWithOptions returns a VM with the specified options
 func NewWithOptions(options ...vm.Option) (*vm.VM, error) {
 	return vm.New(
-		&factory{},
 		consts.Version,
+		&storage.StateManager{},
 		registry.Action,
 		registry.Auth,
 		auth.Engines(),
-		func(b []byte) (vm.Genesis, error) {
-			return vm.LoadAllocationGenesis(
-				b,
-				func(addr string) (codec.Address, error) { return codec.ParseAddressBech32(consts.HRP, addr) },
-				storage.SetBalance)
-		},
 		options...,
 	)
-}
-
-type factory struct{}
-
-func (*factory) New(
-	inner *vm.VM,
-	log logging.Logger,
-<<<<<<< HEAD
-	configBytes []byte,
-=======
-	networkID uint32,
-	chainID ids.ID,
-	genesisBytes []byte,
-	upgradeBytes []byte, // subnets to allow for AWM
-	_ []byte,
->>>>>>> d9a64b79
-) (
-	vm.Controller,
-	error,
-) {
-	c := &Controller{}
-	c.inner = inner
-	c.log = log
-	c.stateManager = &storage.StateManager{}
-
-	var err error
-<<<<<<< HEAD
-	// Load config and genesis
-	c.config, err = newConfig(configBytes)
-	if err != nil {
-		return nil, err
-	}
-
-	log.Info("initialized config", zap.Any("contents", c.config))
-	return c, nil
-}
-
-type Controller struct {
-	inner        *vm.VM
-	log          logging.Logger
-	config       *Config
-=======
-
-	c.genesis, err = genesis.New(genesisBytes, upgradeBytes)
-	if err != nil {
-		return nil, nil, fmt.Errorf(
-			"unable to read genesis: %w",
-			err,
-		)
-	}
-	log.Info("loaded genesis", zap.Any("genesis", c.genesis))
-
-	return c, c.genesis, nil
-}
-
-type Controller struct {
-	inner     *vm.VM
-	log       logging.Logger
-	networkID uint32
-	chainID   ids.ID
-
-	genesis      *genesis.Genesis
->>>>>>> d9a64b79
-	stateManager *storage.StateManager
-}
-
-func (c *Controller) StateManager() chain.StateManager {
-	return c.stateManager
 }