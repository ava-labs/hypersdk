// Copyright (C) 2023, Ava Labs, Inc. All rights reserved.
// See the file LICENSE for licensing terms.

package controller

import (
	"context"
	"fmt"
	"net/http"

	"github.com/ava-labs/avalanchego/database"
	"github.com/ava-labs/avalanchego/ids"
	"github.com/ava-labs/avalanchego/utils/logging"
	"go.uber.org/zap"

<<<<<<< HEAD
	"github.com/ava-labs/hypersdk/auth/common"
	"github.com/ava-labs/hypersdk/builder"
=======
	"github.com/ava-labs/hypersdk/auth"
>>>>>>> 04cd6636
	"github.com/ava-labs/hypersdk/chain"
	"github.com/ava-labs/hypersdk/examples/morpheusvm/config"
	"github.com/ava-labs/hypersdk/examples/morpheusvm/consts"
	"github.com/ava-labs/hypersdk/examples/morpheusvm/genesis"
	"github.com/ava-labs/hypersdk/examples/morpheusvm/rpc"
	"github.com/ava-labs/hypersdk/examples/morpheusvm/storage"
	"github.com/ava-labs/hypersdk/examples/morpheusvm/version"
	"github.com/ava-labs/hypersdk/extension/indexer"
	"github.com/ava-labs/hypersdk/pebble"
	"github.com/ava-labs/hypersdk/vm"

	ametrics "github.com/ava-labs/avalanchego/api/metrics"

	hrpc "github.com/ava-labs/hypersdk/rpc"
	hstorage "github.com/ava-labs/hypersdk/storage"
)

var (
	_ vm.Controller        = (*Controller)(nil)
	_ vm.ControllerFactory = (*factory)(nil)
)

func New(options ...vm.Option) (*vm.VM, error) {
	return vm.New(
		&factory{},
		version.Version,
		consts.ActionRegistry,
		consts.AuthRegistry,
		auth.Engines(),
		options...,
	)
}

type factory struct{}

func (*factory) New(
	inner *vm.VM,
	log logging.Logger,
	networkID uint32,
	chainID ids.ID,
	chainDataDir string,
	gatherer ametrics.MultiGatherer,
	genesisBytes []byte,
	upgradeBytes []byte, // subnets to allow for AWM
	configBytes []byte,
) (
	vm.Controller,
	vm.Genesis,
	vm.Handlers,
	error,
) {
	c := &Controller{}
	c.inner = inner
	c.log = log
	c.networkID = networkID
	c.chainID = chainID
	c.stateManager = &storage.StateManager{}

	// Instantiate metrics
	var err error
	c.metrics, err = newMetrics(gatherer)
	if err != nil {
		return nil, nil, nil, err
	}

	// Load config and genesis
	c.config, err = config.New(configBytes)
	if err != nil {
		return nil, nil, nil, err
	}

	log.Info("initialized config", zap.Any("contents", c.config))

	c.genesis, err = genesis.New(genesisBytes, upgradeBytes)
	if err != nil {
		return nil, nil, nil, fmt.Errorf(
			"unable to read genesis: %w",
			err,
		)
	}
	log.Info("loaded genesis", zap.Any("genesis", c.genesis))

	c.txDB, err = hstorage.New(pebble.NewDefaultConfig(), chainDataDir, "db", gatherer)
	if err != nil {
		return nil, nil, nil, err
	}
	acceptedSubscribers := []indexer.AcceptedSubscriber{
		indexer.NewSuccessfulTxSubscriber(&actionHandler{c: c}),
	}
	if c.config.StoreTransactions {
		c.txIndexer = indexer.NewTxDBIndexer(c.txDB)
		acceptedSubscribers = append(acceptedSubscribers, c.txIndexer)
	} else {
		c.txIndexer = indexer.NewNoOpTxIndexer()
	}
	c.acceptedSubscriber = indexer.NewAcceptedSubscribers(acceptedSubscribers...)

	// Create handlers
	//
	// hypersdk handler are initiatlized automatically, you just need to
	// initialize custom handlers here.
	apis := map[string]http.Handler{}
	jsonRPCHandler, err := hrpc.NewJSONRPCHandler(
		consts.Name,
		rpc.NewJSONRPCServer(c),
	)
	if err != nil {
		return nil, nil, nil, err
	}
	apis[rpc.JSONRPCEndpoint] = jsonRPCHandler

<<<<<<< HEAD
	// Create builder and gossiper
	var (
		build  builder.Builder
		gossip gossiper.Gossiper
	)
	if c.config.TestMode {
		c.inner.Logger().Info("running build and gossip in test mode")
		build = builder.NewManual(inner)
		gossip = gossiper.NewManual(inner)
	} else {
		build = builder.NewTime(inner)
		gcfg := gossiper.DefaultProposerConfig()
		gossip, err = gossiper.NewProposer(inner, gcfg)
		if err != nil {
			return nil, nil, nil, nil, nil, nil, nil, nil, err
		}
	}
	return c, c.genesis, build, gossip, apis, consts.ActionRegistry, consts.AuthRegistry, common.Engines(), nil
=======
	return c, c.genesis, apis, nil
>>>>>>> 04cd6636
}

type Controller struct {
	inner     *vm.VM
	log       logging.Logger
	networkID uint32
	chainID   ids.ID

	genesis      *genesis.Genesis
	config       *config.Config
	stateManager *storage.StateManager

	metrics *metrics

	txDB               database.Database
	txIndexer          indexer.TxIndexer
	acceptedSubscriber indexer.AcceptedSubscriber
}

func (c *Controller) Rules(t int64) chain.Rules {
	// TODO: extend with [UpgradeBytes]
	return c.genesis.Rules(t, c.networkID, c.chainID)
}

func (c *Controller) StateManager() chain.StateManager {
	return c.stateManager
}

func (c *Controller) Accepted(ctx context.Context, blk *chain.StatelessBlock) error {
	return c.acceptedSubscriber.Accepted(ctx, blk)
}

func (c *Controller) Shutdown(context.Context) error {
	// Close any databases created during initialization
	return c.txDB.Close()
}<|MERGE_RESOLUTION|>--- conflicted
+++ resolved
@@ -13,12 +13,7 @@
 	"github.com/ava-labs/avalanchego/utils/logging"
 	"go.uber.org/zap"
 
-<<<<<<< HEAD
 	"github.com/ava-labs/hypersdk/auth/common"
-	"github.com/ava-labs/hypersdk/builder"
-=======
-	"github.com/ava-labs/hypersdk/auth"
->>>>>>> 04cd6636
 	"github.com/ava-labs/hypersdk/chain"
 	"github.com/ava-labs/hypersdk/examples/morpheusvm/config"
 	"github.com/ava-labs/hypersdk/examples/morpheusvm/consts"
@@ -47,7 +42,7 @@
 		version.Version,
 		consts.ActionRegistry,
 		consts.AuthRegistry,
-		auth.Engines(),
+		common.Engines(),
 		options...,
 	)
 }
@@ -130,28 +125,7 @@
 	}
 	apis[rpc.JSONRPCEndpoint] = jsonRPCHandler
 
-<<<<<<< HEAD
-	// Create builder and gossiper
-	var (
-		build  builder.Builder
-		gossip gossiper.Gossiper
-	)
-	if c.config.TestMode {
-		c.inner.Logger().Info("running build and gossip in test mode")
-		build = builder.NewManual(inner)
-		gossip = gossiper.NewManual(inner)
-	} else {
-		build = builder.NewTime(inner)
-		gcfg := gossiper.DefaultProposerConfig()
-		gossip, err = gossiper.NewProposer(inner, gcfg)
-		if err != nil {
-			return nil, nil, nil, nil, nil, nil, nil, nil, err
-		}
-	}
-	return c, c.genesis, build, gossip, apis, consts.ActionRegistry, consts.AuthRegistry, common.Engines(), nil
-=======
 	return c, c.genesis, apis, nil
->>>>>>> 04cd6636
 }
 
 type Controller struct {
