// Copyright (C) 2023, Ava Labs, Inc. All rights reserved.
// See the file LICENSE for licensing terms.

package controller

import (
	"context"
	"fmt"
	"net/http"

	"github.com/ava-labs/avalanchego/database"
	"github.com/ava-labs/avalanchego/snow"
	"go.uber.org/zap"

	"github.com/ava-labs/hypersdk/auth"
	"github.com/ava-labs/hypersdk/builder"
	"github.com/ava-labs/hypersdk/chain"
	"github.com/ava-labs/hypersdk/examples/morpheusvm/config"
	"github.com/ava-labs/hypersdk/examples/morpheusvm/consts"
	"github.com/ava-labs/hypersdk/examples/morpheusvm/genesis"
	"github.com/ava-labs/hypersdk/examples/morpheusvm/rpc"
	"github.com/ava-labs/hypersdk/examples/morpheusvm/storage"
	"github.com/ava-labs/hypersdk/examples/morpheusvm/version"
	"github.com/ava-labs/hypersdk/extension/indexer"
	"github.com/ava-labs/hypersdk/gossiper"
	"github.com/ava-labs/hypersdk/pebble"
	"github.com/ava-labs/hypersdk/vm"

	ametrics "github.com/ava-labs/avalanchego/api/metrics"
	hrpc "github.com/ava-labs/hypersdk/rpc"
	hstorage "github.com/ava-labs/hypersdk/storage"
)

var _ vm.Controller = (*Controller)(nil)

type Controller struct {
	inner *vm.VM

	snowCtx      *snow.Context
	genesis      *genesis.Genesis
	config       *config.Config
	stateManager *storage.StateManager

	metrics *metrics

	txDB               database.Database
	txIndexer          indexer.TxIndexer
	acceptedSubscriber indexer.AcceptedSubscriber
}

func New() *vm.VM {
	return vm.New(&Controller{}, version.Version)
}

func (c *Controller) Initialize(
	inner *vm.VM,
	snowCtx *snow.Context,
	gatherer ametrics.MultiGatherer,
	genesisBytes []byte,
	upgradeBytes []byte, // subnets to allow for AWM
	configBytes []byte,
) (
	vm.Genesis,
	builder.Builder,
	gossiper.Gossiper,
	vm.Handlers,
	chain.ActionRegistry,
	chain.AuthRegistry,
	map[uint8]vm.AuthEngine,
	error,
) {
	c.inner = inner
	c.snowCtx = snowCtx
	c.stateManager = &storage.StateManager{}

	// Instantiate metrics
	var err error
	c.metrics, err = newMetrics(gatherer)
	if err != nil {
		return nil, nil, nil, nil, nil, nil, nil, err
	}

	// Load config and genesis
	c.config, err = config.New(configBytes)
	if err != nil {
		return nil, nil, nil, nil, nil, nil, nil, err
	}

	c.snowCtx.Log.SetLevel(c.config.LogLevel)
	snowCtx.Log.Info("initialized config", zap.Any("contents", c.config))

	c.genesis, err = genesis.New(genesisBytes, upgradeBytes)
	if err != nil {
		return nil, nil, nil, nil, nil, nil, nil, fmt.Errorf(
			"unable to read genesis: %w",
			err,
		)
	}
	snowCtx.Log.Info("loaded genesis", zap.Any("genesis", c.genesis))

	c.txDB, err = hstorage.New(pebble.NewDefaultConfig(), snowCtx.ChainDataDir, "db", gatherer)
	if err != nil {
		return nil, nil, nil, nil, nil, nil, nil, err
	}
	acceptedSubscribers := []indexer.AcceptedSubscriber{
		indexer.NewSuccessfulTxSubscriber(&actionHandler{c: c}),
	}
	if c.config.GetStoreTransactions() {
		c.txIndexer = indexer.NewTxIndexer(c.txDB)
		acceptedSubscribers = append(acceptedSubscribers, c.txIndexer)
	} else {
		c.txIndexer = indexer.NewNoopTxIndexer()
	}
	c.acceptedSubscriber = indexer.NewCombinedAcceptedSubscriber(acceptedSubscribers...)

	// Create handlers
	//
	// hypersdk handler are initiatlized automatically, you just need to
	// initialize custom handlers here.
	apis := map[string]http.Handler{}
	jsonRPCHandler, err := hrpc.NewJSONRPCHandler(
		consts.Name,
		rpc.NewJSONRPCServer(c),
	)
	if err != nil {
		return nil, nil, nil, nil, nil, nil, nil, err
	}
	apis[rpc.JSONRPCEndpoint] = jsonRPCHandler

	// Create builder and gossiper
	var (
		build  builder.Builder
		gossip gossiper.Gossiper
	)
	if c.config.TestMode {
		c.inner.Logger().Info("running build and gossip in test mode")
		build = builder.NewManual(inner)
		gossip = gossiper.NewManual(inner)
	} else {
		build = builder.NewTime(inner)
		gcfg := gossiper.DefaultProposerConfig()
		gossip, err = gossiper.NewProposer(inner, gcfg)
		if err != nil {
			return nil, nil, nil, nil, nil, nil, nil, err
		}
	}
	return c.genesis, build, gossip, apis, consts.ActionRegistry, consts.AuthRegistry, auth.Engines(), nil
}

func (c *Controller) Rules(t int64) chain.Rules {
	// TODO: extend with [UpgradeBytes]
	return c.genesis.Rules(t, c.snowCtx.NetworkID, c.snowCtx.ChainID)
}

func (c *Controller) StateManager() chain.StateManager {
	return c.stateManager
}

func (c *Controller) Accepted(ctx context.Context, blk *chain.StatelessBlock) error {
<<<<<<< HEAD
	return c.acceptedSubscriber.Accepted(ctx, blk)
=======
	batch := c.db.NewBatch()
	defer batch.Reset()

	results := blk.Results()
	for i, tx := range blk.Txs {
		result := results[i]
		if c.config.StoreTransactions {
			err := storage.StoreTransaction(
				ctx,
				batch,
				tx.ID(),
				blk.GetTimestamp(),
				result.Success,
				result.Units,
				result.Fee,
			)
			if err != nil {
				return err
			}
		}
		if result.Success {
			for _, action := range tx.Actions {
				switch action.(type) { //nolint:gocritic
				case *actions.Transfer:
					c.metrics.transfer.Inc()
				}
			}
		}
	}
	return batch.Write()
>>>>>>> e4dae2c3
}

func (c *Controller) Shutdown(context.Context) error {
	// Close any databases created during initialization
	return c.txDB.Close()
}<|MERGE_RESOLUTION|>--- conflicted
+++ resolved
@@ -105,7 +105,7 @@
 	acceptedSubscribers := []indexer.AcceptedSubscriber{
 		indexer.NewSuccessfulTxSubscriber(&actionHandler{c: c}),
 	}
-	if c.config.GetStoreTransactions() {
+	if c.config.StoreTransactions {
 		c.txIndexer = indexer.NewTxIndexer(c.txDB)
 		acceptedSubscribers = append(acceptedSubscribers, c.txIndexer)
 	} else {
@@ -157,40 +157,7 @@
 }
 
 func (c *Controller) Accepted(ctx context.Context, blk *chain.StatelessBlock) error {
-<<<<<<< HEAD
 	return c.acceptedSubscriber.Accepted(ctx, blk)
-=======
-	batch := c.db.NewBatch()
-	defer batch.Reset()
-
-	results := blk.Results()
-	for i, tx := range blk.Txs {
-		result := results[i]
-		if c.config.StoreTransactions {
-			err := storage.StoreTransaction(
-				ctx,
-				batch,
-				tx.ID(),
-				blk.GetTimestamp(),
-				result.Success,
-				result.Units,
-				result.Fee,
-			)
-			if err != nil {
-				return err
-			}
-		}
-		if result.Success {
-			for _, action := range tx.Actions {
-				switch action.(type) { //nolint:gocritic
-				case *actions.Transfer:
-					c.metrics.transfer.Inc()
-				}
-			}
-		}
-	}
-	return batch.Write()
->>>>>>> e4dae2c3
 }
 
 func (c *Controller) Shutdown(context.Context) error {
