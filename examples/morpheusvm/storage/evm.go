--- conflicted
+++ resolved
@@ -28,19 +28,10 @@
 )
 
 func AccountKey(addr common.Address) []byte {
-<<<<<<< HEAD
 	k := make([]byte, consts.ByteLen+common.AddressLength+consts.Uint16Len)
 	k[0] = accountPrefix
 	copy(k[1:1+common.AddressLength], addr.Bytes())
 	binary.BigEndian.PutUint16(k[1+common.AddressLength:], AccountChunks)
-=======
-	// TODO: can we skip hashing and use the address directly
-	addrHash := crypto.Keccak256Hash(addr.Bytes())
-	k := make([]byte, 0, 1+common.HashLength+consts.Uint16Len)
-	k = append(k, evmPrefix)
-	k = append(k, addrHash.Bytes()...)
-	k = binary.BigEndian.AppendUint16(k, AccountChunks)
->>>>>>> d198e33c
 	return k
 }
 
