--- conflicted
+++ resolved
@@ -26,12 +26,7 @@
 	errs.Add(
 		// When registering new actions, ALWAYS make sure to append at the end.
 		// Pass nil as second argument if manual marshalling isn't needed (if in doubt, you probably don't)
-<<<<<<< HEAD
-		actionParser.Register(&actions.Transfer{}, actions.UnmarshalTransfer),
-=======
-		ActionParser.Register(&actions.Transfer{}, nil),
->>>>>>> e3d911a8
-
+		actionParser.Register(&actions.Transfer{}, nil),
 		// When registering new auth, ALWAYS make sure to append at the end.
 		authParser.Register(&auth.ED25519{}, auth.UnmarshalED25519),
 		authParser.Register(&auth.SECP256R1{}, auth.UnmarshalSECP256R1),
