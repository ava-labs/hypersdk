--- conflicted
+++ resolved
@@ -51,16 +51,9 @@
 	return defaultvm.New(
 		consts.Version,
 		genesis.DefaultGenesisFactory{},
-<<<<<<< HEAD
-		&storage.StateManager{},
-		registry,
-=======
 		&storage.BalanceHandler{},
 		metadata.NewDefaultManager(),
-		ActionParser,
-		AuthParser,
-		OutputParser,
->>>>>>> b2ad4d38
+		registry,
 		auth.Engines(),
 		options...,
 	)
