// Copyright (C) 2024, Ava Labs, Inc. All rights reserved.
// See the file LICENSE for licensing terms.

package vm

import (
	"context"
	"encoding/json"
	"strings"
	"time"

	"github.com/ava-labs/hypersdk/api/jsonrpc"
	"github.com/ava-labs/hypersdk/chain"
	"github.com/ava-labs/hypersdk/codec"
	"github.com/ava-labs/hypersdk/examples/morpheusvm/consts"
	"github.com/ava-labs/hypersdk/genesis"
	"github.com/ava-labs/hypersdk/requester"
	"github.com/ava-labs/hypersdk/utils"
)

const balanceCheckInterval = 500 * time.Millisecond

type JSONRPCClient struct {
	requester *requester.EndpointRequester
	g         *genesis.DefaultGenesis
}

// NewJSONRPCClient creates a new client object.
func NewJSONRPCClient(uri string) *JSONRPCClient {
	uri = strings.TrimSuffix(uri, "/")
	uri += JSONRPCEndpoint
	req := requester.New(uri, consts.Name)
	return &JSONRPCClient{req, nil}
}

func (cli *JSONRPCClient) Genesis(ctx context.Context) (*genesis.DefaultGenesis, error) {
	if cli.g != nil {
		return cli.g, nil
	}

	resp := new(GenesisReply)
	err := cli.requester.SendRequest(
		ctx,
		"genesis",
		nil,
		resp,
	)
	if err != nil {
		return nil, err
	}
	cli.g = resp.Genesis
	return resp.Genesis, nil
}

func (cli *JSONRPCClient) Balance(ctx context.Context, addr codec.Address) (uint64, error) {
	resp := new(BalanceReply)
	err := cli.requester.SendRequest(
		ctx,
		"balance",
		&BalanceArgs{
			Address: addr,
		},
		resp,
	)
	return resp.Amount, err
}

func (cli *JSONRPCClient) WaitForBalance(
	ctx context.Context,
	addr codec.Address,
	min uint64,
) error {
	return jsonrpc.Wait(ctx, balanceCheckInterval, func(ctx context.Context) (bool, error) {
		balance, err := cli.Balance(ctx, addr)
		if err != nil {
			return false, err
		}
		shouldExit := balance >= min
		if !shouldExit {
			utils.Outf(
				"{{yellow}}waiting for %s balance: %s{{/}}\n",
				utils.FormatBalance(min),
				addr,
			)
		}
		return shouldExit, nil
	})
}

func (cli *JSONRPCClient) Parser(ctx context.Context) (chain.Parser, error) {
	g, err := cli.Genesis(ctx)
	if err != nil {
		return nil, err
	}
	registry, err := newRegistry()
	if err != nil {
		return nil, err
	}
	return NewParser(g, registry), nil
}

var _ chain.Parser = (*Parser)(nil)

type Parser struct {
	genesis  *genesis.DefaultGenesis
	registry chain.Registry
}

func (p *Parser) Rules(_ int64) chain.Rules {
	return p.genesis.Rules
}

func (p *Parser) ActionCodec() *codec.TypeParser[chain.Action] {
	return p.registry.ActionRegistry()
}

func (p *Parser) OutputCodec() *codec.TypeParser[codec.Typed] {
	return p.registry.OutputRegistry()
}

func (p *Parser) AuthCodec() *codec.TypeParser[chain.Auth] {
	return p.registry.AuthRegistry()
}

<<<<<<< HEAD
func (*Parser) StateManager() chain.StateManager {
	return &storage.StateManager{}
}

func NewParser(genesis *genesis.DefaultGenesis, registry chain.Registry) chain.Parser {
	return &Parser{genesis: genesis, registry: registry}
=======
func NewParser(genesis *genesis.DefaultGenesis) chain.Parser {
	return &Parser{genesis: genesis}
>>>>>>> b2ad4d38
}

// Used as a lambda function for creating ExternalSubscriberServer parser
func CreateParser(genesisBytes []byte) (chain.Parser, error) {
	var genesis genesis.DefaultGenesis
	if err := json.Unmarshal(genesisBytes, &genesis); err != nil {
		return nil, err
	}
	registry, err := newRegistry()
	if err != nil {
		return nil, err
	}
	return NewParser(&genesis, registry), nil
}<|MERGE_RESOLUTION|>--- conflicted
+++ resolved
@@ -122,17 +122,8 @@
 	return p.registry.AuthRegistry()
 }
 
-<<<<<<< HEAD
-func (*Parser) StateManager() chain.StateManager {
-	return &storage.StateManager{}
-}
-
 func NewParser(genesis *genesis.DefaultGenesis, registry chain.Registry) chain.Parser {
 	return &Parser{genesis: genesis, registry: registry}
-=======
-func NewParser(genesis *genesis.DefaultGenesis) chain.Parser {
-	return &Parser{genesis: genesis}
->>>>>>> b2ad4d38
 }
 
 // Used as a lambda function for creating ExternalSubscriberServer parser
