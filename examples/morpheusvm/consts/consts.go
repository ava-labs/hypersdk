--- conflicted
+++ resolved
@@ -35,15 +35,11 @@
 var (
 	ActionRegistry *codec.TypeParser[chain.Action]
 	AuthRegistry   *codec.TypeParser[chain.Auth]
-<<<<<<< HEAD
 	ABIString      []byte
-)
-=======
 )
 
 var Version = &version.Semantic{
 	Major: 0,
 	Minor: 0,
 	Patch: 1,
-}
->>>>>>> f661b2ba
+}