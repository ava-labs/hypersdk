--- conflicted
+++ resolved
@@ -27,17 +27,8 @@
 	ID = vmID
 }
 
-<<<<<<< HEAD
-// Instantiate registry here so it can be imported by any package. We set these
-// values in [controller/registry].
-var (
-	ActionRegistry *codec.TypeParser[chain.Action]
-	AuthRegistry   *codec.TypeParser[chain.Auth]
-	ABIString      []byte
-)
+var ABIString []byte
 
-=======
->>>>>>> e8aed2ec
 var Version = &version.Semantic{
 	Major: 0,
 	Minor: 0,
