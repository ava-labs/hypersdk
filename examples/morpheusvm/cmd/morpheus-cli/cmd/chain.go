--- conflicted
+++ resolved
@@ -4,11 +4,6 @@
 package cmd
 
 import (
-<<<<<<< HEAD
-=======
-	"context"
-
->>>>>>> 807de326
 	"github.com/spf13/cobra"
 )
 
@@ -26,29 +21,6 @@
 	},
 }
 
-<<<<<<< HEAD
-=======
-var importANRChainCmd = &cobra.Command{
-	Use: "import-anr",
-	RunE: func(_ *cobra.Command, _ []string) error {
-		return handler.Root().ImportANR()
-	},
-}
-
-var importAvalancheOpsChainCmd = &cobra.Command{
-	Use: "import-ops [path]",
-	PreRunE: func(_ *cobra.Command, args []string) error {
-		if len(args) != 1 {
-			return ErrInvalidArgs
-		}
-		return nil
-	},
-	RunE: func(_ *cobra.Command, args []string) error {
-		return handler.Root().ImportOps(args[0])
-	},
-}
-
->>>>>>> 807de326
 var setChainCmd = &cobra.Command{
 	Use: "set",
 	RunE: func(*cobra.Command, []string) error {
@@ -65,15 +37,7 @@
 
 var watchChainCmd = &cobra.Command{
 	Use: "watch",
-<<<<<<< HEAD
 	RunE: func(_ *cobra.Command, args []string) error {
 		return handler.Root().WatchChain(hideTxs)
-=======
-	RunE: func(_ *cobra.Command, _ []string) error {
-		return handler.Root().WatchChain(hideTxs, func(uri string) (chain.Parser, error) {
-			cli := controller.NewJSONRPCClient(uri)
-			return cli.Parser(context.TODO())
-		}, handleTx)
->>>>>>> 807de326
 	},
 }