--- conflicted
+++ resolved
@@ -22,30 +22,20 @@
 // sendAndWait may not be used concurrently
 func sendAndWait(
 	ctx context.Context, actions []chain.Action, cli *jsonrpc.JSONRPCClient,
-	bcli *vm.JSONRPCClient, ws *ws.WebSocketClient, factory chain.AuthFactory, printStatus bool,
+	bcli *vm.JSONRPCClient, ws *ws.WebSocketClient, authFactory chain.AuthFactory, printStatus bool,
 ) (bool, ids.ID, error) {
 	parser := bcli.GetParser()
 	ruleFactory, err := bcli.GetRuleFactory(ctx)
 	if err != nil {
 		return false, ids.Empty, err
 	}
-<<<<<<< HEAD
-	_, tx, _, err := cli.GenerateTransaction(
-		ctx,
-		ruleFactory,
-		parser,
-		actions,
-		factory,
-	)
-=======
 
 	unitPrices, err := cli.UnitPrices(ctx, true)
 	if err != nil {
 		return false, ids.Empty, err
 	}
 
-	tx, err := chain.GenerateTransaction(unitPrices, parser, actions, factory)
->>>>>>> d19cb3b7
+	tx, err := chain.GenerateTransaction(ruleFactory, parser, unitPrices, actions, authFactory)
 	if err != nil {
 		return false, ids.Empty, err
 	}
