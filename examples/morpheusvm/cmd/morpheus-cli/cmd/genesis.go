--- conflicted
+++ resolved
@@ -67,10 +67,10 @@
 		if validityWindow >= 0 {
 			genesis.Rules.ValidityWindow = validityWindow
 		}
-<<<<<<< HEAD
-=======
+		if validityWindow >= 0 {
+			genesis.Rules.ValidityWindow = validityWindow
+		}
 
->>>>>>> 68d19b17
 		b, err := json.Marshal(genesis)
 		if err != nil {
 			return err
