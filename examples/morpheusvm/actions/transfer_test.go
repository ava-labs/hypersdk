// Copyright (C) 2023, Ava Labs, Inc. All rights reserved.
// See the file LICENSE for licensing terms.

package actions

import (
	"context"
	"encoding/hex"
	"math"
	"testing"

	"github.com/ava-labs/avalanchego/ids"
	"github.com/stretchr/testify/require"

	"github.com/ava-labs/hypersdk/auth"
	"github.com/ava-labs/hypersdk/chain"
	"github.com/ava-labs/hypersdk/chaintest"
	"github.com/ava-labs/hypersdk/codec"
<<<<<<< HEAD
	"github.com/ava-labs/hypersdk/crypto/ed25519"
=======
	"github.com/ava-labs/hypersdk/codectest"
>>>>>>> 3fcfd4f4
	"github.com/ava-labs/hypersdk/examples/morpheusvm/storage"
	"github.com/ava-labs/hypersdk/state"
	"github.com/ava-labs/hypersdk/tstate"

	consts "github.com/ava-labs/hypersdk/consts"
	mconsts "github.com/ava-labs/hypersdk/examples/morpheusvm/consts"
)

func TestTransferAction(t *testing.T) {
	req := require.New(t)
	ts := tstate.New(1)
	emptyBalanceKey := storage.BalanceKey(codec.EmptyAddress)
	addr, err := codectest.NewRandomAddress()
	req.NoError(err)

	tests := []chaintest.ActionTest{
		{
			Name:  "ZeroTransfer",
			Actor: codec.EmptyAddress,
			Action: &Transfer{
				To:    codec.EmptyAddress,
				Value: 0,
			},
			ExpectedErr: ErrOutputValueZero,
		},
		{
			Name:  "InvalidStateKey",
			Actor: codec.EmptyAddress,
			Action: &Transfer{
				To:    codec.EmptyAddress,
				Value: 1,
			},
			State:       ts.NewView(make(state.Keys), map[string][]byte{}),
			ExpectedErr: tstate.ErrInvalidKeyOrPermission,
		},
		{
			Name:  "NotEnoughBalance",
			Actor: codec.EmptyAddress,
			Action: &Transfer{
				To:    codec.EmptyAddress,
				Value: 1,
			},
			State: func() state.Mutable {
				keys := make(state.Keys)
				keys.Add(string(emptyBalanceKey), state.Read)
				tsv := ts.NewView(keys, map[string][]byte{})
				return tsv
			}(),
			ExpectedErr: storage.ErrInvalidBalance,
		},
		{
			Name:  "SelfTransfer",
			Actor: codec.EmptyAddress,
			Action: &Transfer{
				To:    codec.EmptyAddress,
				Value: 1,
			},
			State: func() state.Mutable {
				keys := make(state.Keys)
				store := chaintest.NewInMemoryStore()
				req.NoError(storage.SetBalance(context.Background(), store, codec.EmptyAddress, 1))
				keys.Add(string(emptyBalanceKey), state.All)
				return ts.NewView(keys, store.Storage)
			}(),
			Assertion: func(ctx context.Context, t *testing.T, store state.Mutable) {
				require := require.New(t)
				balance, err := storage.GetBalance(ctx, store, codec.EmptyAddress)
				require.NoError(err)
				require.Equal(balance, uint64(1))
			},
		},
		{
			Name:  "OverflowBalance",
			Actor: codec.EmptyAddress,
			Action: &Transfer{
				To:    codec.EmptyAddress,
				Value: math.MaxUint64,
			},
			State: func() state.Mutable {
				keys := make(state.Keys)
				store := chaintest.NewInMemoryStore()
				req.NoError(storage.SetBalance(context.Background(), store, codec.EmptyAddress, 1))
				keys.Add(string(emptyBalanceKey), state.All)
				return ts.NewView(keys, store.Storage)
			}(),
			ExpectedErr: storage.ErrInvalidBalance,
		},
		{
			Name:  "SimpleTransfer",
			Actor: codec.EmptyAddress,
			Action: &Transfer{
				To:    addr,
				Value: 1,
			},
			State: func() state.Mutable {
				keys := make(state.Keys)
				store := chaintest.NewInMemoryStore()
				req.NoError(storage.SetBalance(context.Background(), store, codec.EmptyAddress, 1))
				keys.Add(string(emptyBalanceKey), state.All)
				keys.Add(string(storage.BalanceKey(addr)), state.All)
				return ts.NewView(keys, store.Storage)
			}(),
			Assertion: func(ctx context.Context, t *testing.T, store state.Mutable) {
				require := require.New(t)
				receiverBalance, err := storage.GetBalance(ctx, store, addr)
				require.NoError(err)
				require.Equal(receiverBalance, uint64(1))
				senderBalance, err := storage.GetBalance(ctx, store, codec.EmptyAddress)
				require.NoError(err)
				require.Equal(senderBalance, uint64(0))
			},
		},
	}

	for _, tt := range tests {
		tt.Run(context.Background(), t)
	}
<<<<<<< HEAD
}

func createAddressWithByte(b byte) (codec.Address, error) {
	addrSlice := make([]byte, codec.AddressLen)
	for i := range addrSlice {
		addrSlice[i] = b
	}
	return codec.ToAddress(addrSlice)
}

func TestTransferMarshalSpec(t *testing.T) {
	// These specification tests provide hexadecimal representations of serialized Transfer objects.
	// The hex strings are used to ensure byte-perfect consistency between Go and TypeScript implementations.
	// This helps verify that both implementations serialize Transfer objects identically.
	addr1, err := codec.ParseAddressBech32(mconsts.HRP, "morpheus1qqds2l0ryq5hc2ddps04384zz6rfeuvn3kyvn77hp4n5sv3ahuh6wgkt57y")
	require.NoError(t, err)

	addr2, err := codec.ParseAddressBech32(mconsts.HRP, "morpheus1q8rc050907hx39vfejpawjydmwe6uujw0njx9s6skzdpp3cm2he5s036p07")
	require.NoError(t, err)

	emptyAddrString := "morpheus1qqqqqqqqqqqqqqqqqqqqqqqqqqqqqqqqqqqqqqqqqqqqqqqqqqqqqxez33a"
	require.Equal(t, emptyAddrString, codec.MustAddressBech32(mconsts.HRP, codec.EmptyAddress))

	tests := []struct {
		name        string
		transfer    Transfer
		expected    string
		expectedErr error
	}{
		{
			name: "Zero value",
			transfer: Transfer{
				To:    addr1,
				Value: 0,
				Memo:  []byte("test memo"),
			},
			expected: "001b057de320297c29ad0c1f589ea216869cf1938d88c9fbd70d6748323dbf2fa700000000000000000000000974657374206d656d6f",
		},
		{
			name: "Max uint64 value",
			transfer: Transfer{
				To:    addr1,
				Value: math.MaxUint64,
				Memo:  []byte("another memo"),
			},
			expected: "001b057de320297c29ad0c1f589ea216869cf1938d88c9fbd70d6748323dbf2fa7ffffffffffffffff0000000c616e6f74686572206d656d6f",
		},
		{
			name: "Empty address",
			transfer: Transfer{
				To:    codec.EmptyAddress,
				Value: 123,
				Memo:  []byte("memo"),
			},
			expectedErr: codec.ErrEmptyAddress,
		},
		{
			name: "Empty memo",
			transfer: Transfer{
				To:    addr2,
				Value: 456,
				Memo:  []byte{},
			},
			expected: "01c787d1e57fae689589cc83d7488ddbb3ae724e7ce462c350b09a10c71b55f34800000000000001c800000000",
		},
	}

	for _, tt := range tests {
		t.Run(tt.name, func(t *testing.T) {
			p := codec.NewWriter(0, consts.NetworkSizeLimit)
			codec.AutoMarshalStruct(p, tt.transfer)
			if tt.expectedErr != nil {
				require.Error(t, p.Err())
				require.Equal(t, tt.expectedErr.Error(), p.Err().Error())
			} else {
				require.NoError(t, p.Err())
				require.Equal(t, tt.expected, hex.EncodeToString(p.Bytes()))
			}
		})
	}
}

func TestSignleTransferTxSignAndMarshalSpec(t *testing.T) {
	chainIDStr := "2c7iUW3kCDwRA9ZFd5bjZZc8iDy68uAsFSBahjqSZGttiTDSNH"
	chainID, err := ids.FromString(chainIDStr)
	if err != nil {
		t.Fatal(err)
	}

	addr1, err := codec.ParseAddressBech32(mconsts.HRP, "morpheus1qqds2l0ryq5hc2ddps04384zz6rfeuvn3kyvn77hp4n5sv3ahuh6wgkt57y")
	require.NoError(t, err)

	tx := chain.Transaction{
		Base: &chain.Base{
			Timestamp: 1717111222000,
			ChainID:   chainID,
			MaxFee:    uint64(10 * math.Pow(10, 9)),
		},
		Actions: []chain.Action{
			&Transfer{
				To:    addr1,
				Value: 123,
				Memo:  []byte("memo"),
			},
		},
		Auth: nil,
	}

	digest, err := tx.Digest()
	require.NoError(t, err)

	require.Equal(t, hex.EncodeToString(digest), "0000018fcbcdeef0d36e467c73e2840140cc41b3d72f8a5a7446b2399c39b9c74d4cf077d250902400000002540be4000100001b057de320297c29ad0c1f589ea216869cf1938d88c9fbd70d6748323dbf2fa7000000000000007b000000046d656d6f")

	privBytes, err := codec.LoadHex(
		"323b1d8f4eed5f0da9da93071b034f2dce9d2d22692c172f3cb252a64ddfafd01b057de320297c29ad0c1f589ea216869cf1938d88c9fbd70d6748323dbf2fa7",
		ed25519.PrivateKeyLen,
	)
	require.NoError(t, err)

	priv := ed25519.PrivateKey(privBytes)
	factory := auth.NewED25519Factory(priv)

	authRegistry := codec.NewTypeParser[chain.Auth]()
	err = authRegistry.Register((&auth.ED25519{}).GetTypeID(), auth.UnmarshalED25519)
	require.NoError(t, err)

	actionRegistry := codec.NewTypeParser[chain.Action]()
	err = actionRegistry.Register((&Transfer{}).GetTypeID(), UnmarshalTransfer)
	require.NoError(t, err)

	signedTx, err := tx.Sign(factory, actionRegistry, authRegistry)
	require.NoError(t, err)

	p := codec.NewWriter(0, consts.NetworkSizeLimit)
	err = signedTx.Marshal(p)
	require.NoError(t, err)

	signedTxBytes := p.Bytes()

	require.Equal(t, hex.EncodeToString(signedTxBytes), "0000018fcbcdeef0d36e467c73e2840140cc41b3d72f8a5a7446b2399c39b9c74d4cf077d250902400000002540be4000100001b057de320297c29ad0c1f589ea216869cf1938d88c9fbd70d6748323dbf2fa7000000000000007b000000046d656d6f001b057de320297c29ad0c1f589ea216869cf1938d88c9fbd70d6748323dbf2fa739bc9d7a4e74beafcb45cd8fe12200beeb4dac5569407426315eb382d8d11024c5f73200da58f24d8fe9467d86ec0a0c8c2ccb3c15d78e14fd93c66f4a73d802")
=======
>>>>>>> 3fcfd4f4
}<|MERGE_RESOLUTION|>--- conflicted
+++ resolved
@@ -16,11 +16,8 @@
 	"github.com/ava-labs/hypersdk/chain"
 	"github.com/ava-labs/hypersdk/chaintest"
 	"github.com/ava-labs/hypersdk/codec"
-<<<<<<< HEAD
 	"github.com/ava-labs/hypersdk/crypto/ed25519"
-=======
 	"github.com/ava-labs/hypersdk/codectest"
->>>>>>> 3fcfd4f4
 	"github.com/ava-labs/hypersdk/examples/morpheusvm/storage"
 	"github.com/ava-labs/hypersdk/state"
 	"github.com/ava-labs/hypersdk/tstate"
@@ -138,147 +135,4 @@
 	for _, tt := range tests {
 		tt.Run(context.Background(), t)
 	}
-<<<<<<< HEAD
-}
-
-func createAddressWithByte(b byte) (codec.Address, error) {
-	addrSlice := make([]byte, codec.AddressLen)
-	for i := range addrSlice {
-		addrSlice[i] = b
-	}
-	return codec.ToAddress(addrSlice)
-}
-
-func TestTransferMarshalSpec(t *testing.T) {
-	// These specification tests provide hexadecimal representations of serialized Transfer objects.
-	// The hex strings are used to ensure byte-perfect consistency between Go and TypeScript implementations.
-	// This helps verify that both implementations serialize Transfer objects identically.
-	addr1, err := codec.ParseAddressBech32(mconsts.HRP, "morpheus1qqds2l0ryq5hc2ddps04384zz6rfeuvn3kyvn77hp4n5sv3ahuh6wgkt57y")
-	require.NoError(t, err)
-
-	addr2, err := codec.ParseAddressBech32(mconsts.HRP, "morpheus1q8rc050907hx39vfejpawjydmwe6uujw0njx9s6skzdpp3cm2he5s036p07")
-	require.NoError(t, err)
-
-	emptyAddrString := "morpheus1qqqqqqqqqqqqqqqqqqqqqqqqqqqqqqqqqqqqqqqqqqqqqqqqqqqqqxez33a"
-	require.Equal(t, emptyAddrString, codec.MustAddressBech32(mconsts.HRP, codec.EmptyAddress))
-
-	tests := []struct {
-		name        string
-		transfer    Transfer
-		expected    string
-		expectedErr error
-	}{
-		{
-			name: "Zero value",
-			transfer: Transfer{
-				To:    addr1,
-				Value: 0,
-				Memo:  []byte("test memo"),
-			},
-			expected: "001b057de320297c29ad0c1f589ea216869cf1938d88c9fbd70d6748323dbf2fa700000000000000000000000974657374206d656d6f",
-		},
-		{
-			name: "Max uint64 value",
-			transfer: Transfer{
-				To:    addr1,
-				Value: math.MaxUint64,
-				Memo:  []byte("another memo"),
-			},
-			expected: "001b057de320297c29ad0c1f589ea216869cf1938d88c9fbd70d6748323dbf2fa7ffffffffffffffff0000000c616e6f74686572206d656d6f",
-		},
-		{
-			name: "Empty address",
-			transfer: Transfer{
-				To:    codec.EmptyAddress,
-				Value: 123,
-				Memo:  []byte("memo"),
-			},
-			expectedErr: codec.ErrEmptyAddress,
-		},
-		{
-			name: "Empty memo",
-			transfer: Transfer{
-				To:    addr2,
-				Value: 456,
-				Memo:  []byte{},
-			},
-			expected: "01c787d1e57fae689589cc83d7488ddbb3ae724e7ce462c350b09a10c71b55f34800000000000001c800000000",
-		},
-	}
-
-	for _, tt := range tests {
-		t.Run(tt.name, func(t *testing.T) {
-			p := codec.NewWriter(0, consts.NetworkSizeLimit)
-			codec.AutoMarshalStruct(p, tt.transfer)
-			if tt.expectedErr != nil {
-				require.Error(t, p.Err())
-				require.Equal(t, tt.expectedErr.Error(), p.Err().Error())
-			} else {
-				require.NoError(t, p.Err())
-				require.Equal(t, tt.expected, hex.EncodeToString(p.Bytes()))
-			}
-		})
-	}
-}
-
-func TestSignleTransferTxSignAndMarshalSpec(t *testing.T) {
-	chainIDStr := "2c7iUW3kCDwRA9ZFd5bjZZc8iDy68uAsFSBahjqSZGttiTDSNH"
-	chainID, err := ids.FromString(chainIDStr)
-	if err != nil {
-		t.Fatal(err)
-	}
-
-	addr1, err := codec.ParseAddressBech32(mconsts.HRP, "morpheus1qqds2l0ryq5hc2ddps04384zz6rfeuvn3kyvn77hp4n5sv3ahuh6wgkt57y")
-	require.NoError(t, err)
-
-	tx := chain.Transaction{
-		Base: &chain.Base{
-			Timestamp: 1717111222000,
-			ChainID:   chainID,
-			MaxFee:    uint64(10 * math.Pow(10, 9)),
-		},
-		Actions: []chain.Action{
-			&Transfer{
-				To:    addr1,
-				Value: 123,
-				Memo:  []byte("memo"),
-			},
-		},
-		Auth: nil,
-	}
-
-	digest, err := tx.Digest()
-	require.NoError(t, err)
-
-	require.Equal(t, hex.EncodeToString(digest), "0000018fcbcdeef0d36e467c73e2840140cc41b3d72f8a5a7446b2399c39b9c74d4cf077d250902400000002540be4000100001b057de320297c29ad0c1f589ea216869cf1938d88c9fbd70d6748323dbf2fa7000000000000007b000000046d656d6f")
-
-	privBytes, err := codec.LoadHex(
-		"323b1d8f4eed5f0da9da93071b034f2dce9d2d22692c172f3cb252a64ddfafd01b057de320297c29ad0c1f589ea216869cf1938d88c9fbd70d6748323dbf2fa7",
-		ed25519.PrivateKeyLen,
-	)
-	require.NoError(t, err)
-
-	priv := ed25519.PrivateKey(privBytes)
-	factory := auth.NewED25519Factory(priv)
-
-	authRegistry := codec.NewTypeParser[chain.Auth]()
-	err = authRegistry.Register((&auth.ED25519{}).GetTypeID(), auth.UnmarshalED25519)
-	require.NoError(t, err)
-
-	actionRegistry := codec.NewTypeParser[chain.Action]()
-	err = actionRegistry.Register((&Transfer{}).GetTypeID(), UnmarshalTransfer)
-	require.NoError(t, err)
-
-	signedTx, err := tx.Sign(factory, actionRegistry, authRegistry)
-	require.NoError(t, err)
-
-	p := codec.NewWriter(0, consts.NetworkSizeLimit)
-	err = signedTx.Marshal(p)
-	require.NoError(t, err)
-
-	signedTxBytes := p.Bytes()
-
-	require.Equal(t, hex.EncodeToString(signedTxBytes), "0000018fcbcdeef0d36e467c73e2840140cc41b3d72f8a5a7446b2399c39b9c74d4cf077d250902400000002540be4000100001b057de320297c29ad0c1f589ea216869cf1938d88c9fbd70d6748323dbf2fa7000000000000007b000000046d656d6f001b057de320297c29ad0c1f589ea216869cf1938d88c9fbd70d6748323dbf2fa739bc9d7a4e74beafcb45cd8fe12200beeb4dac5569407426315eb382d8d11024c5f73200da58f24d8fe9467d86ec0a0c8c2ccb3c15d78e14fd93c66f4a73d802")
-=======
->>>>>>> 3fcfd4f4
 }