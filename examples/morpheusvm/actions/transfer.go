// Copyright (C) 2024, Ava Labs, Inc. All rights reserved.
// See the file LICENSE for licensing terms.

package actions

import (
	"context"
	"errors"

	"github.com/ava-labs/avalanchego/ids"

	"github.com/ava-labs/hypersdk/chain"
	"github.com/ava-labs/hypersdk/codec"
	"github.com/ava-labs/hypersdk/consts"
	"github.com/ava-labs/hypersdk/examples/morpheusvm/storage"
	"github.com/ava-labs/hypersdk/state"

	mconsts "github.com/ava-labs/hypersdk/examples/morpheusvm/consts"
)

const (
	TransferComputeUnits = 1
	MaxMemoSize          = 256
)

var (
	ErrOutputValueZero                 = errors.New("value is zero")
	ErrOutputMemoTooLarge              = errors.New("memo is too large")
	_                     chain.Action = (*Transfer)(nil)
)

type Transfer struct {
	// To is the recipient of the [Value].
	To codec.Address `serialize:"true" json:"to"`

	// Amount are transferred to [To].
	Value uint64 `serialize:"true" json:"value"`

	// Optional message to accompany transaction.
<<<<<<< HEAD
	Memo []byte `json:"memo" mask:"byteString"`
=======
	Memo []byte `serialize:"true" json:"memo"`
>>>>>>> e8aed2ec
}

func (*Transfer) GetTypeID() uint8 {
	return mconsts.TransferID
}

func (t *Transfer) StateKeys(actor codec.Address, _ ids.ID) state.Keys {
	return state.Keys{
		string(storage.BalanceKey(actor)): state.Read | state.Write,
		string(storage.BalanceKey(t.To)):  state.All,
	}
}

func (*Transfer) StateKeysMaxChunks() []uint16 {
	return []uint16{storage.BalanceChunks, storage.BalanceChunks}
}

func (t *Transfer) Execute(
	ctx context.Context,
	_ chain.Rules,
	mu state.Mutable,
	_ int64,
	actor codec.Address,
	_ ids.ID,
) ([][]byte, error) {
	if t.Value == 0 {
		return nil, ErrOutputValueZero
	}
	if len(t.Memo) > MaxMemoSize {
		return nil, ErrOutputMemoTooLarge
	}
	if err := storage.SubBalance(ctx, mu, actor, t.Value); err != nil {
		return nil, err
	}
	if err := storage.AddBalance(ctx, mu, t.To, t.Value, true); err != nil {
		return nil, err
	}
	return nil, nil
}

func (*Transfer) ComputeUnits(chain.Rules) uint64 {
	return TransferComputeUnits
}

func (t *Transfer) Size() int {
	return codec.AddressLen + consts.Uint64Len + codec.BytesLen(t.Memo)
}

<<<<<<< HEAD
// Optional: Use only if you need to manually marshal the action.

// var _ chain.Marshaller = (*Transfer)(nil)
=======
// Optional. Only use if you have to manually marshal the action.

// var _ chain.Marshaler = (*Transfer)(nil)
>>>>>>> e8aed2ec

// func (t *Transfer) Marshal(p *codec.Packer) {
// 	p.PackAddress(t.To)
// 	p.PackUint64(t.Value)
// 	p.PackBytes(t.Memo)
// }

func UnmarshalTransfer(p *codec.Packer) (chain.Action, error) {
	var transfer Transfer
<<<<<<< HEAD
	err := codec.AutoUnmarshalStruct(p, &transfer)
=======
	err := codec.LinearCodecInstance.UnmarshalFrom(p.Packer, &transfer)
>>>>>>> e8aed2ec
	return &transfer, err
}

func (*Transfer) ValidRange(chain.Rules) (int64, int64) {
	// Returning -1, -1 means that the action is always valid.
	return -1, -1
}<|MERGE_RESOLUTION|>--- conflicted
+++ resolved
@@ -37,11 +37,7 @@
 	Value uint64 `serialize:"true" json:"value"`
 
 	// Optional message to accompany transaction.
-<<<<<<< HEAD
-	Memo []byte `json:"memo" mask:"byteString"`
-=======
-	Memo []byte `serialize:"true" json:"memo"`
->>>>>>> e8aed2ec
+	Memo []byte `serialize:"true"  json:"memo" mask:"byteString"`
 }
 
 func (*Transfer) GetTypeID() uint8 {
@@ -90,15 +86,9 @@
 	return codec.AddressLen + consts.Uint64Len + codec.BytesLen(t.Memo)
 }
 
-<<<<<<< HEAD
 // Optional: Use only if you need to manually marshal the action.
 
 // var _ chain.Marshaller = (*Transfer)(nil)
-=======
-// Optional. Only use if you have to manually marshal the action.
-
-// var _ chain.Marshaler = (*Transfer)(nil)
->>>>>>> e8aed2ec
 
 // func (t *Transfer) Marshal(p *codec.Packer) {
 // 	p.PackAddress(t.To)
@@ -108,11 +98,7 @@
 
 func UnmarshalTransfer(p *codec.Packer) (chain.Action, error) {
 	var transfer Transfer
-<<<<<<< HEAD
-	err := codec.AutoUnmarshalStruct(p, &transfer)
-=======
 	err := codec.LinearCodecInstance.UnmarshalFrom(p.Packer, &transfer)
->>>>>>> e8aed2ec
 	return &transfer, err
 }
 
