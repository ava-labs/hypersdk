// Copyright (C) 2024, Ava Labs, Inc. All rights reserved.
// See the file LICENSE for licensing terms.

package jsonrpc

import (
	"errors"
	"fmt"
	"net/http"
	"time"

	"github.com/ava-labs/avalanchego/database"
	"github.com/ava-labs/avalanchego/ids"

	"github.com/ava-labs/hypersdk/abi"
	"github.com/ava-labs/hypersdk/api"
	"github.com/ava-labs/hypersdk/chain"
	"github.com/ava-labs/hypersdk/codec"
	"github.com/ava-labs/hypersdk/consts"
	"github.com/ava-labs/hypersdk/fees"
	"github.com/ava-labs/hypersdk/state/tstate"
)

const (
	Endpoint = "/coreapi"
)

var errNoActionsToExecute = errors.New("no actions to execute")

var _ api.HandlerFactory[api.VM] = (*JSONRPCServerFactory)(nil)

type JSONRPCServerFactory struct{}

func (JSONRPCServerFactory) New(vm api.VM) (api.Handler, error) {
	handler, err := api.NewJSONRPCHandler(api.Name, NewJSONRPCServer(vm))
	if err != nil {
		return api.Handler{}, err
	}

	return api.Handler{
		Path:    Endpoint,
		Handler: handler,
	}, nil
}

type JSONRPCServer struct {
	vm api.VM
}

func NewJSONRPCServer(vm api.VM) *JSONRPCServer {
	return &JSONRPCServer{vm}
}

type PingReply struct {
	Success bool `json:"success"`
}

func (j *JSONRPCServer) Ping(_ *http.Request, _ *struct{}, reply *PingReply) (err error) {
	j.vm.Logger().Info("ping")
	reply.Success = true
	return nil
}

type NetworkReply struct {
	NetworkID uint32 `json:"networkId"`
	SubnetID  ids.ID `json:"subnetId"`
	ChainID   ids.ID `json:"chainId"`
}

func (j *JSONRPCServer) Network(_ *http.Request, _ *struct{}, reply *NetworkReply) (err error) {
	reply.NetworkID = j.vm.NetworkID()
	reply.SubnetID = j.vm.SubnetID()
	reply.ChainID = j.vm.ChainID()
	return nil
}

type SubmitTxArgs struct {
	Tx []byte `json:"tx"`
}

type SubmitTxReply struct {
	TxID ids.ID `json:"txId"`
}

func (j *JSONRPCServer) SubmitTx(
	req *http.Request,
	args *SubmitTxArgs,
	reply *SubmitTxReply,
) error {
	ctx, span := j.vm.Tracer().Start(req.Context(), "JSONRPCServer.SubmitTx")
	defer span.End()

	actionCodec, authCodec := j.vm.ActionCodec(), j.vm.AuthCodec()
	rtx := codec.NewReader(args.Tx, consts.NetworkSizeLimit) // will likely be much smaller than this
	tx, err := chain.UnmarshalTx(rtx, actionCodec, authCodec)
	if err != nil {
		return fmt.Errorf("%w: unable to unmarshal on public service", err)
	}
	if !rtx.Empty() {
		return errors.New("tx has extra bytes")
	}
	if err := tx.Verify(ctx); err != nil {
		return err
	}
	txID := tx.ID()
	reply.TxID = txID
	return j.vm.Submit(ctx, false, []*chain.Transaction{tx})[0]
}

type LastAcceptedReply struct {
	Height    uint64 `json:"height"`
	BlockID   ids.ID `json:"blockId"`
	Timestamp int64  `json:"timestamp"`
}

func (j *JSONRPCServer) LastAccepted(_ *http.Request, _ *struct{}, reply *LastAcceptedReply) error {
	blk := j.vm.LastAcceptedBlock()
	reply.Height = blk.Hght
	reply.BlockID = blk.ID()
	reply.Timestamp = blk.Tmstmp
	return nil
}

type UnitPricesReply struct {
	UnitPrices fees.Dimensions `json:"unitPrices"`
}

func (j *JSONRPCServer) UnitPrices(
	req *http.Request,
	_ *struct{},
	reply *UnitPricesReply,
) error {
	ctx, span := j.vm.Tracer().Start(req.Context(), "JSONRPCServer.UnitPrices")
	defer span.End()

	unitPrices, err := j.vm.UnitPrices(ctx)
	if err != nil {
		return err
	}
	reply.UnitPrices = unitPrices
	return nil
}

type GetABIArgs struct{}

type GetABIReply struct {
	ABI abi.ABI `json:"abi"`
}

func (j *JSONRPCServer) GetABI(_ *http.Request, _ *GetABIArgs, reply *GetABIReply) error {
	actionCodec, outputCodec := j.vm.ActionCodec(), j.vm.OutputCodec()
	vmABI, err := abi.NewABI(actionCodec.GetRegisteredTypes(), outputCodec.GetRegisteredTypes())
	if err != nil {
		return err
	}
	reply.ABI = vmABI
	return nil
}

type ExecuteActionArgs struct {
	Actor   codec.Address `json:"actor"`
	Actions [][]byte      `json:"actions"`
}

type ExecuteActionReply struct {
	Outputs [][]byte `json:"outputs"`
	Error   string   `json:"error"`
}

func (j *JSONRPCServer) ExecuteActions(
	req *http.Request,
	args *ExecuteActionArgs,
	reply *ExecuteActionReply,
) error {
	ctx, span := j.vm.Tracer().Start(req.Context(), "JSONRPCServer.ExecuteAction")
	defer span.End()

<<<<<<< HEAD
	actionRegistry := j.vm.ActionRegistry()
	if len(args.Actions) == 0 {
		return errNoActionsToExecute
	}
	if maxActionsPerTx := int(j.vm.Rules(time.Now().Unix()).GetMaxActionsPerTx()); len(args.Actions) > maxActionsPerTx {
		return fmt.Errorf("exceeded max actions per simulation: %d", maxActionsPerTx)
	}
	actions := make([]chain.Action, 0, len(args.Actions))
=======
	actionCodec := j.vm.ActionCodec()
	actions := make([]chain.Action, 0)
>>>>>>> cbb6a333
	for _, action := range args.Actions {
		action, err := actionCodec.Unmarshal(codec.NewReader(action, len(action)))
		if err != nil {
			return fmt.Errorf("failed to unmashal action: %w", err)
		}
		actions = append(actions, action)
	}

	now := time.Now().UnixMilli()

	storage := make(map[string][]byte)
	ts := tstate.New(1)

	for actionIndex, action := range actions {
		// Get expected state keys
		stateKeysWithPermissions := action.StateKeys(args.Actor)

		// flatten the map to a slice of keys
		storageKeysToRead := make([][]byte, 0, len(stateKeysWithPermissions))
		for key := range stateKeysWithPermissions {
			storageKeysToRead = append(storageKeysToRead, []byte(key))
		}

		values, errs := j.vm.ReadState(ctx, storageKeysToRead)
		for _, err := range errs {
			if err != nil && !errors.Is(err, database.ErrNotFound) {
				return fmt.Errorf("failed to read state: %w", err)
			}
		}
		for i, value := range values {
			if value == nil {
				continue
			}
			storage[string(storageKeysToRead[i])] = value
		}

		tsv := ts.NewView(stateKeysWithPermissions, storage)

		output, err := action.Execute(
			ctx,
			j.vm.Rules(now),
			tsv,
			now,
			args.Actor,
			chain.CreateActionID(ids.Empty, uint8(actionIndex)),
		)
		if err != nil {
			reply.Error = fmt.Sprintf("failed to execute action: %s", err)
			return nil
		}

		tsv.Commit()

		encodedOutput, err := chain.MarshalTyped(output)
		if err != nil {
			return fmt.Errorf("failed to marshal output: %w", err)
		}

		reply.Outputs = append(reply.Outputs, encodedOutput)
	}
	return nil
}<|MERGE_RESOLUTION|>--- conflicted
+++ resolved
@@ -175,8 +175,7 @@
 	ctx, span := j.vm.Tracer().Start(req.Context(), "JSONRPCServer.ExecuteAction")
 	defer span.End()
 
-<<<<<<< HEAD
-	actionRegistry := j.vm.ActionRegistry()
+	actionCodec := j.vm.ActionCodec()
 	if len(args.Actions) == 0 {
 		return errNoActionsToExecute
 	}
@@ -184,10 +183,6 @@
 		return fmt.Errorf("exceeded max actions per simulation: %d", maxActionsPerTx)
 	}
 	actions := make([]chain.Action, 0, len(args.Actions))
-=======
-	actionCodec := j.vm.ActionCodec()
-	actions := make([]chain.Action, 0)
->>>>>>> cbb6a333
 	for _, action := range args.Actions {
 		action, err := actionCodec.Unmarshal(codec.NewReader(action, len(action)))
 		if err != nil {
