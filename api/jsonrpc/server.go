--- conflicted
+++ resolved
@@ -173,21 +173,14 @@
 	ctx, span := j.vm.Tracer().Start(req.Context(), "JSONRPCServer.ExecuteAction")
 	defer span.End()
 
-<<<<<<< HEAD
 	actionCodec := j.vm.ActionCodec()
-	action, err := actionCodec.Unmarshal(codec.NewReader(args.Action, len(args.Action)))
-	if err != nil {
-		return fmt.Errorf("failed to unmashal action: %w", err)
-=======
-	actionRegistry := j.vm.ActionRegistry()
 	actions := make([]chain.Action, 0)
 	for _, action := range args.Actions {
-		action, err := (*actionRegistry).Unmarshal(codec.NewReader(action, len(action)))
+		action, err := actionCodec.Unmarshal(codec.NewReader(action, len(action)))
 		if err != nil {
 			return fmt.Errorf("failed to unmashal action: %w", err)
 		}
 		actions = append(actions, action)
->>>>>>> b5407c9b
 	}
 
 	now := time.Now().UnixMilli()
