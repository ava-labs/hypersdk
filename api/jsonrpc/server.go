// Copyright (C) 2024, Ava Labs, Inc. All rights reserved.
// See the file LICENSE for licensing terms.

package jsonrpc

import (
	"errors"
	"fmt"
	"net/http"
	"time"

	"github.com/ava-labs/avalanchego/database"
	"github.com/ava-labs/avalanchego/ids"

	"github.com/ava-labs/hypersdk/abi"
	"github.com/ava-labs/hypersdk/api"
	"github.com/ava-labs/hypersdk/chain"
	"github.com/ava-labs/hypersdk/codec"
	"github.com/ava-labs/hypersdk/consts"
	"github.com/ava-labs/hypersdk/fees"
	"github.com/ava-labs/hypersdk/state"
	"github.com/ava-labs/hypersdk/state/tstate"
)

const (
	Endpoint = "/coreapi"
)

var errNoActionsToExecute = errors.New("no actions to execute")

var _ api.HandlerFactory[api.VM] = (*JSONRPCServerFactory)(nil)

var (
	errSimulateZeroActions   = errors.New("simulateAction expects at least a single action, none found")
	errTransactionExtraBytes = errors.New("transaction has extra bytes")
)

type JSONRPCServerFactory struct{}

func (JSONRPCServerFactory) New(vm api.VM) (api.Handler, error) {
	handler, err := api.NewJSONRPCHandler(api.Name, NewJSONRPCServer(vm))
	if err != nil {
		return api.Handler{}, err
	}

	return api.Handler{
		Path:    Endpoint,
		Handler: handler,
	}, nil
}

type JSONRPCServer struct {
	vm api.VM
}

func NewJSONRPCServer(vm api.VM) *JSONRPCServer {
	return &JSONRPCServer{vm}
}

type PingReply struct {
	Success bool `json:"success"`
}

func (j *JSONRPCServer) Ping(_ *http.Request, _ *struct{}, reply *PingReply) (err error) {
	j.vm.Logger().Info("ping")
	reply.Success = true
	return nil
}

type NetworkReply struct {
	NetworkID uint32 `json:"networkId"`
	SubnetID  ids.ID `json:"subnetId"`
	ChainID   ids.ID `json:"chainId"`
}

func (j *JSONRPCServer) Network(_ *http.Request, _ *struct{}, reply *NetworkReply) (err error) {
	reply.NetworkID = j.vm.NetworkID()
	reply.SubnetID = j.vm.SubnetID()
	reply.ChainID = j.vm.ChainID()
	return nil
}

type SubmitTxArgs struct {
	Tx []byte `json:"tx"`
}

type SubmitTxReply struct {
	TxID ids.ID `json:"txId"`
}

func (j *JSONRPCServer) SubmitTx(
	req *http.Request,
	args *SubmitTxArgs,
	reply *SubmitTxReply,
) error {
	ctx, span := j.vm.Tracer().Start(req.Context(), "JSONRPCServer.SubmitTx")
	defer span.End()

	actionCodec, authCodec := j.vm.ActionCodec(), j.vm.AuthCodec()
	rtx := codec.NewReader(args.Tx, consts.NetworkSizeLimit) // will likely be much smaller than this
	tx, err := chain.UnmarshalTx(rtx, actionCodec, authCodec)
	if err != nil {
		return fmt.Errorf("%w: unable to unmarshal on public service", err)
	}
	if !rtx.Empty() {
		return errTransactionExtraBytes
	}
	txID := tx.GetID()
	reply.TxID = txID
	return j.vm.Submit(ctx, []*chain.Transaction{tx})[0]
}

type LastAcceptedReply struct {
	Height    uint64 `json:"height"`
	BlockID   ids.ID `json:"blockId"`
	Timestamp int64  `json:"timestamp"`
}

func (j *JSONRPCServer) LastAccepted(_ *http.Request, _ *struct{}, reply *LastAcceptedReply) error {
	blk := j.vm.LastAcceptedBlockResult()
	reply.Height = blk.Block.Hght
	reply.BlockID = blk.Block.ID()
	reply.Timestamp = blk.Block.Tmstmp
	return nil
}

type UnitPricesReply struct {
	UnitPrices fees.Dimensions `json:"unitPrices"`
}

func (j *JSONRPCServer) UnitPrices(
	req *http.Request,
	_ *struct{},
	reply *UnitPricesReply,
) error {
	ctx, span := j.vm.Tracer().Start(req.Context(), "JSONRPCServer.UnitPrices")
	defer span.End()

	unitPrices, err := j.vm.UnitPrices(ctx)
	if err != nil {
		return err
	}
	reply.UnitPrices = unitPrices
	return nil
}

type GetABIArgs struct{}

type GetABIReply struct {
	ABI abi.ABI `json:"abi"`
}

func (j *JSONRPCServer) GetABI(_ *http.Request, _ *GetABIArgs, reply *GetABIReply) error {
	actionCodec, outputCodec := j.vm.ActionCodec(), j.vm.OutputCodec()
	vmABI, err := abi.NewABI(actionCodec.GetRegisteredTypes(), outputCodec.GetRegisteredTypes())
	if err != nil {
		return err
	}
	reply.ABI = vmABI
	return nil
}

type ExecuteActionArgs struct {
	Actor   codec.Address `json:"actor"`
	Actions [][]byte      `json:"actions"`
}

type ExecuteActionReply struct {
	Outputs [][]byte `json:"outputs"`
	Error   string   `json:"error"`
}

func (j *JSONRPCServer) ExecuteActions(
	req *http.Request,
	args *ExecuteActionArgs,
	reply *ExecuteActionReply,
) error {
	ctx, span := j.vm.Tracer().Start(req.Context(), "JSONRPCServer.ExecuteAction")
	defer span.End()

	actionCodec := j.vm.ActionCodec()
	if len(args.Actions) == 0 {
		return errNoActionsToExecute
	}
	if maxActionsPerTx := int(j.vm.Rules(time.Now().Unix()).GetMaxActionsPerTx()); len(args.Actions) > maxActionsPerTx {
		return fmt.Errorf("exceeded max actions per simulation: %d", maxActionsPerTx)
	}
	actions := make([]chain.Action, 0, len(args.Actions))
	for _, action := range args.Actions {
		action, err := actionCodec.Unmarshal(codec.NewReader(action, len(action)))
		if err != nil {
			return fmt.Errorf("failed to unmashal action: %w", err)
		}
		actions = append(actions, action)
	}

	now := time.Now().UnixMilli()

	storage := make(map[string][]byte)
	ts := tstate.New(1)

	for actionIndex, action := range actions {
		// Get expected state keys
		stateKeysWithPermissions := action.StateKeys(args.Actor, chain.CreateActionID(ids.Empty, uint8(actionIndex)))

		// flatten the map to a slice of keys
		storageKeysToRead := make([][]byte, 0, len(stateKeysWithPermissions))
		for key := range stateKeysWithPermissions {
			storageKeysToRead = append(storageKeysToRead, []byte(key))
		}

		im, err := j.vm.ReadState(ctx, storageKeysToRead)
		if err != nil {
			return fmt.Errorf("failed to read state: %w", err)
		}

		for _, k := range storageKeysToRead {
			v, err := im.GetValue(ctx, k)
			if err != nil && !errors.Is(err, database.ErrNotFound) {
				return fmt.Errorf("failed to read state: %w", err)
			}
			storage[string(k)] = v
		}

<<<<<<< HEAD
		tsv := ts.NewView(stateKeysWithPermissions, tstate.ImmutableScopeStorage(storage))
=======
		tsv := ts.NewView(
			stateKeysWithPermissions,
			state.ImmutableStorage(storage),
			len(stateKeysWithPermissions),
		)
>>>>>>> d194b71e

		output, err := action.Execute(
			ctx,
			j.vm.Rules(now),
			tsv,
			now,
			args.Actor,
			chain.CreateActionID(ids.Empty, uint8(actionIndex)),
		)
		if err != nil {
			reply.Error = fmt.Sprintf("failed to execute action: %s", err)
			return nil
		}

		tsv.Commit()

		encodedOutput, err := chain.MarshalTyped(output)
		if err != nil {
			return fmt.Errorf("failed to marshal output: %w", err)
		}

		reply.Outputs = append(reply.Outputs, encodedOutput)
	}
	return nil
}

type SimulatActionsArgs struct {
	Actions []codec.Bytes `json:"actions"`
	Actor   codec.Address `json:"actor"`
}

type SimulateActionResult struct {
	Output    codec.Bytes `json:"output"`
	StateKeys state.Keys  `json:"stateKeys"`
}

type SimulateActionsReply struct {
	ActionResults []SimulateActionResult `json:"actionresults"`
}

func (j *JSONRPCServer) SimulateActions(
	req *http.Request,
	args *SimulatActionsArgs,
	reply *SimulateActionsReply,
) error {
	ctx, span := j.vm.Tracer().Start(req.Context(), "JSONRPCServer.SimulateActions")
	defer span.End()

	actionRegistry := j.vm.ActionCodec()
	var actions chain.Actions
	for _, actionBytes := range args.Actions {
		actionsReader := codec.NewReader(actionBytes, len(actionBytes))
		action, err := (*actionRegistry).Unmarshal(actionsReader)
		if err != nil {
			return err
		}
		if !actionsReader.Empty() {
			return errTransactionExtraBytes
		}
		actions = append(actions, action)
	}
	if len(actions) == 0 {
		return errSimulateZeroActions
	}
	currentState, err := j.vm.ImmutableState(ctx)
	if err != nil {
		return err
	}

	ts := tstate.New(0)
	scope := state.SimulatedKeys{}
	tsv := ts.NewView(
		scope,
		currentState,
		0,
	)

	currentTime := time.Now().UnixMilli()
	for _, action := range actions {
		actionOutput, err := action.Execute(
			ctx,
			j.vm.Rules(currentTime),
			tsv,
			currentTime,
			args.Actor,
			ids.Empty,
		)

		var actionResult SimulateActionResult
		if actionOutput == nil {
			actionResult.Output = []byte{}
		} else {
			actionResult.Output, err = chain.MarshalTyped(actionOutput)
			if err != nil {
				return fmt.Errorf("failed to marshal output: %w", err)
			}
		}
		if err != nil {
			return err
		}
		actionResult.StateKeys = scope.StateKeys()
		reply.ActionResults = append(reply.ActionResults, actionResult)
		// Reset state keys for the next action
		clear(scope)
	}
	return nil
}

type GetBalanceArgs struct {
	Address codec.Address `json:"address"`
}

type GetBalanceReply struct {
	Balance uint64 `json:"balance"`
}

func (j *JSONRPCServer) GetBalance(
	req *http.Request,
	args *GetBalanceArgs,
	reply *GetBalanceReply,
) error {
	ctx, span := j.vm.Tracer().Start(req.Context(), "JSONRPCServer.GetBalance")
	defer span.End()

	im, err := j.vm.ImmutableState(ctx)
	if err != nil {
		return err
	}

	balance, err := j.vm.BalanceHandler().GetBalance(ctx, args.Address, im)
	if err != nil {
		return err
	}

	reply.Balance = balance
	return nil
}<|MERGE_RESOLUTION|>--- conflicted
+++ resolved
@@ -222,15 +222,11 @@
 			storage[string(k)] = v
 		}
 
-<<<<<<< HEAD
-		tsv := ts.NewView(stateKeysWithPermissions, tstate.ImmutableScopeStorage(storage))
-=======
 		tsv := ts.NewView(
 			stateKeysWithPermissions,
 			state.ImmutableStorage(storage),
 			len(stateKeysWithPermissions),
 		)
->>>>>>> d194b71e
 
 		output, err := action.Execute(
 			ctx,
