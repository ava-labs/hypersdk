--- conflicted
+++ resolved
@@ -169,15 +169,9 @@
 	}
 
 	// Build transaction
-<<<<<<< HEAD
-	actionRegistry, authRegistry := parser.ActionRegistry(), parser.AuthRegistry()
+	actionCodec, authCodec := parser.ActionCodec(), parser.AuthCodec()
 	unsignedTx := chain.NewTxnData(base, actions)
-	tx, err := unsignedTx.Sign(authFactory, actionRegistry, authRegistry)
-=======
-	actionCodec, authCodec := parser.ActionCodec(), parser.AuthCodec()
-	tx := chain.NewTx(base, actions)
-	tx, err := tx.Sign(authFactory, actionCodec, authCodec)
->>>>>>> b3c991f1
+	tx, err := unsignedTx.Sign(authFactory, actionCodec, authCodec)
 	if err != nil {
 		return nil, nil, fmt.Errorf("%w: failed to sign transaction", err)
 	}
