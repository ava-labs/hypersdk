// Copyright (C) 2024, Ava Labs, Inc. All rights reserved.
// See the file LICENSE for licensing terms.

package jsonrpc

import (
	"context"
	"fmt"
	"strings"
	"time"

	"github.com/ava-labs/avalanchego/ids"

	"github.com/ava-labs/hypersdk/api"
	"github.com/ava-labs/hypersdk/chain"
	"github.com/ava-labs/hypersdk/fees"
	"github.com/ava-labs/hypersdk/requester"
	"github.com/ava-labs/hypersdk/utils"
)

const unitPricesCacheRefresh = 10 * time.Second

type JSONRPCClient struct {
	requester *requester.EndpointRequester

	networkID uint32
	subnetID  ids.ID
	chainID   ids.ID

	lastUnitPrices time.Time
	unitPrices     fees.Dimensions
}

func NewJSONRPCClient(uri string) *JSONRPCClient {
	uri = strings.TrimSuffix(uri, "/")
	uri += Endpoint
	req := requester.New(uri, api.Name)
	return &JSONRPCClient{requester: req}
}

func (cli *JSONRPCClient) Ping(ctx context.Context) (bool, error) {
	resp := new(PingReply)
	err := cli.requester.SendRequest(ctx,
		"ping",
		nil,
		resp,
	)
	return resp.Success, err
}

func (cli *JSONRPCClient) Network(ctx context.Context) (uint32, ids.ID, ids.ID, error) {
	if cli.chainID != ids.Empty {
		return cli.networkID, cli.subnetID, cli.chainID, nil
	}

	resp := new(NetworkReply)
	err := cli.requester.SendRequest(
		ctx,
		"network",
		nil,
		resp,
	)
	if err != nil {
		return 0, ids.Empty, ids.Empty, err
	}
	cli.networkID = resp.NetworkID
	cli.subnetID = resp.SubnetID
	cli.chainID = resp.ChainID
	return resp.NetworkID, resp.SubnetID, resp.ChainID, nil
}

func (cli *JSONRPCClient) Accepted(ctx context.Context) (ids.ID, uint64, int64, error) {
	resp := new(LastAcceptedReply)
	err := cli.requester.SendRequest(
		ctx,
		"lastAccepted",
		nil,
		resp,
	)
	return resp.BlockID, resp.Height, resp.Timestamp, err
}

func (cli *JSONRPCClient) UnitPrices(ctx context.Context, useCache bool) (fees.Dimensions, error) {
	if useCache && time.Since(cli.lastUnitPrices) < unitPricesCacheRefresh {
		return cli.unitPrices, nil
	}

	resp := new(UnitPricesReply)
	err := cli.requester.SendRequest(
		ctx,
		"unitPrices",
		nil,
		resp,
	)
	if err != nil {
		return fees.Dimensions{}, err
	}
	cli.unitPrices = resp.UnitPrices
	// We update the time last in case there are concurrent requests being
	// processed (we don't want them to get an inconsistent view).
	cli.lastUnitPrices = time.Now()
	return resp.UnitPrices, nil
}

func (cli *JSONRPCClient) SubmitTx(ctx context.Context, d []byte) (ids.ID, error) {
	resp := new(SubmitTxReply)
	err := cli.requester.SendRequest(
		ctx,
		"submitTx",
		&SubmitTxArgs{Tx: d},
		resp,
	)
	return resp.TxID, err
}

type Modifier interface {
	Base(*chain.Base)
}

func (cli *JSONRPCClient) GenerateTransaction(
	ctx context.Context,
	parser chain.Parser,
	actions []chain.Action,
	authFactory chain.AuthFactory,
	modifiers ...Modifier,
) (func(context.Context) error, *chain.Transaction, uint64, error) {
	// Get latest fee info
	unitPrices, err := cli.UnitPrices(ctx, true)
	if err != nil {
		return nil, nil, 0, err
	}

	units, err := chain.EstimateUnits(parser.Rules(time.Now().UnixMilli()), actions, authFactory)
	if err != nil {
		return nil, nil, 0, err
	}
	maxFee, err := fees.MulSum(unitPrices, units)
	if err != nil {
		return nil, nil, 0, err
	}
	f, tx, err := cli.GenerateTransactionManual(parser, actions, authFactory, maxFee, modifiers...)
	if err != nil {
		return nil, nil, 0, err
	}
	return f, tx, maxFee, nil
}

func (cli *JSONRPCClient) GenerateTransactionManual(
	parser chain.Parser,
	actions []chain.Action,
	authFactory chain.AuthFactory,
	maxFee uint64,
	modifiers ...Modifier,
) (func(context.Context) error, *chain.Transaction, error) {
	// Construct transaction
	now := time.Now().UnixMilli()
	rules := parser.Rules(now)
	base := &chain.Base{
		Timestamp: utils.UnixRMilli(now, rules.GetValidityWindow()),
		ChainID:   rules.GetChainID(),
		MaxFee:    maxFee,
	}

	// Modify gathered data
	for _, m := range modifiers {
		m.Base(base)
	}

	// Build transaction
	actionRegistry, authRegistry := parser.Registry()
	tx := chain.NewTx(base, actions)
	tx, err := tx.Sign(authFactory, actionRegistry, authRegistry)
	if err != nil {
		return nil, nil, fmt.Errorf("%w: failed to sign transaction", err)
	}

	// Return max fee and transaction for issuance
	return func(ictx context.Context) error {
		_, err := cli.SubmitTx(ictx, tx.Bytes())
		return err
	}, tx, nil
}

<<<<<<< HEAD
func (cli *JSONRPCClient) GetABI(ctx context.Context) (string, error) {
	resp := new(GetABIReply)
	err := cli.requester.SendRequest(
		ctx,
		"getABI",
		nil,
		resp,
	)
	return resp.ABIJSON, err
}

func Wait(ctx context.Context, check func(ctx context.Context) (bool, error)) error {
=======
func Wait(ctx context.Context, interval time.Duration, check func(ctx context.Context) (bool, error)) error {
>>>>>>> f1bc00e1
	for ctx.Err() == nil {
		exit, err := check(ctx)
		if err != nil {
			return err
		}
		if exit {
			return nil
		}
		time.Sleep(interval)
	}
	return ctx.Err()
}<|MERGE_RESOLUTION|>--- conflicted
+++ resolved
@@ -181,7 +181,6 @@
 	}, tx, nil
 }
 
-<<<<<<< HEAD
 func (cli *JSONRPCClient) GetABI(ctx context.Context) (string, error) {
 	resp := new(GetABIReply)
 	err := cli.requester.SendRequest(
@@ -193,10 +192,7 @@
 	return resp.ABIJSON, err
 }
 
-func Wait(ctx context.Context, check func(ctx context.Context) (bool, error)) error {
-=======
 func Wait(ctx context.Context, interval time.Duration, check func(ctx context.Context) (bool, error)) error {
->>>>>>> f1bc00e1
 	for ctx.Err() == nil {
 		exit, err := check(ctx)
 		if err != nil {
