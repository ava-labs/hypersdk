--- conflicted
+++ resolved
@@ -52,11 +52,7 @@
 	expectedLatestBlk := expectedBlocks[len(expectedBlocks)-1]
 	latestBlk, err := indexer.GetLatestBlock()
 	require.NoError(err)
-<<<<<<< HEAD
-	require.Equal(expectedLatestBlk.Block.ID(), latestBlk.Block.ID())
-=======
 	require.Equal(expectedLatestBlk.Block.GetID(), latestBlk.Block.GetID())
->>>>>>> 49cbe484
 
 	// Confirm all blocks in the window are retrievable
 	for i := 0; i < blockWindow; i++ {
@@ -64,19 +60,11 @@
 		height := expectedBlk.Block.Hght
 		blkByHeight, err := indexer.GetBlockByHeight(height)
 		require.NoError(err)
-<<<<<<< HEAD
-		require.Equal(expectedBlk.Block.ID(), blkByHeight.Block.ID())
-
-		blkByID, err := indexer.GetBlock(expectedBlk.Block.ID())
-		require.NoError(err)
-		require.Equal(expectedBlk.Block.ID(), blkByID.Block.ID())
-=======
 		require.Equal(expectedBlk.Block.GetID(), blkByHeight.Block.GetID())
 
 		blkByID, err := indexer.GetBlock(expectedBlk.Block.GetID())
 		require.NoError(err)
 		require.Equal(expectedBlk.Block.GetID(), blkByID.Block.GetID())
->>>>>>> 49cbe484
 	}
 
 	// Confirm blocks outside the window are not retrievable
