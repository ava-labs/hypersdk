// Copyright (C) 2024, Ava Labs, Inc. All rights reserved.
// See the file LICENSE for licensing terms.

package indexer

import (
	"context"
	"encoding/binary"
	"errors"
	"fmt"
	"math"
	"path/filepath"
	"sync"

	"github.com/ava-labs/avalanchego/database"
	"github.com/ava-labs/avalanchego/ids"
	"github.com/ava-labs/avalanchego/utils/buffer"
	"github.com/prometheus/client_golang/prometheus"

	"github.com/ava-labs/hypersdk/chain"
	"github.com/ava-labs/hypersdk/event"
	"github.com/ava-labs/hypersdk/internal/pebble"
)

const maxBlockWindow uint64 = 1_000_000

var (
	blockEntryKeyPrefix  = []byte("block")
	latestBlockHeightKey = []byte("latestblockheight")
)

var (
	errBlockNotFound    = errors.New("block not found")
	errTxResultNotFound = errors.New("transaction result not found")
)

var _ event.Subscription[*chain.ExecutedBlock] = (*Indexer)(nil)

type Indexer struct {
	blockDB            *pebble.Database // height -> block bytes
	cachedBlocks       buffer.Queue[uint64]
	blockIDToHeight    map[ids.ID]uint64
	blockHeightToBlock map[uint64]*chain.ExecutedBlock
	txCache            map[ids.ID]cachedTransaction
	evictedBlocks      []uint64 // list of blocks that are queued for deletion.
	blockWindow        uint64   // Maximum window of blocks to retain
	lastHeight         uint64
	parser             chain.Parser

	// synchronization mutex between r/w
	mu sync.RWMutex
}

type cachedTransaction struct {
	// blk is the block that contains the transaction
	blk *chain.ExecutedBlock
	// index is the position where the transaction appear within the block.
	index int
}

func NewIndexer(path string, parser chain.Parser, blockWindow uint64) (*Indexer, error) {
	if blockWindow > maxBlockWindow {
		return nil, fmt.Errorf("block window %d exceeds maximum %d", blockWindow, maxBlockWindow)
	}
	blockDB, err := pebble.New(filepath.Join(path, "block"), pebble.NewDefaultConfig(), prometheus.NewRegistry())
	if err != nil {
		return nil, err
	}

	i := &Indexer{
		blockDB:            blockDB,
		blockIDToHeight:    make(map[ids.ID]uint64, int(blockWindow)),
		blockHeightToBlock: make(map[uint64]*chain.ExecutedBlock, int(blockWindow)),
		txCache:            make(map[ids.ID]cachedTransaction),
		blockWindow:        blockWindow,
		parser:             parser,
		lastHeight:         math.MaxUint64,
	}

	i.cachedBlocks, err = buffer.NewBoundedQueue(int(blockWindow), i.evictBlock)
	if err != nil {
		return nil, err
	}

	return i, i.initBlocks()
}

// evictBlock is called by the BoundedQueue when an entry need to be evicted.
// Eviction can happen only as a result of adding entries to the queue, which
// happens exelusively during insertBlockIntoCache. insertBlockIntoCache gurentee
// that the lock is already held or doesn't need to be held.
func (i *Indexer) evictBlock(blockHeight uint64) {
	// find the block in the blocks cache.
	blk := i.blockHeightToBlock[blockHeight]

	// remove the block from the caches
	delete(i.blockIDToHeight, blk.Block.GetID())
	delete(i.blockHeightToBlock, blockHeight)

	// remove the transactions from the cache.
	for _, tx := range blk.Block.Txs {
		delete(i.txCache, tx.GetID())
	}

	// add the block height to evictedBlocks so that it would get removed from database
	i.evictedBlocks = append(i.evictedBlocks, blockHeight)
}

func (i *Indexer) initBlocks() error {
	// Return immediately if the db is empty
	hasLastHeight, err := i.blockDB.Has(latestBlockHeightKey)
	if err != nil || !hasLastHeight {
		return err
	}

	lastHeight, err := i.blockDB.Get(latestBlockHeightKey)
	if err != nil {
		return err
	}

	i.lastHeight = binary.BigEndian.Uint64(lastHeight)

	if i.lastHeight > i.blockWindow {
		lastRetainedHeight := i.lastHeight - i.blockWindow
		lastRetainedHeightKey := blockEntryKey(lastRetainedHeight)
		firstBlkKey := blockEntryKey(0)
		if err := i.blockDB.DeleteRange(firstBlkKey, lastRetainedHeightKey); err != nil {
			return err
		}
	}

	// Load blockID <-> height mapping
	iter := i.blockDB.NewIteratorWithPrefix(blockEntryKeyPrefix)
	defer iter.Release()

	for iter.Next() {
		value := iter.Value()
		blk, err := chain.UnmarshalExecutedBlock(value, i.parser)
		if err != nil {
			return err
		}
		i.insertBlockIntoCache(blk)
	}
	if err := iter.Error(); err != nil {
		return err
	}
	iter.Release()
	return nil
}

func (i *Indexer) Notify(_ context.Context, blk *chain.ExecutedBlock) error {
	if i.blockWindow == 0 {
		return nil
	}

	i.mu.Lock()
	i.insertBlockIntoCache(blk)
	i.mu.Unlock()

	return i.storeBlock(blk)
}

// insertBlockIntoCache add the given block and its transactions to the
// cache.
// assumes the write lock is held
func (i *Indexer) insertBlockIntoCache(blk *chain.ExecutedBlock) {
	i.cachedBlocks.Push(blk.Block.Hght)
	i.blockIDToHeight[blk.Block.GetID()] = blk.Block.Hght
	i.blockHeightToBlock[blk.Block.Hght] = blk

	for idx, tx := range blk.Block.Txs {
		i.txCache[tx.GetID()] = cachedTransaction{
			blk:   blk,
			index: idx,
		}
	}
	i.lastHeight = blk.Block.Hght
}

// storeBlock persist the given block to the database, and remove the
// evicted blocks.
func (i *Indexer) storeBlock(blk *chain.ExecutedBlock) error {
	executedBlkBytes, err := blk.Marshal()
	if err != nil {
		return err
	}

	blkBatch := i.blockDB.NewBatch()

	if err := blkBatch.Put(blockEntryKey(blk.Block.Hght), executedBlkBytes); err != nil {
		return err
	}

	for _, evictedBlockHeight := range i.evictedBlocks {
		if err := blkBatch.Delete(blockEntryKey(evictedBlockHeight)); err != nil {
			return err
		}
	}

	if err := blkBatch.Put(latestBlockHeightKey, binary.BigEndian.AppendUint64(nil, i.lastHeight)); err != nil {
		return err
	}

	// clear the slice without allocation
	i.evictedBlocks = i.evictedBlocks[:0]

	return blkBatch.Write()
}

func (i *Indexer) GetLatestBlock() (*chain.ExecutedBlock, error) {
	i.mu.RLock()
	defer i.mu.RUnlock()

	if i.lastHeight == math.MaxUint64 {
		return nil, database.ErrNotFound
	}
	return i.getBlockByHeight(i.lastHeight)
}

func (i *Indexer) GetBlockByHeight(height uint64) (*chain.ExecutedBlock, error) {
	i.mu.RLock()
	defer i.mu.RUnlock()

	return i.getBlockByHeight(height)
}

func (i *Indexer) getBlockByHeight(height uint64) (*chain.ExecutedBlock, error) {
	blk, ok := i.blockHeightToBlock[height]
	if !ok {
		return nil, fmt.Errorf("%w: height=%d", errBlockNotFound, height)
	}
	return blk, nil
}

func (i *Indexer) GetBlock(blkID ids.ID) (*chain.ExecutedBlock, error) {
	i.mu.RLock()
	defer i.mu.RUnlock()

	height, ok := i.blockIDToHeight[blkID]
	if !ok {
		return nil, fmt.Errorf("%w: %s", errBlockNotFound, blkID)
	}
<<<<<<< HEAD
	return i.getBlockByHeight(height)
=======
	return i.GetBlockByHeight(height)
}

func (i *Indexer) storeTransactions(blk *chain.ExecutedBlock) error {
	batch := i.txDB.NewBatch()
	defer batch.Reset()

	for j, tx := range blk.Block.Txs {
		result := blk.ExecutionResults.Results[j]
		if err := i.storeTransaction(
			batch,
			tx.GetID(),
			blk.Block.Tmstmp,
			result.Success,
			result.Units,
			result.Fee,
			result.Outputs,
			string(result.Error),
		); err != nil {
			return err
		}
	}

	return batch.Write()
}

func (*Indexer) storeTransaction(
	batch database.KeyValueWriter,
	txID ids.ID,
	timestamp int64,
	success bool,
	units fees.Dimensions,
	fee uint64,
	outputs [][]byte,
	errorStr string,
) error {
	storageTx := storageTx{
		Timestamp: timestamp,
		Success:   success,
		Units:     units.Bytes(),
		Fee:       fee,
		Outputs:   outputs,
		Error:     errorStr,
	}
	storageTxBytes := storageTx.MarshalCanoto()

	return batch.Put(txID[:], storageTxBytes)
>>>>>>> 05f65613
}

func (i *Indexer) GetTransaction(txID ids.ID) (bool, *chain.Transaction, int64, *chain.Result, error) {
	i.mu.Lock()
	defer i.mu.Unlock()

	cachedTx, ok := i.txCache[txID]
	if !ok {
		return false, nil, 0, nil, nil
	}
	tx := cachedTx.blk.Block.Txs[cachedTx.index]

	if len(cachedTx.blk.Results) <= cachedTx.index {
		return false, nil, 0, nil, fmt.Errorf("%w: block height %d, transaction index %d", errTxResultNotFound, cachedTx.blk.Block.Hght, cachedTx.index)
	}
	result := cachedTx.blk.Results[cachedTx.index]
	return true, tx, cachedTx.blk.Block.Tmstmp, result, nil
}

func (i *Indexer) Close() error {
	return i.blockDB.Close()
}

func blockEntryKey(height uint64) []byte {
	return binary.BigEndian.AppendUint64(blockEntryKeyPrefix, height)
}<|MERGE_RESOLUTION|>--- conflicted
+++ resolved
@@ -240,57 +240,7 @@
 	if !ok {
 		return nil, fmt.Errorf("%w: %s", errBlockNotFound, blkID)
 	}
-<<<<<<< HEAD
 	return i.getBlockByHeight(height)
-=======
-	return i.GetBlockByHeight(height)
-}
-
-func (i *Indexer) storeTransactions(blk *chain.ExecutedBlock) error {
-	batch := i.txDB.NewBatch()
-	defer batch.Reset()
-
-	for j, tx := range blk.Block.Txs {
-		result := blk.ExecutionResults.Results[j]
-		if err := i.storeTransaction(
-			batch,
-			tx.GetID(),
-			blk.Block.Tmstmp,
-			result.Success,
-			result.Units,
-			result.Fee,
-			result.Outputs,
-			string(result.Error),
-		); err != nil {
-			return err
-		}
-	}
-
-	return batch.Write()
-}
-
-func (*Indexer) storeTransaction(
-	batch database.KeyValueWriter,
-	txID ids.ID,
-	timestamp int64,
-	success bool,
-	units fees.Dimensions,
-	fee uint64,
-	outputs [][]byte,
-	errorStr string,
-) error {
-	storageTx := storageTx{
-		Timestamp: timestamp,
-		Success:   success,
-		Units:     units.Bytes(),
-		Fee:       fee,
-		Outputs:   outputs,
-		Error:     errorStr,
-	}
-	storageTxBytes := storageTx.MarshalCanoto()
-
-	return batch.Put(txID[:], storageTxBytes)
->>>>>>> 05f65613
 }
 
 func (i *Indexer) GetTransaction(txID ids.ID) (bool, *chain.Transaction, int64, *chain.Result, error) {
@@ -302,11 +252,10 @@
 		return false, nil, 0, nil, nil
 	}
 	tx := cachedTx.blk.Block.Txs[cachedTx.index]
-
-	if len(cachedTx.blk.Results) <= cachedTx.index {
+	if len(cachedTx.blk.ExecutionResults.Results) <= cachedTx.index {
 		return false, nil, 0, nil, fmt.Errorf("%w: block height %d, transaction index %d", errTxResultNotFound, cachedTx.blk.Block.Hght, cachedTx.index)
 	}
-	result := cachedTx.blk.Results[cachedTx.index]
+	result := cachedTx.blk.ExecutionResults.Results[cachedTx.index]
 	return true, tx, cachedTx.blk.Block.Tmstmp, result, nil
 }
 
