--- conflicted
+++ resolved
@@ -88,11 +88,7 @@
 			return err
 		}
 
-<<<<<<< HEAD
-		i.blockIDToHeight.Put(blk.Block.ID(), blk.Block.Hght)
-=======
 		i.blockIDToHeight.Put(blk.Block.GetID(), blk.Block.Hght)
->>>>>>> 49cbe484
 		i.blockHeightToBlock.Put(blk.Block.Hght, blk)
 		lastHeight = blk.Block.Hght
 	}
@@ -139,11 +135,7 @@
 		return err
 	}
 
-<<<<<<< HEAD
-	i.blockIDToHeight.Put(blk.Block.ID(), blk.Block.Hght)
-=======
 	i.blockIDToHeight.Put(blk.Block.GetID(), blk.Block.Hght)
->>>>>>> 49cbe484
 	i.blockHeightToBlock.Put(blk.Block.Hght, blk)
 	i.lastHeight.Store(blk.Block.Hght)
 
