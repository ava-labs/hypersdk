--- conflicted
+++ resolved
@@ -73,18 +73,10 @@
 		},
 	}
 
-<<<<<<< HEAD
-	vm.WithBlockSubscriptions(blockSubscription)(v)
-	vm.WithVMAPIs(webSocketFactory)(v)
-
-	return nil
-=======
 	return vm.NewOpt(
 		vm.WithBlockSubscriptions(blockSubscription),
-		vm.WithTxRemovedSubscriptions(txRemovedSubscription),
 		vm.WithVMAPIs(webSocketFactory),
 	), nil
->>>>>>> 13ffb85d
 }
 
 func NewWebSocketServerFactory(server *pubsub.Server) *WebSocketServerFactory {
