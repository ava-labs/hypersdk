// Copyright (C) 2024, Ava Labs, Inc. All rights reserved.
// See the file LICENSE for licensing terms.

package snow

import (
	"context"
	"errors"
	"fmt"
	"time"

	"github.com/ava-labs/avalanchego/ids"
	"github.com/ava-labs/avalanchego/snow/consensus/snowman"
	"github.com/ava-labs/avalanchego/snow/engine/snowman/block"
	"go.opentelemetry.io/otel/attribute"
	"go.opentelemetry.io/otel/trace"
	"go.uber.org/zap"

	"github.com/ava-labs/hypersdk/event"
)

var (
	_ snowman.Block           = (*StatefulBlock[Block, Block, Block])(nil)
	_ block.WithVerifyContext = (*StatefulBlock[Block, Block, Block])(nil)

	errParentFailedVerification = errors.New("parent failed verification")
	errMismatchedPChainContext  = errors.New("mismatched P-Chain context")
)

// Block is a union of methods required by snowman.Block and block.WithVerifyContext
type Block interface {
	// GetID returns the ID of the block
	GetID() ids.ID

	// GetParent returns the ID of the parent block
	GetParent() ids.ID

	// GetTimestamp returns the timestamp of the block
	GetTimestamp() int64

	// GetBytes returns the bytes of the block
	GetBytes() []byte

	// GetHeight returns the height of the block
	GetHeight() uint64

	// GetContext returns the P-Chain context of the block.
	// May return nil if there is no P-Chain context, which
	// should only occur prior to ProposerVM activation.
	// This will be verified from the snow package, so that the
	// inner chain can simply use its embedded context.
	GetContext() *block.Context

	fmt.Stringer
}

// StatefulBlock implements snowman.Block.
// It abstracts caching and block pinning required by the AvalancheGo Consensus engine.
// This converts the VM DevX from implementing the consensus engine-specific invariants
// to implementing an input/output/accepted block type and handling the state transitions
// between these types.
// In conjunction with the AvalancheGo Consensus engine, this code guarantees that
// 1. Verify is always called against a verified parent
// 2. Accept is always called against a verified block
// 3. Reject is always called against a verified block
//
// StatefulBlock additionally handles DynamicStateSync where blocks are vacuously
// verified/accepted to update a moving state sync target.
// After FinishStateSync is called, the snow package guarantees the same invariants
// as applied during normal consensus.
//
// [snowman.Block]: https://github.com/ava-labs/avalanchego/blob/abb1a9a6a21c3dbce6dff5cdcea03173119a5f46/snow/consensus/snowman/block.go#L24
type StatefulBlock[I Block, O Block, A Block] struct {
	Input    I
	Output   O
	verified bool
	Accepted A
	accepted bool

	vm *VM[I, O, A]
}

// NewInputBlock creates a new unverified StatefulBlock.
//
// Returns:
//   - A new StatefulBlock containing only the input block
//
// This function emulates the initial state of a block that has been built
// but not verified
func NewInputBlock[I Block, O Block, A Block](
	vm *VM[I, O, A],
	input I,
) *StatefulBlock[I, O, A] {
	return &StatefulBlock[I, O, A]{
		vm:    vm,
		Input: input,
	}
}

// NewVerifiedBlock creates a StatefulBlock after a block has been built and verified but prior to being accepted/rejected by consensus.
//
// Returns:
//   - A new verified StatefulBlock containing the input block, output block with state transitions
//
// This function emulates the state of a block that has passed verification
// but has not yet been accepted into the blockchain by consensus
func NewVerifiedBlock[I Block, O Block, A Block](
	vm *VM[I, O, A],
	input I,
	output O,
) *StatefulBlock[I, O, A] {
	return &StatefulBlock[I, O, A]{
		Input:    input,
		Output:   output,
		verified: true,
		vm:       vm,
	}
}

// NewAcceptedBlock creates a new StatefulBlock accepted by consensus and committed to the chain.
//
// Returns:
//   - A new StatefulBlock containing the input block, output block, accepted block, and both verification
//     and acceptance status set to true.
//
// This function emulates the final state of a block that has been fully processed, verified,
// and accepted into the blockchain by the consensus mechanism.
func NewAcceptedBlock[I Block, O Block, A Block](
	vm *VM[I, O, A],
	input I,
	output O,
	accepted A,
) *StatefulBlock[I, O, A] {
	return &StatefulBlock[I, O, A]{
		Input:    input,
		Output:   output,
		verified: true,
		Accepted: accepted,
		accepted: true,
		vm:       vm,
	}
}

func (b *StatefulBlock[I, O, A]) setAccepted(output O, accepted A) {
	b.Output = output
	b.verified = true
	b.Accepted = accepted
	b.accepted = true
}

// verify the block against the provided parent output and set the
// required Output/verified fields.
func (b *StatefulBlock[I, O, A]) verify(ctx context.Context, parentOutput O) error {
	output, err := b.vm.chain.VerifyBlock(ctx, parentOutput, b.Input)
	if err != nil {
		return err
	}
	b.Output = output
	b.verified = true

	return event.NotifyAll[O](ctx, b.Output, b.vm.verifiedSubs...)
}

// accept the block and set the required Accepted/accepted fields.
// Assumes verify has already been called.
func (b *StatefulBlock[I, O, A]) accept(ctx context.Context, parentAccepted A) error {
	acceptedBlk, err := b.vm.chain.AcceptBlock(ctx, parentAccepted, b.Output)
	if err != nil {
		return err
	}
	b.Accepted = acceptedBlk
	b.accepted = true

	return event.NotifyAll(ctx, b.Accepted, b.vm.acceptedSubs...)
}

// ShouldVerifyWithContext returns true if the block should be verified with the provided context.
// Always returns true
func (*StatefulBlock[I, O, A]) ShouldVerifyWithContext(context.Context) (bool, error) {
	return true, nil
}

// VerifyWithContext verifies the block with P-Chain context
func (b *StatefulBlock[I, O, A]) VerifyWithContext(ctx context.Context, pChainCtx *block.Context) error {
	return b.verifyWithContext(ctx, pChainCtx)
}

// Verify block
func (b *StatefulBlock[I, O, A]) Verify(ctx context.Context) error {
	return b.verifyWithContext(ctx, nil)
}

func (b *StatefulBlock[I, O, A]) verifyWithContext(ctx context.Context, pChainCtx *block.Context) error {
	b.vm.chainLock.Lock()
	defer b.vm.chainLock.Unlock()

	start := time.Now()
	defer func() {
		b.vm.metrics.blockVerify.Observe(float64(time.Since(start)))
	}()

	ready := b.vm.ready
	ctx, span := b.vm.tracer.Start(
		ctx, "StatefulBlock.Verify",
		trace.WithAttributes(
			attribute.Int("size", len(b.Input.GetBytes())),
			attribute.Int64("height", int64(b.Input.GetHeight())),
			attribute.Bool("ready", ready),
			attribute.Bool("built", b.verified),
		),
	)
	defer span.End()

	switch {
	case !ready:
		// If the VM is not ready (dynamic state sync), skip verifying the block.
		b.vm.log.Info(
			"skipping verification, state not ready",
			zap.Uint64("height", b.Input.GetHeight()),
			zap.Stringer("blkID", b.Input.GetID()),
		)
	case b.verified:
		// Defensive: verify the inner and wrapper block contexts match to ensure
		// we don't build a block with a mismatched P-Chain context that will be
		// invalid to peers.
		innerCtx := b.Input.GetContext()
		if err := verifyPChainCtx(pChainCtx, innerCtx); err != nil {
			return err
		}

		// If we built the block, the state will already be populated and we don't
		// need to compute it (we assume that we built a correct block and it isn't
		// necessary to re-verify).
		b.vm.log.Info(
			"skipping verification of locally built block",
			zap.Uint64("height", b.Input.GetHeight()),
			zap.Stringer("blkID", b.Input.GetID()),
		)
	default:
		b.vm.log.Info("Verifying block", zap.Stringer("block", b))
		// Fetch my parent to verify against
		parent, err := b.vm.GetBlock(ctx, b.Parent())
		if err != nil {
			return err
		}

		// If my parent has not been verified and we're no longer in dynamic state sync,
		// we must be transitioning to normal consensus.
		// Attempt to verify from the last accepted block through to this block to
		// compute my parent's Output state.
		if !parent.verified {
			return errParentFailedVerification
		} else {
			b.vm.log.Info("parent was already verified")
		}

		// Verify the inner and wrapper block contexts match
		innerCtx := b.Input.GetContext()
		if err := verifyPChainCtx(pChainCtx, innerCtx); err != nil {
			return err
		}
		if err := b.verify(ctx, parent.Output); err != nil {
			return err
		}
	}

	b.vm.verifiedL.Lock()
	b.vm.verifiedBlocks[b.Input.GetID()] = b
	b.vm.verifiedL.Unlock()

	if b.verified {
		b.vm.log.Debug("verified block",
			zap.Stringer("blk", b.Output),
			zap.Bool("ready", ready),
		)
	} else {
		b.vm.log.Debug("skipped block verification",
			zap.Stringer("blk", b.Input),
			zap.Bool("ready", ready),
		)
	}
	return nil
}

func verifyPChainCtx(providedCtx, innerCtx *block.Context) error {
	switch {
	case providedCtx == nil && innerCtx == nil:
		return nil
	case providedCtx == nil && innerCtx != nil:
		return fmt.Errorf("%w: missing provided context != inner P-Chain height %d", errMismatchedPChainContext, innerCtx.PChainHeight)
	case providedCtx != nil && innerCtx == nil:
		return fmt.Errorf("%w: provided P-Chain height (%d) != missing inner context", errMismatchedPChainContext, providedCtx.PChainHeight)
	case providedCtx.PChainHeight != innerCtx.PChainHeight:
		return fmt.Errorf("%w: provided P-Chain height (%d) != inner P-Chain height %d", errMismatchedPChainContext, providedCtx.PChainHeight, innerCtx.PChainHeight)
	default:
		return nil
	}
}

<<<<<<< HEAD
// implements "snowman.Block.choices.Decidable"
=======
// markAccepted marks the block and updates the required VM state.
// iff parent is non-nil, it will request the chain to Accept the block.
// The caller is responsible to provide the accepted parent if the VM is in a ready state.
func (b *StatefulBlock[I, O, A]) markAccepted(ctx context.Context, parent *StatefulBlock[I, O, A]) error {
	if err := b.vm.inputChainIndex.UpdateLastAccepted(ctx, b.Input); err != nil {
		return err
	}

	if parent != nil {
		if err := b.accept(ctx, parent.Accepted); err != nil {
			return err
		}
	}

	b.vm.verifiedL.Lock()
	delete(b.vm.verifiedBlocks, b.Input.GetID())
	b.vm.verifiedL.Unlock()

	b.vm.setLastAccepted(b)

	return b.notifyAccepted(ctx)
}

func (b *StatefulBlock[I, O, A]) notifyAccepted(ctx context.Context) error {
	// If I was not actually marked accepted, notify pre ready subs
	if !b.accepted {
		return event.NotifyAll(ctx, b.Input, b.vm.preReadyAcceptedSubs...)
	}

	return event.NotifyAll(ctx, b.Accepted, b.vm.acceptedSubs...)
}

// Accept implements the snowman.Block.[Decidable] interface.
// It marks this block as accepted by consensus
// If the VM is ready, it ensures the block is verified and then calls markAccepted with its parent to process state transitions.
//
// If the VM is not ready (during state sync),
// it deletes it from [verifiedBlocks], sets the last accepted block to this block, and notifies subscribers.
// We are guaranteed that the block will eventually be accepted by consensus.
//
// [Decidable]: https://github.com/ava-labs/avalanchego/blob/abb1a9a6a21c3dbce6dff5cdcea03173119a5f46/snow/decidable.go#L16
// [verifiedBlocks]: https://github.com/ava-labs/hypersdk/blob/ae0c960050860ad72468e5c3687966366582ba1a/snow/vm.go#L165
>>>>>>> e543c283
func (b *StatefulBlock[I, O, A]) Accept(ctx context.Context) error {
	b.vm.chainLock.Lock()
	defer b.vm.chainLock.Unlock()

	start := time.Now()
	defer func() {
		b.vm.metrics.blockAccept.Observe(float64(time.Since(start)))
	}()

	ctx, span := b.vm.tracer.Start(ctx, "StatefulBlock.Accept")
	defer span.End()

	defer b.vm.log.Info("accepting block", zap.Stringer("block", b))

	// If I'm ready and not verified, then I or my ancestor must have failed
	// verification after completing dynamic state sync. This indicates
	// an invalid block has been accepted, which should be prevented by consensus.
	// If we hit this case, return a fatal error here.
	if b.vm.ready && !b.verified {
		return errParentFailedVerification
	}

	// Update the chain index first to ensure the block is persisted and we can re-process if needed.
	// This also guarantees the block is written to the chain index before we remove it from the set
	// of verified blocks, so it does not "disappear" from view temporarily.
	if err := b.vm.inputChainIndex.UpdateLastAccepted(ctx, b.Input); err != nil {
		return err
	}

	// If I'm ready, queue the block for processing
	if b.vm.ready {
		b.queueAccept()
	} else {
		// If I'm not ready, send the pre-ready notification directly from the consensus thread.
		if err := event.NotifyAll(ctx, b.Input, b.vm.preReadyAcceptedSubs...); err != nil {
			return err
		}
	}

	b.vm.verifiedL.Lock()
	delete(b.vm.verifiedBlocks, b.Input.GetID())
	b.vm.verifiedL.Unlock()

	b.vm.setLastAccepted(b)
	return nil
}

// SyncAccept marks the block as accepted and then waits for all blocks in the accepted queue to be
// processed
// This is useful for testing purposes to ensure that blocks have been fully processed before checking
// to confirm their expected effects.
func (b *StatefulBlock[I, O, A]) SyncAccept(ctx context.Context) error {
	if err := b.Accept(ctx); err != nil {
		return err
	}
	b.vm.acceptedQueueBlocksProcessedWg.Wait()
	return nil
}

func (b *StatefulBlock[I, O, A]) queueAccept() {
	b.vm.acceptedQueueBlocksProcessedWg.Add(1)
	b.vm.acceptedQueue <- b
}

// processAccept processes the block as accepted by invoking Accept on the underlying chain
func (b *StatefulBlock[I, O, A]) processAccept(ctx context.Context) error {
	defer b.vm.acceptedQueueBlocksProcessedWg.Done()

	parent, err := b.vm.GetBlock(ctx, b.Parent())
	if err != nil {
		return fmt.Errorf("failed to get %s while accepting %s: %w", b.Parent(), b, err)
	}
	if err := b.accept(ctx, parent.Accepted); err != nil {
		return err
	}
	b.vm.setLastProcessed(b)

	return nil
}

func (b *StatefulBlock[I, O, A]) notifyAccepted(ctx context.Context) error {
	if b.accepted {
		return event.NotifyAll(ctx, b.Accepted, b.vm.acceptedSubs...)
	}
	return event.NotifyAll(ctx, b.Input, b.vm.preReadyAcceptedSubs...)
}

// Reject implements the snowman.Block.[Decidable] interface.
// It removes the block from the verified blocks map (VM.verifiedBlocks) and notifies subscribers
// that consensus rejected the block. For any particular block, either
// Accept or Reject will be called, never both.
//
// [Decidable]: https://github.com/ava-labs/avalanchego/blob/abb1a9a6a21c3dbce6dff5cdcea03173119a5f46/snow/decidable.go#L16
func (b *StatefulBlock[I, O, A]) Reject(ctx context.Context) error {
	ctx, span := b.vm.tracer.Start(ctx, "StatefulBlock.Reject")
	defer span.End()

	b.vm.verifiedL.Lock()
	delete(b.vm.verifiedBlocks, b.Input.GetID())
	b.vm.verifiedL.Unlock()

	// Notify subscribers about the rejected blocks that were vacuously verified during dynamic state sync
	if !b.verified {
		return event.NotifyAll[I](ctx, b.Input, b.vm.preRejectedSubs...)
	}

	return event.NotifyAll[O](ctx, b.Output, b.vm.rejectedSubs...)
}

// ID returns id of Input block
func (b *StatefulBlock[I, O, A]) ID() ids.ID { return b.Input.GetID() }

// Parent returns parent ID of Input block
func (b *StatefulBlock[I, O, A]) Parent() ids.ID { return b.Input.GetParent() }

// Height returns height of Input block
func (b *StatefulBlock[I, O, A]) Height() uint64 { return b.Input.GetHeight() }

// Timestamp returns timestamp in milliseconds of the Input block
func (b *StatefulBlock[I, O, A]) Timestamp() time.Time { return time.UnixMilli(b.Input.GetTimestamp()) }

// Bytes return the serialized bytes of the Input block
func (b *StatefulBlock[I, O, A]) Bytes() []byte { return b.Input.GetBytes() }

// GetID returns ID of Input block
func (b *StatefulBlock[I, O, A]) GetID() ids.ID { return b.Input.GetID() }

// GetParent returns parent ID of Input block
func (b *StatefulBlock[I, O, A]) GetParent() ids.ID { return b.Input.GetParent() }

// GetHeight returns height of Input block
func (b *StatefulBlock[I, O, A]) GetHeight() uint64 { return b.Input.GetHeight() }

// GetTimestamp returns timestamp in milliseconds of the Input block
func (b *StatefulBlock[I, O, A]) GetTimestamp() int64 { return b.Input.GetTimestamp() }

// GetBytes return the serialized bytes of the Input block
func (b *StatefulBlock[I, O, A]) GetBytes() []byte { return b.Input.GetBytes() }

// String implements fmt.Stringer
func (b *StatefulBlock[I, O, A]) String() string {
	return fmt.Sprintf("(%s, verified = %t, accepted = %t)", b.Input, b.verified, b.accepted)
}<|MERGE_RESOLUTION|>--- conflicted
+++ resolved
@@ -297,9 +297,6 @@
 	}
 }
 
-<<<<<<< HEAD
-// implements "snowman.Block.choices.Decidable"
-=======
 // markAccepted marks the block and updates the required VM state.
 // iff parent is non-nil, it will request the chain to Accept the block.
 // The caller is responsible to provide the accepted parent if the VM is in a ready state.
@@ -323,15 +320,6 @@
 	return b.notifyAccepted(ctx)
 }
 
-func (b *StatefulBlock[I, O, A]) notifyAccepted(ctx context.Context) error {
-	// If I was not actually marked accepted, notify pre ready subs
-	if !b.accepted {
-		return event.NotifyAll(ctx, b.Input, b.vm.preReadyAcceptedSubs...)
-	}
-
-	return event.NotifyAll(ctx, b.Accepted, b.vm.acceptedSubs...)
-}
-
 // Accept implements the snowman.Block.[Decidable] interface.
 // It marks this block as accepted by consensus
 // If the VM is ready, it ensures the block is verified and then calls markAccepted with its parent to process state transitions.
@@ -342,7 +330,7 @@
 //
 // [Decidable]: https://github.com/ava-labs/avalanchego/blob/abb1a9a6a21c3dbce6dff5cdcea03173119a5f46/snow/decidable.go#L16
 // [verifiedBlocks]: https://github.com/ava-labs/hypersdk/blob/ae0c960050860ad72468e5c3687966366582ba1a/snow/vm.go#L165
->>>>>>> e543c283
+// implements "snowman.Block.choices.Decidable"
 func (b *StatefulBlock[I, O, A]) Accept(ctx context.Context) error {
 	b.vm.chainLock.Lock()
 	defer b.vm.chainLock.Unlock()
