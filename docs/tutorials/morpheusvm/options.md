# Options

The biggest difference between our version of MorpheusVM and the existing
version in `examples/` is that we didn't add any options to our VM.

Options allow developers to easily extend the functionality of their VM. In this
section, we'll implement a JSON-RPC option that will have the VM create a
JSON-RPC server. Our server will allow clients to query for account balances
along with the genesis of the VM.

## Prereq: Updating `storage.go` and `consts.go`

Before we build out our JSON-RPC function, we'll first need to add the following
function to `storage/storage.go`:

```golang
func GetBalanceFromState(
	ctx context.Context,
	f ReadState,
	addr codec.Address,
) (uint64, error) {
	k := BalanceKey(addr)
	values, errs := f(ctx, [][]byte{k})
	bal, _, err := innerGetBalance(values[0], errs[0])
	return bal, err
}
```

This function is almost identical to `getBalance()` except that we are passing
along `f` of type `ReadState` instead of `im` of type `state.Immutable`. 


## Getting Started

We'll want to create the following files in `/tutorial/vm/`:

- `option.go`
- `client.go`
- `server.go`

## Implementing The Server

In `server.go`, start by copy-pasting the following code:

```golang
package vm

import (
	"net/http"

	"github.com/ava-labs/hypersdk/api"
	"github.com/ava-labs/hypersdk/codec"
	"github.com/ava-labs/hypersdk/examples/tutorial/consts"
	"github.com/ava-labs/hypersdk/examples/tutorial/storage"
	"github.com/ava-labs/hypersdk/genesis"
)

type JSONRPCServer struct {
	vm api.VM
}

func NewJSONRPCServer(vm api.VM) *JSONRPCServer {
	return &JSONRPCServer{vm: vm}
}

```

In the above, we define a `JSONRPCServer` struct which contains a reference to our VM, from
which it can read from. We now add the methods that define the functionality of
`JSONRPCServer`:

```golang
type GenesisReply struct {
	Genesis *genesis.DefaultGenesis `json:"genesis"`
}

func (j *JSONRPCServer) Genesis(_ *http.Request, _ *struct{}, reply *GenesisReply) (err error) {
	reply.Genesis = j.vm.Genesis().(*genesis.DefaultGenesis)
	return nil
}

type BalanceArgs struct {
	Address codec.Address `json:"address"`
}

type BalanceReply struct {
	Amount uint64 `json:"amount"`
}

func (j *JSONRPCServer) Balance(req *http.Request, args *BalanceArgs, reply *BalanceReply) error {
	ctx, span := j.vm.Tracer().Start(req.Context(), "Server.Balance")
	defer span.End()

	balance, err := storage.GetBalanceFromState(ctx, j.vm.ReadState, args.Address)
	if err != nil {
		return err
	}
	reply.Amount = balance
	return err
}
```

Each JSON-RPC method generally consists of the following:

- A request struct
- A reply struct
- The method itself

For exmaple, consider the `Balance()` method. We define `BalanceArgs` which
takes in an argument of the address being queried (`Address`). Then, we have
`BalanceReply` which holds the balance of the account. Finally, `Balance()`
itself produces the expected results. In this case, it first converts `Address`
into a `codec.Address` type and then calls `GetBalanceFromState`. It then puts
the result of the function call into `reply` (of type `BalanceReply`).

While we've implemented our JSON-RPC server, we still need to provide a
way for our VM to instantiate the JSON-RPC server. Therefore, we create a
`jsonRPCServerFactory` struct with a method that instantiates
`JSONRPCServer`:

```golang
const JSONRPCEndpoint = "/tutorialapi"

var _ api.HandlerFactory[api.VM] = (*jsonRPCServerFactory)(nil)

type jsonRPCServerFactory struct{}

func (jsonRPCServerFactory) New(vm api.VM) (api.Handler, error) {
	handler, err := api.NewJSONRPCHandler(consts.Name, NewJSONRPCServer(vm))
	return api.Handler{
		Path:    JSONRPCEndpoint,
		Handler: handler,
	}, err
}
```

## Implementing The Client

The JSON-RPC server we've just implemented doesn't have much utility if we can't
easily call it. We therefore implement a `JSONRPCClient` struct which will
complement `JSONRPCServer`.

In `vm/client.go`, start by defining `JSONRPCClient`:

```golang
package vm

import (
	"context"
	"encoding/json"
	"strings"
	"time"

	"github.com/ava-labs/hypersdk/api/jsonrpc"
	"github.com/ava-labs/hypersdk/chain"
	"github.com/ava-labs/hypersdk/examples/tutorial/consts"
	"github.com/ava-labs/hypersdk/examples/tutorial/storage"
	"github.com/ava-labs/hypersdk/genesis"
	"github.com/ava-labs/hypersdk/requester"
	"github.com/ava-labs/hypersdk/utils"
)

const balanceCheckInterval = 500 * time.Millisecond

type JSONRPCClient struct {
	requester *requester.EndpointRequester
	g         *genesis.DefaultGenesis
}

// NewJSONRPCClient creates a new client object.
func NewJSONRPCClient(uri string) *JSONRPCClient {
	uri = strings.TrimSuffix(uri, "/")
	uri += JSONRPCEndpoint
	req := requester.New(uri, consts.Name)
	return &JSONRPCClient{req, nil}
}

```

Our `JSONRPCClient` holds a requester used to send JSON requests, along with the genesis
of the VM. We now implement the methods which we'll use to call `JSONRPCServer`:

```golang
func (cli *JSONRPCClient) Genesis(ctx context.Context) (*genesis.DefaultGenesis, error) {
	if cli.g != nil {
		return cli.g, nil
	}

	resp := new(GenesisReply)
	err := cli.requester.SendRequest(
		ctx,
		"genesis",
		nil,
		resp,
	)
	if err != nil {
		return nil, err
	}
	cli.g = resp.Genesis
	return resp.Genesis, nil
}

func (cli *JSONRPCClient) Balance(ctx context.Context, addr codec.Address) (uint64, error) {
	resp := new(BalanceReply)
	err := cli.requester.SendRequest(
		ctx,
		"balance",
		&BalanceArgs{
			Address: addr,
		},
		resp,
	)
	return resp.Amount, err
}

func (cli *JSONRPCClient) WaitForBalance(
	ctx context.Context,
	addr codec.Address,
	min uint64,
) error {
	return jsonrpc.Wait(ctx, balanceCheckInterval, func(ctx context.Context) (bool, error) {
		balance, err := cli.Balance(ctx, addr)
		if err != nil {
			return false, err
		}
		shouldExit := balance >= min
		if !shouldExit {
			utils.Outf(
				"{{yellow}}waiting for %s balance: %s{{/}}\n",
				utils.FormatBalance(min),
				addr,
			)
		}
		return shouldExit, nil
	})
}
```

Finally, while our JSON-RPC client can now call our server, our client is still
missing a parser. While not necessary, having a parser is highly recommended as
it allows for features such as marshalling/unmarshalling stateless blocks and is
necessary for integration testing.

```golang
func (cli *JSONRPCClient) Parser(ctx context.Context) (chain.Parser, error) {
	g, err := cli.Genesis(ctx)
	if err != nil {
		return nil, err
	}
	return NewParser(g), nil
}

var _ chain.Parser = (*Parser)(nil)

type Parser struct {type Parser struct {
	genesis  *genesis.DefaultGenesis
	registry chain.Registry
}

func (p *Parser) Rules(_ int64) chain.Rules {
	return p.genesis.Rules
}

<<<<<<< HEAD
func (p *Parser) ActionRegistry() chain.ActionRegistry {
	return p.registry.ActionRegistry()
}

func (p *Parser) AuthRegistry() chain.AuthRegistry {
	return p.registry.AuthRegistry()
}

func (p *Parser) OutputRegistry() chain.OutputRegistry {
	return p.registry.OutputRegistry()
=======
func (*Parser) ActionCodec() chain.ActionCodec {
	return ActionParser
}

func (*Parser) OutputCodec() chain.OutputCodec {
	return OutputParser
}

func (*Parser) AuthCodec() chain.AuthCodec {
	return AuthParser
>>>>>>> e3d911a8
}

func (*Parser) StateManager() chain.StateManager {
	return &storage.StateManager{}
}

func NewParser(genesis *genesis.DefaultGenesis, registry chain.Registry) chain.Parser {
	return &Parser{genesis: genesis, registry: registry}
}

// Used as a lambda function for creating ExternalSubscriberServer parser
func CreateParser(genesisBytes []byte) (chain.Parser, error) {
	var genesis genesis.DefaultGenesis
	if err := json.Unmarshal(genesisBytes, &genesis); err != nil {
		return nil, err
	}
	registry, err := newRegistry()
	if err != nil {
		return nil, err
	}
	return NewParser(&genesis, registry), nil
}
```

## Implementing The Option

With the JSON-RPC server implemented, we can now implement the option which will
allow our VM to have JSON-RPC functionality. In `vm/option.go`, we first want to
define the following:

```golang
package vm

import "github.com/ava-labs/hypersdk/vm"

const Namespace = "controller"

type Config struct {
	Enabled bool `json:"enabled"`
}

func NewDefaultConfig() Config {
	return Config{
		Enabled: true,
	}
}
```

First, notice that each option has a unique namespace. By using namespaces,
options can define their own config within the main VM config. This leads us to
the option config of our JSON-RPC server. Our config contains only one field,
`enabled`, which specifies whether if we want to use the JSON-RPC server in our
VM or not. Finally, we implement a `NewDefaultConfig()` function which returns a
default config. We now implement the option itself:

```golang
func With() vm.Option {
	return vm.NewOption(Namespace, NewDefaultConfig(), func(v *vm.VM, config Config) error {
		if !config.Enabled {
			return nil
		}
		vm.WithVMAPIs(jsonRPCServerFactory{})(v)
		return nil
	})
}
```

Options consist of the following:

- A namespace
- A default config the option can unmarshal into
- An option function that takes in the VM along with the recieved config value

The option function is especially important, as it's what allows our VM to
eventually instantiate our JSON-RPC server. 

## Adding Our Option To The VM

Finally, we now add the option we've just created to our VM. In `vm/vm.go`,
paste the following line within `New()` (right before the return statement):

```golang
	options = append(options, With())
```

This line of code by default appends the JSON-RPC option to the list of options
that the function caller passed in. 

## Conclusion

In this section, we've built upon our existing VM implementation by adding a
JSON-RPC server option. In the final section of this MorpheusVM tutorial, we
will utilize the workload tests from MorpheusVM to test our VM. <|MERGE_RESOLUTION|>--- conflicted
+++ resolved
@@ -261,29 +261,16 @@
 	return p.genesis.Rules
 }
 
-<<<<<<< HEAD
-func (p *Parser) ActionRegistry() chain.ActionRegistry {
-	return p.registry.ActionRegistry()
-}
-
-func (p *Parser) AuthRegistry() chain.AuthRegistry {
-	return p.registry.AuthRegistry()
-}
-
-func (p *Parser) OutputRegistry() chain.OutputRegistry {
-	return p.registry.OutputRegistry()
-=======
-func (*Parser) ActionCodec() chain.ActionCodec {
-	return ActionParser
-}
-
-func (*Parser) OutputCodec() chain.OutputCodec {
-	return OutputParser
-}
-
-func (*Parser) AuthCodec() chain.AuthCodec {
-	return AuthParser
->>>>>>> e3d911a8
+func (p *Parser) ActionCodec() *codec.TypeParser[chain.Action] {
+	return p.actionCodec
+}
+
+func (p *Parser) AuthCodec() *codec.TypeParser[chain.Auth] {
+	return p.authCodec
+}
+
+func (p *Parser) OutputCodec() *codec.TypeParser[codec.Typed] {
+	return p.outputCodec
 }
 
 func (*Parser) StateManager() chain.StateManager {
