// Copyright (C) 2023, Ava Labs, Inc. All rights reserved.
// See the file LICENSE for licensing terms.

package rpc

import (
	"context"
	"fmt"
	"strings"
	"time"

	"github.com/ava-labs/avalanchego/ids"

	"github.com/ava-labs/hypersdk/chain"
	"github.com/ava-labs/hypersdk/fees"
	"github.com/ava-labs/hypersdk/requester"
	"github.com/ava-labs/hypersdk/utils"
)

const (
	unitPricesCacheRefresh = 10 * time.Second
	waitSleep              = 500 * time.Millisecond
)

type JSONRPCClient struct {
	requester *requester.EndpointRequester

	networkID uint32
	subnetID  ids.ID
	chainID   ids.ID

	lastUnitPrices time.Time
	unitPrices     fees.Dimensions
}

func NewJSONRPCClient(uri string) *JSONRPCClient {
	uri = strings.TrimSuffix(uri, "/")
	uri += JSONRPCEndpoint
	req := requester.New(uri, Name)
	return &JSONRPCClient{requester: req}
}

func (cli *JSONRPCClient) Ping(ctx context.Context) (bool, error) {
	resp := new(PingReply)
	err := cli.requester.SendRequest(ctx,
		"ping",
		nil,
		resp,
	)
	return resp.Success, err
}

func (cli *JSONRPCClient) Network(ctx context.Context) (uint32, ids.ID, ids.ID, error) {
	if cli.chainID != ids.Empty {
		return cli.networkID, cli.subnetID, cli.chainID, nil
	}

	resp := new(NetworkReply)
	err := cli.requester.SendRequest(
		ctx,
		"network",
		nil,
		resp,
	)
	if err != nil {
		return 0, ids.Empty, ids.Empty, err
	}
	cli.networkID = resp.NetworkID
	cli.subnetID = resp.SubnetID
	cli.chainID = resp.ChainID
	return resp.NetworkID, resp.SubnetID, resp.ChainID, nil
}

func (cli *JSONRPCClient) Accepted(ctx context.Context) (ids.ID, uint64, int64, error) {
	resp := new(LastAcceptedReply)
	err := cli.requester.SendRequest(
		ctx,
		"lastAccepted",
		nil,
		resp,
	)
	return resp.BlockID, resp.Height, resp.Timestamp, err
}

func (cli *JSONRPCClient) UnitPrices(ctx context.Context, useCache bool) (fees.Dimensions, error) {
	if useCache && time.Since(cli.lastUnitPrices) < unitPricesCacheRefresh {
		return cli.unitPrices, nil
	}

	resp := new(UnitPricesReply)
	err := cli.requester.SendRequest(
		ctx,
		"unitPrices",
		nil,
		resp,
	)
	if err != nil {
		return fees.Dimensions{}, err
	}
	cli.unitPrices = resp.UnitPrices
	// We update the time last in case there are concurrent requests being
	// processed (we don't want them to get an inconsistent view).
	cli.lastUnitPrices = time.Now()
	return resp.UnitPrices, nil
}

func (cli *JSONRPCClient) SubmitTx(ctx context.Context, d []byte) (ids.ID, error) {
	resp := new(SubmitTxReply)
	err := cli.requester.SendRequest(
		ctx,
		"submitTx",
		&SubmitTxArgs{Tx: d},
		resp,
	)
	return resp.TxID, err
}

type Modifier interface {
	Base(*chain.Base)
}

func (cli *JSONRPCClient) GenerateTransaction(
	ctx context.Context,
	parser chain.Parser,
	action chain.Action,
	authFactory chain.AuthFactory,
	modifiers ...Modifier,
) (func(context.Context) error, *chain.Transaction, uint64, error) {
	// Get latest fee info
	unitPrices, err := cli.UnitPrices(ctx, true)
	if err != nil {
		return nil, nil, 0, err
	}

	maxUnits, err := chain.EstimateMaxUnits(parser.Rules(time.Now().UnixMilli()), action, authFactory)
	if err != nil {
		return nil, nil, 0, err
	}
	maxFee, err := fees.MulSum(unitPrices, maxUnits)
	if err != nil {
		return nil, nil, 0, err
	}
	f, tx, err := cli.GenerateTransactionManual(parser, action, authFactory, maxFee, modifiers...)
	if err != nil {
		return nil, nil, 0, err
	}
	return f, tx, maxFee, nil
}

func (cli *JSONRPCClient) GenerateTransactionManual(
	parser chain.Parser,
	action chain.Action,
	authFactory chain.AuthFactory,
	maxFee uint64,
	modifiers ...Modifier,
) (func(context.Context) error, *chain.Transaction, error) {
	// Construct transaction
	now := time.Now().UnixMilli()
	rules := parser.Rules(now)
	base := &chain.Base{
		Timestamp: utils.UnixRMilli(now, rules.GetValidityWindow()),
		ChainID:   rules.ChainID(),
		MaxFee:    maxFee,
	}

	// Modify gathered data
	for _, m := range modifiers {
		m.Base(base)
	}

	// Build transaction
	actionRegistry, authRegistry := parser.Registry()
<<<<<<< HEAD
	tx := chain.NewTx(base, wm, []chain.Action{action})
=======
	tx := chain.NewTx(base, action)
>>>>>>> 897be9b4
	tx, err := tx.Sign(authFactory, actionRegistry, authRegistry)
	if err != nil {
		return nil, nil, fmt.Errorf("%w: failed to sign transaction", err)
	}

	// Return max fee and transaction for issuance
	return func(ictx context.Context) error {
		_, err := cli.SubmitTx(ictx, tx.Bytes())
		return err
	}, tx, nil
}

func Wait(ctx context.Context, check func(ctx context.Context) (bool, error)) error {
	for ctx.Err() == nil {
		exit, err := check(ctx)
		if err != nil {
			return err
		}
		if exit {
			return nil
		}
		time.Sleep(waitSleep)
	}
	return ctx.Err()
}<|MERGE_RESOLUTION|>--- conflicted
+++ resolved
@@ -170,11 +170,7 @@
 
 	// Build transaction
 	actionRegistry, authRegistry := parser.Registry()
-<<<<<<< HEAD
-	tx := chain.NewTx(base, wm, []chain.Action{action})
-=======
-	tx := chain.NewTx(base, action)
->>>>>>> 897be9b4
+	tx := chain.NewTx(base, []chain.Action{action})
 	tx, err := tx.Sign(authFactory, actionRegistry, authRegistry)
 	if err != nil {
 		return nil, nil, fmt.Errorf("%w: failed to sign transaction", err)
