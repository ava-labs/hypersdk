--- conflicted
+++ resolved
@@ -65,13 +65,9 @@
 // describeAction generates the Action and Types for a single action.
 // It handles both struct and pointer types, and recursively processes nested structs.
 // Does not support maps or interfaces - only standard go types, slices, arrays and structs
-<<<<<<< HEAD
-func describeAction(action chain.ActionPair) (Action, []Type, error) {
+
+func describeAction(action chain.ActionPair, typesAlreadyProcessed set.Set[reflect.Type]) (Action, []Type, error) {
 	t := reflect.TypeOf(action.Input)
-=======
-func describeAction(action codec.Typed, typesAlreadyProcessed set.Set[reflect.Type]) (Action, []Type, error) {
-	t := reflect.TypeOf(action)
->>>>>>> 0179e43d
 	if t.Kind() == reflect.Ptr {
 		t = t.Elem()
 	}
