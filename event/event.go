--- conflicted
+++ resolved
@@ -26,13 +26,7 @@
 	Close() error
 }
 
-<<<<<<< HEAD
-type SubscriptionFuncFactory[T any] struct {
-	NotifyF func(ctx context.Context, t T) error
-}
-=======
 type SubscriptionFuncFactory[T any] SubscriptionFunc[T]
->>>>>>> 49cbe484
 
 func (s SubscriptionFuncFactory[T]) New() (Subscription[T], error) {
 	return SubscriptionFunc[T](s), nil
@@ -40,26 +34,6 @@
 
 type SubscriptionFunc[T any] struct {
 	NotifyF func(ctx context.Context, t T) error
-<<<<<<< HEAD
-}
-
-func (s SubscriptionFunc[T]) Notify(ctx context.Context, t T) error {
-	return s.NotifyF(ctx, t)
-}
-
-func (SubscriptionFunc[_]) Close() error {
-	return nil
-}
-
-func NotifyAll[T any](ctx context.Context, e T, subs ...Subscription[T]) error {
-	var errs []error
-	for _, sub := range subs {
-		if err := sub.Notify(ctx, e); err != nil {
-			errs = append(errs, err)
-		}
-	}
-	return errors.Join(errs...)
-=======
 	Closer  func() error
 }
 
@@ -108,5 +82,4 @@
 		},
 		Closer: sub.Close,
 	}
->>>>>>> 49cbe484
 }