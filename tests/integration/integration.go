// Copyright (C) 2024, Ava Labs, Inc. All rights reserved.
// See the file LICENSE for licensing terms.

package integration

import (
	"context"
	"encoding/json"
	"net/http"
	"net/http/httptest"
	"os"
	"time"

	"github.com/ava-labs/avalanchego/api/metrics"
	"github.com/ava-labs/avalanchego/database/memdb"
	"github.com/ava-labs/avalanchego/ids"
	"github.com/ava-labs/avalanchego/snow"
	"github.com/ava-labs/avalanchego/snow/consensus/snowman"
	"github.com/ava-labs/avalanchego/snow/engine/common"
	"github.com/ava-labs/avalanchego/snow/engine/enginetest"
	"github.com/ava-labs/avalanchego/snow/validators/validatorstest"
	"github.com/ava-labs/avalanchego/utils/crypto/bls"
	"github.com/ava-labs/avalanchego/utils/logging"
	"github.com/ava-labs/avalanchego/vms/rpcchainvm/grpcutils"
	"github.com/stretchr/testify/require"
	"go.uber.org/zap"

	"github.com/ava-labs/hypersdk/abi"
	"github.com/ava-labs/hypersdk/api/jsonrpc"
	"github.com/ava-labs/hypersdk/api/ws"
	"github.com/ava-labs/hypersdk/chain"
	"github.com/ava-labs/hypersdk/codec"
	"github.com/ava-labs/hypersdk/consts"
	"github.com/ava-labs/hypersdk/event"
	"github.com/ava-labs/hypersdk/extension/externalsubscriber"
	"github.com/ava-labs/hypersdk/fees"
	"github.com/ava-labs/hypersdk/internal/pubsub"
	"github.com/ava-labs/hypersdk/tests/workload"
	"github.com/ava-labs/hypersdk/vm"

	pb "github.com/ava-labs/hypersdk/proto/pb/externalsubscriber"
	hutils "github.com/ava-labs/hypersdk/utils"
	ginkgo "github.com/onsi/ginkgo/v2"
)

// TODO integration tests require MinBlockGap to be 0, so that BuildBlock can be called
// immediately after issuing a tx. After https://github.com/ava-labs/hypersdk/issues/1217, switch
// integration/e2e tests to set the parameters and only allow the VM to populate VM-specific parameters.

const numVMs = 3

var (
	logFactory logging.Factory
	log        logging.Logger

	// when used with embedded VMs
	instances            []instance
	sendAppGossipCounter int
	uris                 []string
	blocks               []snowman.Block

	networkID uint32

	// Injected values populated by Setup
	createVM              func(...vm.Option) (*vm.VM, error)
	genesisBytes          []byte
	vmID                  ids.ID
	createParserFromBytes func(genesisBytes []byte) (chain.Parser, error)
	parser                chain.Parser
	customJSONRPCEndpoint string
	txWorkloadFactory     workload.TxWorkloadFactory
	authFactory           chain.AuthFactory

	externalSubscriberAcceptedBlocksCh chan ids.ID
)

type instance struct {
	chainID                 ids.ID
	nodeID                  ids.NodeID
	vm                      *vm.VM
	toEngine                chan common.Message
	routerServer            *httptest.Server
	JSONRPCServer           *httptest.Server
	ControllerJSONRPCServer *httptest.Server
	WebSocketServer         *httptest.Server
	cli                     *jsonrpc.JSONRPCClient // clients for embedded VMs
	onAccept                func(snowman.Block)
}

func init() {
	logFactory = logging.NewFactory(logging.Config{
		DisplayLevel: logging.Debug,
	})
	l, err := logFactory.Make("main")
	if err != nil {
		panic(err)
	}
	log = l
}

func Setup(
	newVM func(...vm.Option) (*vm.VM, error),
	genesis []byte,
	id ids.ID,
	createParser func(genesisBytes []byte) (chain.Parser, error),
	customEndpoint string,
	workloadFactory workload.TxWorkloadFactory,
	authF chain.AuthFactory,
) {
	require := require.New(ginkgo.GinkgoT())
	createVM = newVM
	genesisBytes = genesis
	vmID = id
	createParserFromBytes = createParser
	customJSONRPCEndpoint = customEndpoint
	txWorkloadFactory = workloadFactory
	authFactory = authF

	createdParser, err := createParserFromBytes(genesisBytes)
	require.NoError(err)
	parser = createdParser

	setInstances()
}

func setInstances() {
	require := require.New(ginkgo.GinkgoT())

	log.Info("VMID", zap.Stringer("id", vmID))

	// create embedded VMs
	instances = make([]instance, numVMs)

	externalSubscriberAcceptedBlocksCh = make(chan ids.ID, 1)
	externalSubscriber0 := externalsubscriber.NewExternalSubscriberServer(log, createParserFromBytes, []event.Subscription[*externalsubscriber.ExternalSubscriberSubscriptionData]{
		event.SubscriptionFunc[*externalsubscriber.ExternalSubscriberSubscriptionData]{
			AcceptF: func(data *externalsubscriber.ExternalSubscriberSubscriptionData) error {
				blkID, err := data.Blk.ID()
				require.NoError(err)
				externalSubscriberAcceptedBlocksCh <- blkID
				return nil
			},
		},
	})

	listener, err := grpcutils.NewListener()
	require.NoError(err)
	serverCloser := grpcutils.ServerCloser{}

	server := grpcutils.NewServer()
	pb.RegisterExternalSubscriberServer(server, externalSubscriber0)
	serverCloser.Add(server)

	go grpcutils.Serve(listener, server)

	ginkgo.DeferCleanup(func() {
		serverCloser.Stop()
		_ = listener.Close()
	})

	externalSubscriberConfig := vm.NewConfig()
	namespacedConfig := map[string]interface{}{
		externalsubscriber.Namespace: externalsubscriber.Config{
			Enabled:       true,
			ServerAddress: listener.Addr().String(),
		},
	}

	namespacedConfigBytes, err := json.Marshal(namespacedConfig)
	require.NoError(err)
	externalSubscriberConfig.Config = namespacedConfigBytes

	externalSubscriberConfigBytes, err := json.Marshal(externalSubscriberConfig)
	require.NoError(err)
	configs := make([][]byte, numVMs)
	configs[0] = externalSubscriberConfigBytes

	networkID = uint32(1)
	subnetID := ids.GenerateTestID()
	chainID := ids.GenerateTestID()

	app := &enginetest.Sender{
		SendAppGossipF: func(ctx context.Context, _ common.SendConfig, appGossipBytes []byte) error {
			n := len(instances)
			sender := instances[sendAppGossipCounter].nodeID
			sendAppGossipCounter++
			sendAppGossipCounter %= n
			return instances[sendAppGossipCounter].vm.AppGossip(ctx, sender, appGossipBytes)
		},
	}
	for i := range instances {
		nodeID := ids.GenerateTestNodeID()
		sk, err := bls.NewSecretKey()
		require.NoError(err)
		l, err := logFactory.Make(nodeID.String())
		require.NoError(err)
		dname, err := os.MkdirTemp("", nodeID.String()+"-chainData")
		require.NoError(err)
		ginkgo.DeferCleanup(func() {
			os.RemoveAll(dname)
		})
		snowCtx := &snow.Context{
			NetworkID:      networkID,
			SubnetID:       subnetID,
			ChainID:        chainID,
			NodeID:         nodeID,
			Log:            l,
			ChainDataDir:   dname,
			Metrics:        metrics.NewPrefixGatherer(),
			PublicKey:      bls.PublicFromSecretKey(sk),
			ValidatorState: &validatorstest.State{},
		}

		toEngine := make(chan common.Message, 1)
		db := memdb.New()

		v, err := createVM(
			vm.WithManual(),
		)
		require.NoError(err)
		require.NoError(v.Initialize(
			context.TODO(),
			snowCtx,
			db,
			genesisBytes,
			nil,
			configs[i],
			toEngine,
			nil,
			app,
		))

		hd, err := v.CreateHandlers(context.TODO())
		require.NoError(err)

		router := http.NewServeMux()
		for endpoint, handler := range hd {
			router.Handle(endpoint, handler)
		}

		routerServer := httptest.NewServer(router)
		jsonRPCServer := httptest.NewServer(hd[jsonrpc.Endpoint])
		ljsonRPCServer := httptest.NewServer(hd[customJSONRPCEndpoint])
		webSocketServer := httptest.NewServer(hd[ws.Endpoint])
		instances[i] = instance{
			chainID:                 snowCtx.ChainID,
			nodeID:                  snowCtx.NodeID,
			vm:                      v,
			toEngine:                toEngine,
			routerServer:            routerServer,
			JSONRPCServer:           jsonRPCServer,
			ControllerJSONRPCServer: ljsonRPCServer,
			WebSocketServer:         webSocketServer,
			cli:                     jsonrpc.NewJSONRPCClient(jsonRPCServer.URL),
		}

		// Force sync ready (to mimic bootstrapping from genesis)
		v.ForceReady()

		// Expect external subscriber to receive a notification when instance 0 accepts a block
		instances[0].onAccept = func(blk snowman.Block) {
			select {
			case externalReceivedBlkID := <-externalSubscriberAcceptedBlocksCh:
				require.Equal(blk.ID(), externalReceivedBlkID)
			case <-time.After(5 * time.Second):
				require.Fail("external subscriber did not receive accepted block")
			}
		}
	}

	uris = make([]string, len(instances))
	for i, inst := range instances {
		uris[i] = inst.routerServer.URL
	}

	blocks = []snowman.Block{}

	log.Info("created instances", zap.Int("count", len(instances)))
}

var _ = ginkgo.AfterSuite(func() {
	require := require.New(ginkgo.GinkgoT())

	for _, iv := range instances {
		iv.routerServer.Close()
		iv.JSONRPCServer.Close()
		iv.ControllerJSONRPCServer.Close()
		iv.WebSocketServer.Close()
		require.NoError(iv.vm.Shutdown(context.TODO()))
	}
})

var _ = ginkgo.Describe("[HyperSDK APIs]", func() {
	ctx := context.Background()
	require := require.New(ginkgo.GinkgoT())

	ginkgo.It("Ping", func() {
		ginkgo.By("Send Ping request to every node")
		workload.Ping(ctx, require, uris)
	})
	ginkgo.It("GetNetwork", func() {
		ginkgo.By("Send GetNetwork request to every node")
		workload.GetNetwork(ctx, require, uris, instances[0].vm.NetworkID(), instances[0].chainID)
	})
	ginkgo.It("GetABI", func() {
		ginkgo.By("Gets ABI")
<<<<<<< HEAD
		abi, err := instances[0].vm.GetABI()
		require.NoError(err)

		workload.GetABI(ctx, require, uris, abi)
=======

		actionRegistry, _ := instances[0].vm.Registry()
		expectedABI, err := abi.NewABI((*actionRegistry).GetRegisteredTypes())
		require.NoError(err)

		workload.GetABI(ctx, require, uris, expectedABI)
>>>>>>> 0738ff9e
	})
})

var _ = ginkgo.Describe("[Tx Processing]", ginkgo.Serial, func() {
	ctx := context.Background()
	require := require.New(ginkgo.GinkgoT())

	ginkgo.It("get currently accepted block ID", func() {
		for _, inst := range instances {
			cli := inst.cli
			_, _, _, err := cli.Accepted(context.Background())
			require.NoError(err)
		}
	})

	var (
		initialTx          *chain.Transaction
		initialTxAssertion workload.TxAssertion
	)
	ginkgo.It("Gossip TransferTx to a different node", func() {
		uri := uris[0]
		workload, err := txWorkloadFactory.NewSizedTxWorkload(uri, 100)
		require.NoError(err)
		ginkgo.By("issue TransferTx", func() {
			initialTx, initialTxAssertion, err = workload.GenerateTxWithAssertion(ctx)
			require.NoError(err)
			_, err := instances[0].cli.SubmitTx(ctx, initialTx.Bytes())
			require.NoError(err)

			require.Equal(1, instances[0].vm.Mempool().Len(context.Background()))
		})

		ginkgo.By("skip mempool duplicate", func() {
			_, err := instances[0].cli.SubmitTx(
				context.Background(),
				initialTx.Bytes(),
			)
			require.ErrorContains(err, vm.ErrNotAdded.Error()) //nolint:forbidigo
		})

		ginkgo.By("send gossip from node 0 to 1", func() {
			require.NoError(instances[0].vm.Gossiper().Force(ctx))
		})

		ginkgo.By("skip invalid time", func() {
			tx := chain.NewTx(
				&chain.Base{
					ChainID:   instances[0].chainID,
					Timestamp: 1,
					MaxFee:    1000,
				},
				initialTx.Actions,
			)
			// Must do manual construction to avoid `tx.Sign` error (would fail with
			// 0 timestamp)
			msg, err := tx.Digest()
			require.NoError(err)
			auth, err := authFactory.Sign(msg)
			require.NoError(err)
			tx.Auth = auth
			p := codec.NewWriter(0, consts.MaxInt) // test codec growth
			require.NoError(tx.Marshal(p))
			require.NoError(p.Err())
			_, err = instances[0].cli.SubmitTx(
				context.Background(),
				p.Bytes(),
			)
			require.ErrorContains(err, chain.ErrMisalignedTime.Error()) //nolint:forbidigo
		})

		ginkgo.By("skip duplicate (after gossip, which shouldn't clear)", func() {
			_, err := instances[0].cli.SubmitTx(
				context.Background(),
				initialTx.Bytes(),
			)
			require.ErrorContains(err, vm.ErrNotAdded.Error()) //nolint:forbidigo
		})

		ginkgo.By("receive gossip in the node 1, and signal block build", func() {
			require.NoError(instances[1].vm.Builder().Force(ctx))
			<-instances[1].toEngine
		})

		ginkgo.By("build block in the node 1", func() {
			blk, err := instances[1].vm.BuildBlock(ctx)
			require.NoError(err)

			require.NoError(blk.Verify(ctx))

			require.NoError(instances[1].vm.SetPreference(ctx, blk.ID()))

			require.NoError(blk.Accept(ctx))
			blocks = append(blocks, blk)

			lastAccepted, err := instances[1].vm.LastAccepted(ctx)
			require.NoError(err)
			require.Equal(lastAccepted, blk.ID())

			results := blk.(*chain.StatefulBlock).Results()
			require.Len(results, 1)
			require.True(results[0].Success)
		})

		ginkgo.By("ensure balance is updated", func() {
			ctx, cancel := context.WithTimeout(context.Background(), 1*time.Second)
			defer cancel()

			initialTxAssertion(ctx, require, uris[1])
		})
	})

	ginkgo.It("ensure multiple txs work ", func() {
		workload, err := txWorkloadFactory.NewSizedTxWorkload(uris[0], 100)
		require.NoError(err)
		ginkgo.By("transfer funds again", func() {
			tx, txAssertion, err := workload.GenerateTxWithAssertion(ctx)
			require.NoError(err)
			_, err = instances[1].cli.SubmitTx(ctx, tx.Bytes())
			require.NoError(err)

			accept := expectBlk(instances[1])
			results := accept(true)
			require.Len(results, 1)

			ctx, cancel := context.WithTimeout(ctx, 1*time.Second)
			defer cancel()
			txAssertion(ctx, require, uris[1])
		})

		ginkgo.By("transfer funds again (test storage keys)", func() {
			for i := 0; i < 4; i++ {
				tx, _, err := workload.GenerateTxWithAssertion(ctx)
				require.NoError(err)
				_, err = instances[1].cli.SubmitTx(ctx, tx.Bytes())
				require.NoError(err)
			}

			// Ensure we can handle case where accepted block is not processed
			latestBlock := blocks[len(blocks)-1]
			latestBlock.(*chain.StatefulBlock).MarkUnprocessed()

			// Accept new block (should use accepted state)
			accept := expectBlk(instances[1])
			results := accept(true)

			// Check results
			require.Len(results, 4)
			for i := 0; i < 4; i++ {
				require.True(results[i].Success)
			}
		})
	})

	ginkgo.It("Test processing block handling", func() {
		var accept, accept2 func(bool) []*chain.Result

		workload, err := txWorkloadFactory.NewSizedTxWorkload(uris[0], 100)
		require.NoError(err)
		ginkgo.By("create processing tip", func() {
			tx, _, err := workload.GenerateTxWithAssertion(ctx)
			require.NoError(err)
			_, err = instances[1].cli.SubmitTx(ctx, tx.Bytes())
			require.NoError(err)

			accept = expectBlk(instances[1])

			tx, _, err = workload.GenerateTxWithAssertion(ctx)
			require.NoError(err)
			_, err = instances[1].cli.SubmitTx(ctx, tx.Bytes())
			require.NoError(err)
			accept2 = expectBlk(instances[1])
		})

		ginkgo.By("clear processing tip", func() {
			results := accept(true)
			require.Len(results, 1)
			require.True(results[0].Success)
			results = accept2(true)
			require.Len(results, 1)
			require.True(results[0].Success)
		})
	})

	ginkgo.It("ensure mempool works", func() {
		workload, err := txWorkloadFactory.NewSizedTxWorkload(uris[0], 100)
		require.NoError(err)
		ginkgo.By("fail Gossip TransferTx to a stale node when missing previous blocks", func() {
			tx, _, err := workload.GenerateTxWithAssertion(ctx)
			require.NoError(err)

			_, err = instances[1].cli.SubmitTx(ctx, tx.Bytes())
			require.NoError(err)

			require.NoError(instances[1].vm.Gossiper().Force(ctx))

			// mempool in 0 should be 1 (old amount), since gossip/submit failed
			require.Equal(1, instances[0].vm.Mempool().Len(context.TODO()))
		})
	})

	ginkgo.It("ensure unprocessed tip works", func() {
		ginkgo.By("import accepted blocks to instance 2", func() {
			ctx := context.TODO()
			require.Equal(uint64(1), blocks[0].Height())

			n := instances[2]
			blk1, err := n.vm.ParseBlock(ctx, blocks[0].Bytes())
			require.NoError(err)
			require.NoError(blk1.Verify(ctx))

			// Parse tip
			blk2, err := n.vm.ParseBlock(ctx, blocks[1].Bytes())
			require.NoError(err)
			blk3, err := n.vm.ParseBlock(ctx, blocks[2].Bytes())
			require.NoError(err)

			// Verify tip
			require.NoError(blk2.Verify(ctx))
			require.NoError(blk3.Verify(ctx))

			// Accept tip
			require.NoError(blk1.Accept(ctx))
			require.NoError(blk2.Accept(ctx))
			require.NoError(blk3.Accept(ctx))

			// Parse another
			blk4, err := n.vm.ParseBlock(ctx, blocks[3].Bytes())
			require.NoError(err)
			require.NoError(blk4.Verify(ctx))
			require.NoError(blk4.Accept(ctx))
			require.NoError(n.vm.SetPreference(ctx, blk4.ID()))
		})
	})

	ginkgo.It("processes valid index transactions (w/block listening)", func() {
		// Clear previous txs on instance 0
		accept := expectBlk(instances[0])
		accept(false) // don't care about results

		// Subscribe to blocks
		cli, err := ws.NewWebSocketClient(instances[0].WebSocketServer.URL, ws.DefaultHandshakeTimeout, pubsub.MaxPendingMessages, pubsub.MaxReadMessageSize)
		require.NoError(err)
		require.NoError(cli.RegisterBlocks())

		// Wait for message to be sent
		time.Sleep(2 * pubsub.MaxMessageWait) // TODO: remove after websocket server rewrite

		workload, err := txWorkloadFactory.NewSizedTxWorkload(uris[0], 100)
		require.NoError(err)
		tx, txAssertion, err := workload.GenerateTxWithAssertion(ctx)
		require.NoError(err)

		_, err = instances[0].cli.SubmitTx(ctx, tx.Bytes())
		require.NoError(err)

		accept = expectBlk(instances[0])
		results := accept(false)
		require.Len(results, 1)
		require.True(results[0].Success)

		cctx, cancel := context.WithTimeout(ctx, 1*time.Second)
		defer cancel()
		txAssertion(cctx, require, uris[0])

		// Read item from connection
		blk, lresults, prices, err := cli.ListenBlock(context.TODO(), parser)
		require.NoError(err)
		require.Len(blk.Txs, 1)
		require.Equal(lresults, results)
		require.Equal(fees.Dimensions{100, 100, 100, 100, 100}, prices)

		// Close connection when done
		require.NoError(cli.Close())
	})

	ginkgo.It("processes valid index transactions (w/streaming verification)", func() {
		// Create streaming client
		cli, err := ws.NewWebSocketClient(instances[0].WebSocketServer.URL, ws.DefaultHandshakeTimeout, pubsub.MaxPendingMessages, pubsub.MaxReadMessageSize)
		require.NoError(err)

		// Create tx
		workload, err := txWorkloadFactory.NewSizedTxWorkload(uris[0], 100)
		require.NoError(err)
		tx, txAssertion, err := workload.GenerateTxWithAssertion(ctx)
		require.NoError(err)

		// Submit tx and accept block
		require.NoError(cli.RegisterTx(tx))

		// Wait for message to be sent
		time.Sleep(2 * pubsub.MaxMessageWait)

		for instances[0].vm.Mempool().Len(context.TODO()) == 0 {
			// We need to wait for mempool to be populated because issuance will
			// return as soon as bytes are on the channel.
			hutils.Outf("{{yellow}}waiting for mempool to return non-zero txs{{/}}\n")
			time.Sleep(500 * time.Millisecond)
		}
		accept := expectBlk(instances[0])
		results := accept(false)
		require.Len(results, 1)
		require.True(results[0].Success)

		cctx, cancel := context.WithTimeout(ctx, 1*time.Second)
		defer cancel()
		txAssertion(cctx, require, uris[0])

		// Read decision from connection
		txID, dErr, result, err := cli.ListenTx(context.TODO())
		require.NoError(err)
		require.Equal(txID, tx.ID())
		require.NoError(dErr)
		require.True(result.Success)
		require.Equal(result, results[0])

		// Close connection when done
		require.NoError(cli.Close())
	})

	ginkgo.It("Workloads", func() {
		workloads, err := txWorkloadFactory.NewWorkloads(uris[0])
		require.NoError(err)

		for _, txGenerator := range workloads {
			for txGenerator.Next() {
				tx, txAssertion, err := txGenerator.GenerateTxWithAssertion(ctx)
				require.NoError(err)
				_, err = instances[0].cli.SubmitTx(ctx, tx.Bytes())
				require.NoError(err)

				accept := expectBlk(instances[0])
				_ = accept(true)
				cctx, cancel := context.WithTimeout(ctx, 1*time.Second)
				defer cancel()
				txAssertion(cctx, require, uris[0])
			}
		}
	})
})

func expectBlk(i instance) func(add bool) []*chain.Result {
	require := require.New(ginkgo.GinkgoT())

	ctx := context.TODO()

	// manually signal ready
	require.NoError(i.vm.Builder().Force(ctx))
	// manually ack ready sig as in engine
	<-i.toEngine

	blk, err := i.vm.BuildBlock(ctx)
	require.NoError(err)
	require.NotNil(blk)

	require.NoError(blk.Verify(ctx))

	require.NoError(i.vm.SetPreference(ctx, blk.ID()))

	return func(add bool) []*chain.Result {
		require.NoError(blk.Accept(ctx))
		if i.onAccept != nil {
			i.onAccept(blk)
		}

		if add {
			blocks = append(blocks, blk)
		}

		lastAccepted, err := i.vm.LastAccepted(ctx)
		require.NoError(err)
		require.Equal(lastAccepted, blk.ID())
		return blk.(*chain.StatefulBlock).Results()
	}
}<|MERGE_RESOLUTION|>--- conflicted
+++ resolved
@@ -304,19 +304,12 @@
 	})
 	ginkgo.It("GetABI", func() {
 		ginkgo.By("Gets ABI")
-<<<<<<< HEAD
-		abi, err := instances[0].vm.GetABI()
-		require.NoError(err)
-
-		workload.GetABI(ctx, require, uris, abi)
-=======
 
 		actionRegistry, _ := instances[0].vm.Registry()
 		expectedABI, err := abi.NewABI((*actionRegistry).GetRegisteredTypes())
 		require.NoError(err)
 
 		workload.GetABI(ctx, require, uris, expectedABI)
->>>>>>> 0738ff9e
 	})
 })
 
