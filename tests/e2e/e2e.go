// Copyright (C) 2024, Ava Labs, Inc. All rights reserved.
// See the file LICENSE for licensing terms.

package e2e

import (
	"fmt"
	"net"
	"strings"
	"sync"
	"time"

	"github.com/ava-labs/avalanchego/api/info"
	"github.com/ava-labs/avalanchego/config"
	"github.com/ava-labs/avalanchego/ids"
	"github.com/ava-labs/avalanchego/tests"
	"github.com/ava-labs/avalanchego/tests/fixture/e2e"
	"github.com/ava-labs/avalanchego/tests/fixture/tmpnet"
	"github.com/stretchr/testify/require"

	"github.com/ava-labs/hypersdk/abi"
	"github.com/ava-labs/hypersdk/api/jsonrpc"
	"github.com/ava-labs/hypersdk/api/state"
	"github.com/ava-labs/hypersdk/chain"
	"github.com/ava-labs/hypersdk/tests/registry"
	"github.com/ava-labs/hypersdk/tests/workload"
	"github.com/ava-labs/hypersdk/throughput"
	"github.com/ava-labs/hypersdk/utils"

	ginkgo "github.com/onsi/ginkgo/v2"
)

var (
	networkConfig workload.TestNetworkConfiguration
	txWorkload    workload.TxWorkload
	expectedABI   abi.ABI
	spamKey       chain.AuthFactory
	spamHelper    throughput.SpamHelper
)

func SetWorkload(networkConfigImpl workload.TestNetworkConfiguration, generator workload.TxGenerator, abi abi.ABI, sh throughput.SpamHelper, key chain.AuthFactory) {
	networkConfig = networkConfigImpl
	txWorkload = workload.TxWorkload{
		Generator: generator,
	}
	expectedABI = abi
	spamHelper = sh
	spamKey = key
}

var _ = ginkgo.Describe("[HyperSDK APIs]", func() {
	tc := e2e.NewTestContext()
	require := require.New(tc)

	ginkgo.It("Ping", func() {
		expectedBlockchainID := e2e.GetEnv(tc).GetNetwork().GetSubnet(networkConfig.Name()).Chains[0].ChainID
		workload.Ping(tc.DefaultContext(), require, getE2EURIs(tc, expectedBlockchainID))
	})

	ginkgo.It("StableNetworkIdentity", func() {
		hardcodedHostPort := "http://localhost:9650"
		fixedNodeURL := hardcodedHostPort + "/ext/bc/" + networkConfig.Name()

		c := jsonrpc.NewJSONRPCClient(fixedNodeURL)
		_, _, chainIDFromRPC, err := c.Network(tc.DefaultContext())
		require.NoError(err)
		expectedBlockchainID := e2e.GetEnv(tc).GetNetwork().GetSubnet(networkConfig.Name()).Chains[0].ChainID
		require.Equal(expectedBlockchainID, chainIDFromRPC)
	})

	ginkgo.It("GetNetwork", func() {
		expectedBlockchainID := e2e.GetEnv(tc).GetNetwork().GetSubnet(networkConfig.Name()).Chains[0].ChainID
		baseURIs := getE2EBaseURIs(tc)
		baseURI := baseURIs[0]
		client := info.NewClient(baseURI)
		expectedNetworkID, err := client.GetNetworkID(tc.DefaultContext())
		require.NoError(err)
		workload.GetNetwork(tc.DefaultContext(), require, getE2EURIs(tc, expectedBlockchainID), expectedNetworkID, expectedBlockchainID)
	})

	ginkgo.It("GetABI", func() {
		expectedBlockchainID := e2e.GetEnv(tc).GetNetwork().GetSubnet(networkConfig.Name()).Chains[0].ChainID
		workload.GetABI(tc.DefaultContext(), require, getE2EURIs(tc, expectedBlockchainID), expectedABI)
	})

	ginkgo.It("ReadState", func() {
		blockchainID := e2e.GetEnv(tc).GetNetwork().GetSubnet(networkConfig.Name()).Chains[0].ChainID
		ctx := tc.DefaultContext()
		for _, uri := range getE2EURIs(tc, blockchainID) {
			client := state.NewJSONRPCStateClient(uri)
			values, readerrs, err := client.ReadState(ctx, [][]byte{
				[]byte(`my-unknown-key`),
			})
			require.NoError(err)
			require.Len(values, 1)
			require.Len(readerrs, 1)
		}
	})
})

var _ = ginkgo.Describe("[HyperSDK Tx Workloads]", ginkgo.Serial, func() {
	ginkgo.It("Basic Tx Workload", func() {
		tc := e2e.NewTestContext()
		require := require.New(tc)
		blockchainID := e2e.GetEnv(tc).GetNetwork().GetSubnet(networkConfig.Name()).Chains[0].ChainID

		ginkgo.By("Tx workloads", func() {
			txWorkload.GenerateBlocks(tc.DefaultContext(), require, getE2EURIs(tc, blockchainID), 1)
		})

		ginkgo.By("Confirm accepted blocks indexed", func() {
			workload.GetBlocks(tc.DefaultContext(), require, networkConfig.Parser(), getE2EURIs(tc, blockchainID))
		})
	})
})

var _ = ginkgo.Describe("[HyperSDK Spam Workloads]", ginkgo.Serial, func() {
	ginkgo.It("Spam Workload", func() {
		if spamKey == nil || spamHelper == nil {
			return
		}
		tc := e2e.NewTestContext()
		require := require.New(tc)
		blockchainID := e2e.GetEnv(tc).GetNetwork().GetSubnet(networkConfig.Name()).Chains[0].ChainID
		uris := getE2EURIs(tc, blockchainID)
		key := spamKey

		err := spamHelper.CreateClient(uris[0])
		require.NoError(err)

		spamConfig := throughput.NewFastConfig(uris, key)
		spammer, err := throughput.NewSpammer(spamConfig, spamHelper)
		require.NoError(err)

		err = spammer.Spam(tc.DefaultContext(), spamHelper, true, "AVAX")
		require.NoError(err)
	})
})

var _ = ginkgo.Describe("[HyperSDK Syncing]", ginkgo.Serial, func() {
	ginkgo.It("[Sync]", func() {
		tc := e2e.NewTestContext()
		require := require.New(tc)
		blockchainID := e2e.GetEnv(tc).GetNetwork().GetSubnet(networkConfig.Name()).Chains[0].ChainID

		uris := getE2EURIs(tc, blockchainID)
		ginkgo.By("Generate 32 blocks", func() {
			txWorkload.GenerateBlocks(tc.ContextWithTimeout(5*time.Minute), require, uris, 32)
		})

		var (
			bootstrapNode    *tmpnet.Node
			bootstrapNodeURI string
		)
		ginkgo.By("Start a new node to bootstrap", func() {
			bootstrapNode = e2e.CheckBootstrapIsPossible(tc, e2e.GetEnv(tc).GetNetwork())
			bootstrapNodeURI = formatURI(bootstrapNode.URI, blockchainID)
			uris = append(uris, bootstrapNodeURI)
		})
		ginkgo.By("Accept a transaction after bootstrapping", func() {
			txWorkload.GenerateTxs(tc.DefaultContext(), require, 1, bootstrapNodeURI, uris)
		})

		ginkgo.By("Restart the node", func() {
			require.NoError(e2e.GetEnv(tc).GetNetwork().RestartNode(tc.DefaultContext(), tc.Log(), bootstrapNode))
<<<<<<< HEAD
=======
			bootstrapNodeURI = formatURI(bootstrapNode.URI, blockchainID)
			uris[len(uris)-1] = bootstrapNodeURI
>>>>>>> cc28924b
		})
		ginkgo.By("Generate > StateSyncMinBlocks=128", func() {
			txWorkload.GenerateBlocks(tc.ContextWithTimeout(20*time.Minute), require, uris, 128)
		})
		var (
			syncNode    *tmpnet.Node
			syncNodeURI string
		)
		ginkgo.By("Start a new node to state sync", func() {
			syncNode = e2e.CheckBootstrapIsPossible(tc, e2e.GetEnv(tc).GetNetwork())
			syncNodeURI = formatURI(syncNode.URI, blockchainID)
			uris = append(uris, syncNodeURI)
			utils.Outf("{{blue}}sync node uri: %s{{/}}\n", syncNodeURI)
			c := jsonrpc.NewJSONRPCClient(syncNodeURI)
			_, _, _, err := c.Network(tc.DefaultContext())
			require.NoError(err)
		})
		ginkgo.By("Accept a transaction after state sync", func() {
			txWorkload.GenerateTxs(tc.ContextWithTimeout(20*time.Second), require, 1, syncNodeURI, uris)
		})
		ginkgo.By("Pause the node", func() {
<<<<<<< HEAD
			// TODO: remove the need to call SaveAPIPort from the test
			// Tsachi : The following line was commented out, as it's no longer supported by avalanchego.
			// require.NoError(syncNode.SaveAPIPort())
			hostPort := strings.TrimPrefix(syncNode.URI, "http://")
			if len(hostPort) != 0 {
				_, port, err := net.SplitHostPort(hostPort)
				require.NoError(err)
				syncNode.Flags[config.HTTPPortKey] = port
			}

=======
>>>>>>> cc28924b
			require.NoError(syncNode.Stop(tc.DefaultContext()))

			// TODO: remove extra Ping check and rely on tmpnet to stop the node correctly
			c := jsonrpc.NewJSONRPCClient(syncNodeURI)
			ok, err := c.Ping(tc.ContextWithTimeout(10 * time.Second))
			require.Error(err) //nolint:forbidigo
			require.False(ok)
		})
		ginkgo.By("Generate 32 blocks", func() {
			// Generate blocks on all nodes except the paused node
			runningURIs := uris[:len(uris)-1]
			txWorkload.GenerateBlocks(tc.ContextWithTimeout(5*time.Minute), require, runningURIs, 32)
		})
		ginkgo.By("Resume the node", func() {
			require.NoError(e2e.GetEnv(tc).GetNetwork().StartNode(tc.DefaultContext(), tc.Log(), syncNode))
			utils.Outf("Waiting for sync node to restart")
			require.NoError(tmpnet.WaitForHealthy(tc.DefaultContext(), syncNode))

			syncNodeURI = formatURI(syncNode.URI, blockchainID)
			utils.Outf("{{blue}}sync node reporting healthy: %s{{/}}\n", syncNodeURI)

			c := jsonrpc.NewJSONRPCClient(syncNodeURI)
			_, _, _, err := c.Network(tc.DefaultContext())
			require.NoError(err)

			uris[len(uris)-1] = syncNodeURI
		})

		ginkgo.By("Accept a transaction after resuming", func() {
			txWorkload.GenerateTxs(tc.ContextWithTimeout(20*time.Second), require, 1, syncNodeURI, uris)
		})
		ginkgo.By("State sync while broadcasting txs", func() {
			stopChannel := make(chan struct{})
			wg := &sync.WaitGroup{}
			defer wg.Wait()
			defer close(stopChannel)

			wg.Add(1)
			go func() {
				defer wg.Done()
				// Recover failure if exits
				defer ginkgo.GinkgoRecover()
				txWorkload.GenerateUntilStop(tc.DefaultContext(), require, uris, 128, stopChannel)
			}()

			// Give time for transactions to start processing
			time.Sleep(5 * time.Second)

			syncConcurrentNode := e2e.CheckBootstrapIsPossible(tc, e2e.GetEnv(tc).GetNetwork())
			syncConcurrentNodeURI := formatURI(syncConcurrentNode.URI, blockchainID)
			uris = append(uris, syncConcurrentNodeURI)
			c := jsonrpc.NewJSONRPCClient(syncConcurrentNodeURI)
			_, _, _, err := c.Network(tc.DefaultContext())
			require.NoError(err)
		})
		ginkgo.By("Accept a transaction after syncing", func() {
			txWorkload.GenerateTxs(tc.DefaultContext(), require, 1, uris[0], uris)
		})
	})
})

var _ = ginkgo.Describe("[Custom VM Tests]", ginkgo.Serial, func() {
	tc := e2e.NewTestContext()

	for testRegistry := range registry.GetTestsRegistries() {
		for _, test := range testRegistry.List() {
			ginkgo.It(test.Name, func() {
				testNetwork := NewNetwork(tc)
				test.Fnc(ginkgo.GinkgoT(), testNetwork)
			})
		}
	}
})

func getE2EURIs(tc tests.TestContext, blockchainID ids.ID) []string {
	nodeURIs := e2e.GetEnv(tc).GetNetwork().GetNodeURIs()
	uris := make([]string, 0, len(nodeURIs))
	for _, nodeURI := range nodeURIs {
		uris = append(uris, formatURI(nodeURI.URI, blockchainID))
	}
	return uris
}

func getE2EBaseURIs(tc tests.TestContext) []string {
	nodeURIs := e2e.GetEnv(tc).GetNetwork().GetNodeURIs()
	uris := make([]string, 0, len(nodeURIs))
	for _, nodeURI := range nodeURIs {
		uris = append(uris, nodeURI.URI)
	}
	return uris
}

func formatURI(baseURI string, blockchainID ids.ID) string {
	return fmt.Sprintf("%s/ext/bc/%s", baseURI, blockchainID)
}<|MERGE_RESOLUTION|>--- conflicted
+++ resolved
@@ -5,13 +5,10 @@
 
 import (
 	"fmt"
-	"net"
-	"strings"
 	"sync"
 	"time"
 
 	"github.com/ava-labs/avalanchego/api/info"
-	"github.com/ava-labs/avalanchego/config"
 	"github.com/ava-labs/avalanchego/ids"
 	"github.com/ava-labs/avalanchego/tests"
 	"github.com/ava-labs/avalanchego/tests/fixture/e2e"
@@ -163,11 +160,8 @@
 
 		ginkgo.By("Restart the node", func() {
 			require.NoError(e2e.GetEnv(tc).GetNetwork().RestartNode(tc.DefaultContext(), tc.Log(), bootstrapNode))
-<<<<<<< HEAD
-=======
 			bootstrapNodeURI = formatURI(bootstrapNode.URI, blockchainID)
 			uris[len(uris)-1] = bootstrapNodeURI
->>>>>>> cc28924b
 		})
 		ginkgo.By("Generate > StateSyncMinBlocks=128", func() {
 			txWorkload.GenerateBlocks(tc.ContextWithTimeout(20*time.Minute), require, uris, 128)
@@ -189,19 +183,6 @@
 			txWorkload.GenerateTxs(tc.ContextWithTimeout(20*time.Second), require, 1, syncNodeURI, uris)
 		})
 		ginkgo.By("Pause the node", func() {
-<<<<<<< HEAD
-			// TODO: remove the need to call SaveAPIPort from the test
-			// Tsachi : The following line was commented out, as it's no longer supported by avalanchego.
-			// require.NoError(syncNode.SaveAPIPort())
-			hostPort := strings.TrimPrefix(syncNode.URI, "http://")
-			if len(hostPort) != 0 {
-				_, port, err := net.SplitHostPort(hostPort)
-				require.NoError(err)
-				syncNode.Flags[config.HTTPPortKey] = port
-			}
-
-=======
->>>>>>> cc28924b
 			require.NoError(syncNode.Stop(tc.DefaultContext()))
 
 			// TODO: remove extra Ping check and rely on tmpnet to stop the node correctly
