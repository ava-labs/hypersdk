// Copyright (C) 2024, Ava Labs, Inc. All rights reserved.
// See the file LICENSE for licensing terms.

package e2e

import (
	"context"
<<<<<<< HEAD
=======
	"encoding/json"
	"errors"
>>>>>>> 3db59d27
	"fmt"
	"net/http"
	"os"
	"path/filepath"
	"sync"
	"time"

	"github.com/ava-labs/avalanchego/api/info"
	"github.com/ava-labs/avalanchego/ids"
	"github.com/ava-labs/avalanchego/tests"
	"github.com/ava-labs/avalanchego/tests/fixture/e2e"
	"github.com/ava-labs/avalanchego/tests/fixture/tmpnet"
<<<<<<< HEAD
	"github.com/go-errors/errors"
=======
	"github.com/prometheus/client_golang/prometheus"
	"github.com/prometheus/client_golang/prometheus/promhttp"
>>>>>>> 3db59d27
	"github.com/stretchr/testify/require"

	"github.com/ava-labs/hypersdk/abi"
	"github.com/ava-labs/hypersdk/api/jsonrpc"
	"github.com/ava-labs/hypersdk/api/state"
	"github.com/ava-labs/hypersdk/api/ws"
	"github.com/ava-labs/hypersdk/auth"
	"github.com/ava-labs/hypersdk/chain"
<<<<<<< HEAD
	"github.com/ava-labs/hypersdk/load"
=======
	"github.com/ava-labs/hypersdk/codec"
	"github.com/ava-labs/hypersdk/crypto/ed25519"
	"github.com/ava-labs/hypersdk/fees"
	"github.com/ava-labs/hypersdk/load"
	"github.com/ava-labs/hypersdk/pubsub"
>>>>>>> 3db59d27
	"github.com/ava-labs/hypersdk/tests/registry"
	"github.com/ava-labs/hypersdk/tests/workload"
	"github.com/ava-labs/hypersdk/utils"

	ginkgo "github.com/onsi/ginkgo/v2"
)

const (
	metricsURI = "localhost:8080"
	// relative to the user home directory
	metricsFilePath = ".tmpnet/prometheus/file_sd_configs/hypersdk-e2e-metrics.json"
)

var (
	networkConfig workload.TestNetworkConfiguration
	txWorkload    workload.TxWorkload
	expectedABI   abi.ABI

<<<<<<< HEAD
	tracker           load.Tracker[ids.ID]
	loadTxGenerator   LoadTxGenerator
	shortBurstConfig  load.ShortBurstOrchestratorConfig
	gradualLoadConfig load.GradualLoadOrchestratorConfig
=======
	loadTxGenerator   LoadTxGenerator
	shortBurstConfig  load.ShortBurstOrchestratorConfig
	gradualLoadConfig load.GradualLoadOrchestratorConfig

	createTransferF CreateTransfer

	ErrInsufficientFunds = errors.New("insufficient funds")
	ErrTxFailed          = errors.New("transaction failed")
>>>>>>> 3db59d27
)

// LoadTxGenerator returns the components necessary to instantiate an
// Orchestrator.
// We use a generator here since the node URIs are not known until runtime.
type LoadTxGenerator func(
	ctx context.Context,
	uri string,
	authFactories []chain.AuthFactory,
) ([]load.TxGenerator[*chain.Transaction], error)

<<<<<<< HEAD
=======
// CreateTransfer should return an action that transfers amount to the given address
type CreateTransfer func(to codec.Address, amount uint64, nonce uint64) chain.Action

>>>>>>> 3db59d27
func SetWorkload(
	networkConfigImpl workload.TestNetworkConfiguration,
	workloadTxGenerator workload.TxGenerator,
	abi abi.ABI,
	generator LoadTxGenerator,
<<<<<<< HEAD
	loadTracker load.Tracker[ids.ID],
	shortBurstConf load.ShortBurstOrchestratorConfig,
	gradualLoadConf load.GradualLoadOrchestratorConfig,
=======
	shortBurstConf load.ShortBurstOrchestratorConfig,
	gradualLoadConf load.GradualLoadOrchestratorConfig,
	createTransfer CreateTransfer,
>>>>>>> 3db59d27
) {
	networkConfig = networkConfigImpl
	txWorkload = workload.TxWorkload{Generator: workloadTxGenerator}
	expectedABI = abi
	loadTxGenerator = generator
<<<<<<< HEAD
	tracker = loadTracker
	shortBurstConfig = shortBurstConf
	gradualLoadConfig = gradualLoadConf
=======
	shortBurstConfig = shortBurstConf
	gradualLoadConfig = gradualLoadConf
	createTransferF = createTransfer
>>>>>>> 3db59d27
}

var _ = ginkgo.Describe("[HyperSDK APIs]", func() {
	tc := e2e.NewTestContext()
	require := require.New(tc)

	ginkgo.It("Ping", func() {
		expectedBlockchainID := e2e.GetEnv(tc).GetNetwork().GetSubnet(networkConfig.Name()).Chains[0].ChainID
		workload.Ping(tc.DefaultContext(), require, getE2EURIs(tc, expectedBlockchainID))
	})

	ginkgo.It("StableNetworkIdentity", func() {
		hardcodedHostPort := "http://localhost:9650"
		fixedNodeURL := hardcodedHostPort + "/ext/bc/" + networkConfig.Name()

		c := jsonrpc.NewJSONRPCClient(fixedNodeURL)
		_, _, chainIDFromRPC, err := c.Network(tc.DefaultContext())
		require.NoError(err)
		expectedBlockchainID := e2e.GetEnv(tc).GetNetwork().GetSubnet(networkConfig.Name()).Chains[0].ChainID
		require.Equal(expectedBlockchainID, chainIDFromRPC)
	})

	ginkgo.It("GetNetwork", func() {
		expectedBlockchainID := e2e.GetEnv(tc).GetNetwork().GetSubnet(networkConfig.Name()).Chains[0].ChainID
		baseURIs := getE2EBaseURIs(tc)
		baseURI := baseURIs[0]
		client := info.NewClient(baseURI)
		expectedNetworkID, err := client.GetNetworkID(tc.DefaultContext())
		require.NoError(err)
		workload.GetNetwork(tc.DefaultContext(), require, getE2EURIs(tc, expectedBlockchainID), expectedNetworkID, expectedBlockchainID)
	})

	ginkgo.It("GetABI", func() {
		expectedBlockchainID := e2e.GetEnv(tc).GetNetwork().GetSubnet(networkConfig.Name()).Chains[0].ChainID
		workload.GetABI(tc.DefaultContext(), require, getE2EURIs(tc, expectedBlockchainID), expectedABI)
	})

	ginkgo.It("ReadState", func() {
		blockchainID := e2e.GetEnv(tc).GetNetwork().GetSubnet(networkConfig.Name()).Chains[0].ChainID
		ctx := tc.DefaultContext()
		for _, uri := range getE2EURIs(tc, blockchainID) {
			client := state.NewJSONRPCStateClient(uri)
			values, readerrs, err := client.ReadState(ctx, [][]byte{
				[]byte(`my-unknown-key`),
			})
			require.NoError(err)
			require.Len(values, 1)
			require.Len(readerrs, 1)
		}
	})
})

var _ = ginkgo.Describe("[HyperSDK Tx Workloads]", ginkgo.Serial, func() {
	ginkgo.It("Basic Tx Workload", func() {
		tc := e2e.NewTestContext()
		require := require.New(tc)
		blockchainID := e2e.GetEnv(tc).GetNetwork().GetSubnet(networkConfig.Name()).Chains[0].ChainID

		ginkgo.By("Tx workloads", func() {
			txWorkload.GenerateBlocks(tc.DefaultContext(), require, getE2EURIs(tc, blockchainID), 1)
		})

		ginkgo.By("Confirm accepted blocks indexed", func() {
			workload.GetBlocks(tc.DefaultContext(), require, networkConfig.Parser(), getE2EURIs(tc, blockchainID))
		})
	})
})

<<<<<<< HEAD
var _ = ginkgo.Describe("[HyperSDK Load Workloads]", ginkgo.Serial, func() {
	ginkgo.It("Short Burst Workload", func() {
		tc := e2e.NewTestContext()
		require := require.New(tc)
		ctx := tc.DefaultContext()
		blockchainID := e2e.GetEnv(tc).GetNetwork().GetSubnet(networkConfig.Name()).Chains[0].ChainID
		uris := getE2EURIs(tc, blockchainID)

		txGenerators, err := loadTxGenerator(
			ctx,
			uris[0],
			networkConfig.AuthFactories(),
		)
		require.NoError(err)

		issuers := make([]load.Issuer[*chain.Transaction], len(txGenerators))
		// Default to first URI if each issuer can't have a different URI
		if len(txGenerators) != len(uris) {
			for i := 0; i < len(txGenerators); i++ {
				issuer, err := load.NewDefaultIssuer(uris[0], tracker)
				require.NoError(err)
				issuers[i] = issuer
			}
		} else {
			for i := 0; i < len(txGenerators); i++ {
				issuer, err := load.NewDefaultIssuer(uris[i], tracker)
				require.NoError(err)
				issuers[i] = issuer
			}
		}

		orchestrator, err := load.NewShortBurstOrchestrator(
			txGenerators,
			issuers,
			tracker,
			shortBurstConfig,
		)
		require.NoError(err)

		if err := orchestrator.Execute(ctx); err != nil {
			require.True(errors.Is(err, context.Canceled) || errors.Is(err, context.DeadlineExceeded))
		}

		numOfTxs := shortBurstConfig.TxsPerIssuer * uint64(len(issuers))
		require.Equal(numOfTxs, tracker.GetObservedIssued())
		require.Equal(numOfTxs, tracker.GetObservedConfirmed())
		require.Equal(uint64(0), tracker.GetObservedFailed())
	})

	ginkgo.It("Gradual Load Workload", func() {
		tc := e2e.NewTestContext()
		require := require.New(tc)
		ctx := tc.ContextWithTimeout(15 * time.Minute)
		blockchainID := e2e.GetEnv(tc).GetNetwork().GetSubnet(networkConfig.Name()).Chains[0].ChainID
		uris := getE2EURIs(tc, blockchainID)

		txGenerators, err := loadTxGenerator(
			ctx,
			uris[0],
			networkConfig.AuthFactories(),
=======
var _ = ginkgo.Describe("[HyperSDK Load Workloads]", ginkgo.Ordered, ginkgo.Serial, func() {
	tc := e2e.NewTestContext()
	r := require.New(tc)

	registry := prometheus.NewRegistry()
	tracker, err := load.NewPrometheusTracker[ids.ID](registry)
	r.NoError(err)

	ginkgo.BeforeAll(func() {
		tc := e2e.NewTestContext()
		require := require.New(tc)
		ctx := context.Background()

		// Start metrics server
		mux := http.NewServeMux()
		mux.Handle("/ext/metrics", promhttp.HandlerFor(registry, promhttp.HandlerOpts{
			Registry: registry,
		}))

		metricsServer := &http.Server{
			Addr:              metricsURI,
			Handler:           mux,
			ReadHeaderTimeout: 10 * time.Second,
		}

		var metricsServerErr error
		go func() {
			metricsServerErr = metricsServer.ListenAndServe()
		}()

		// Generate collector config
		collectorConfigBytes, err := generateCollectorConfig(
			[]string{metricsURI},
			e2e.GetEnv(tc).GetNetwork().UUID,
		)
		require.NoError(err)

		homedir, err := os.UserHomeDir()
		require.NoError(err)

		filePath := filepath.Join(homedir, metricsFilePath)
		require.NoError(writeCollectorConfig(filePath, collectorConfigBytes))

		ginkgo.DeferCleanup(func() {
			require.NoError(metricsServer.Shutdown(ctx))
			require.ErrorIs(metricsServerErr, http.ErrServerClosed)
			require.NoError(os.Remove(filePath))
		})
	})

	ginkgo.It("Short Burst Workload", func() {
		tc := e2e.NewTestContext()
		require := require.New(tc)
		ctx := tc.DefaultContext()
		blockchainID := e2e.GetEnv(tc).GetNetwork().GetSubnet(networkConfig.Name()).Chains[0].ChainID
		uris := getE2EURIs(tc, blockchainID)

		accounts, err := distributeFunds(ctx, tc, createTransferF, networkConfig.AuthFactories()[0], uint64(len(uris)))
		require.NoError(err)

		txGenerators, err := loadTxGenerator(
			ctx,
			uris[0],
			accounts,
		)
		require.NoError(err)

		issuers := make([]load.Issuer[*chain.Transaction], len(txGenerators))
		for i := 0; i < len(txGenerators); i++ {
			issuer, err := load.NewDefaultIssuer(uris[i%len(uris)], tracker)
			require.NoError(err)
			issuers[i] = issuer
		}

		orchestrator, err := load.NewShortBurstOrchestrator(
			txGenerators,
			issuers,
			tracker,
			shortBurstConfig,
		)
		require.NoError(err)

		require.NoError(orchestrator.Execute(ctx))

		numTxs := shortBurstConfig.TxsPerIssuer * uint64(len(issuers))
		require.Equal(numTxs, tracker.GetObservedIssued())
		require.Equal(numTxs, tracker.GetObservedConfirmed())
		require.Equal(uint64(0), tracker.GetObservedFailed())

		require.NoError(consolidateFunds(ctx, tc, createTransferF, accounts, networkConfig.AuthFactories()[0]))
	})

	ginkgo.It("Gradual Load Workload", func() {
		tc := e2e.NewTestContext()
		require := require.New(tc)
		ctx := tc.ContextWithTimeout(15 * time.Minute)
		blockchainID := e2e.GetEnv(tc).GetNetwork().GetSubnet(networkConfig.Name()).Chains[0].ChainID
		uris := getE2EURIs(tc, blockchainID)

		accounts, err := distributeFunds(ctx, tc, createTransferF, networkConfig.AuthFactories()[0], uint64(len(uris)))
		require.NoError(err)

		txGenerators, err := loadTxGenerator(
			ctx,
			uris[0],
			accounts,
>>>>>>> 3db59d27
		)
		require.NoError(err)

		issuers := make([]load.Issuer[*chain.Transaction], len(txGenerators))
<<<<<<< HEAD
		// Default to first URI if each issuer can't have a different URI
		if len(txGenerators) != len(uris) {
			for i := 0; i < len(txGenerators); i++ {
				issuer, err := load.NewDefaultIssuer(uris[0], tracker)
				require.NoError(err)
				issuers[i] = issuer
			}
		} else {
			for i := 0; i < len(txGenerators); i++ {
				issuer, err := load.NewDefaultIssuer(uris[i], tracker)
				require.NoError(err)
				issuers[i] = issuer
			}
=======
		for i := 0; i < len(txGenerators); i++ {
			issuer, err := load.NewDefaultIssuer(uris[i%len(uris)], tracker)
			require.NoError(err)
			issuers[i] = issuer
>>>>>>> 3db59d27
		}

		orchestrator, err := load.NewGradualLoadOrchestrator(
			txGenerators,
			issuers,
			tracker,
			tc.Log(),
			gradualLoadConfig,
		)
		require.NoError(err)

<<<<<<< HEAD
		if err := orchestrator.Execute(ctx); err != nil {
			require.True(errors.Is(err, context.Canceled) || errors.Is(err, context.DeadlineExceeded))
		}

		require.Equal(gradualLoadConfig.MaxTPS, orchestrator.GetMaxObservedTPS())
=======
		require.NoError(orchestrator.Execute(ctx))

		require.GreaterOrEqual(tracker.GetObservedIssued(), gradualLoadConfig.MaxTPS)

		require.NoError(consolidateFunds(ctx, tc, createTransferF, accounts, networkConfig.AuthFactories()[0]))
>>>>>>> 3db59d27
	})
})

var _ = ginkgo.Describe("[HyperSDK Syncing]", ginkgo.Serial, func() {
	ginkgo.It("[Sync]", func() {
		tc := e2e.NewTestContext()
		require := require.New(tc)
		blockchainID := e2e.GetEnv(tc).GetNetwork().GetSubnet(networkConfig.Name()).Chains[0].ChainID

		uris := getE2EURIs(tc, blockchainID)
		ginkgo.By("Generate 32 blocks", func() {
			txWorkload.GenerateBlocks(tc.ContextWithTimeout(5*time.Minute), require, uris, 32)
		})

		var (
			bootstrapNode    *tmpnet.Node
			bootstrapNodeURI string
		)
		ginkgo.By("Start a new node to bootstrap", func() {
			bootstrapNode = e2e.CheckBootstrapIsPossible(tc, e2e.GetEnv(tc).GetNetwork())
			bootstrapNodeURI = formatURI(bootstrapNode.URI, blockchainID)
			uris = append(uris, bootstrapNodeURI)
		})
		ginkgo.By("Accept a transaction after bootstrapping", func() {
			txWorkload.GenerateTxs(tc.DefaultContext(), require, 1, bootstrapNodeURI, uris)
		})

		ginkgo.By("Restart the node", func() {
			require.NoError(e2e.GetEnv(tc).GetNetwork().RestartNode(tc.DefaultContext(), tc.Log(), bootstrapNode))
			bootstrapNodeURI = formatURI(bootstrapNode.URI, blockchainID)
			uris[len(uris)-1] = bootstrapNodeURI
		})
		ginkgo.By("Generate > StateSyncMinBlocks=128", func() {
			txWorkload.GenerateBlocks(tc.ContextWithTimeout(20*time.Minute), require, uris, 128)
		})
		var (
			syncNode    *tmpnet.Node
			syncNodeURI string
		)
		ginkgo.By("Start a new node to state sync", func() {
			syncNode = e2e.CheckBootstrapIsPossible(tc, e2e.GetEnv(tc).GetNetwork())
			syncNodeURI = formatURI(syncNode.URI, blockchainID)
			uris = append(uris, syncNodeURI)
			utils.Outf("{{blue}}sync node uri: %s{{/}}\n", syncNodeURI)
			c := jsonrpc.NewJSONRPCClient(syncNodeURI)
			_, _, _, err := c.Network(tc.DefaultContext())
			require.NoError(err)
		})
		ginkgo.By("Accept a transaction after state sync", func() {
			txWorkload.GenerateTxs(tc.ContextWithTimeout(20*time.Second), require, 1, syncNodeURI, uris)
		})
		ginkgo.By("Pause the node", func() {
			require.NoError(syncNode.Stop(tc.DefaultContext()))

			// TODO: remove extra Ping check and rely on tmpnet to stop the node correctly
			c := jsonrpc.NewJSONRPCClient(syncNodeURI)
			ok, err := c.Ping(tc.ContextWithTimeout(10 * time.Second))
			require.Error(err) //nolint:forbidigo
			require.False(ok)
		})
		ginkgo.By("Generate 32 blocks", func() {
			// Generate blocks on all nodes except the paused node
			runningURIs := uris[:len(uris)-1]
			txWorkload.GenerateBlocks(tc.ContextWithTimeout(5*time.Minute), require, runningURIs, 32)
		})
		ginkgo.By("Resume the node", func() {
			require.NoError(e2e.GetEnv(tc).GetNetwork().StartNode(tc.DefaultContext(), tc.Log(), syncNode))
			utils.Outf("Waiting for sync node to restart")
			require.NoError(tmpnet.WaitForHealthy(tc.DefaultContext(), syncNode))

			syncNodeURI = formatURI(syncNode.URI, blockchainID)
			utils.Outf("{{blue}}sync node reporting healthy: %s{{/}}\n", syncNodeURI)

			c := jsonrpc.NewJSONRPCClient(syncNodeURI)
			_, _, _, err := c.Network(tc.DefaultContext())
			require.NoError(err)

			uris[len(uris)-1] = syncNodeURI
		})

		ginkgo.By("Accept a transaction after resuming", func() {
			txWorkload.GenerateTxs(tc.ContextWithTimeout(20*time.Second), require, 1, syncNodeURI, uris)
		})
		ginkgo.By("State sync while broadcasting txs", func() {
			stopChannel := make(chan struct{})
			wg := &sync.WaitGroup{}
			defer wg.Wait()
			defer close(stopChannel)

			wg.Add(1)
			go func() {
				defer wg.Done()
				// Recover failure if exits
				defer ginkgo.GinkgoRecover()
				txWorkload.GenerateUntilStop(tc.DefaultContext(), require, uris, 128, stopChannel)
			}()

			// Give time for transactions to start processing
			time.Sleep(5 * time.Second)

			syncConcurrentNode := e2e.CheckBootstrapIsPossible(tc, e2e.GetEnv(tc).GetNetwork())
			syncConcurrentNodeURI := formatURI(syncConcurrentNode.URI, blockchainID)
			uris = append(uris, syncConcurrentNodeURI)
			c := jsonrpc.NewJSONRPCClient(syncConcurrentNodeURI)
			_, _, _, err := c.Network(tc.DefaultContext())
			require.NoError(err)
		})
		ginkgo.By("Accept a transaction after syncing", func() {
			txWorkload.GenerateTxs(tc.DefaultContext(), require, 1, uris[0], uris)
		})
	})
})

var _ = ginkgo.Describe("[Custom VM Tests]", ginkgo.Serial, func() {
	tc := e2e.NewTestContext()

	for testRegistry := range registry.GetTestsRegistries() {
		for _, test := range testRegistry.List() {
			ginkgo.It(test.Name, func() {
				testNetwork := NewNetwork(tc)
				test.Fnc(ginkgo.GinkgoT(), testNetwork)
			})
		}
	}
})

func distributeFunds(
	ctx context.Context,
	tc *e2e.GinkgoTestContext,
	createTransfer CreateTransfer,
	funder chain.AuthFactory,
	numAccounts uint64,
) ([]chain.AuthFactory, error) {
	network := NewNetwork(tc)
	ruleFactory, err := network.GetRuleFactory(ctx)
	if err != nil {
		return nil, err
	}

	uris := network.URIs()
	cli := jsonrpc.NewJSONRPCClient(uris[0])
	ws, err := ws.NewWebSocketClient(
		uris[0],
		ws.DefaultHandshakeTimeout,
		pubsub.MaxPendingMessages,
		pubsub.MaxReadMessageSize,
	)
	if err != nil {
		return nil, err
	}
	defer ws.Close()

	pacer := newPacer(ws, 100)
	cctx, cancel := context.WithCancel(ctx)
	defer cancel()
	go pacer.run(cctx)

	balance, err := cli.GetBalance(ctx, funder.Address())
	if err != nil {
		return nil, err
	}

	unitPrices, err := cli.UnitPrices(ctx, false)
	if err != nil {
		return nil, err
	}

	nonce := uint64(0)

	action := []chain.Action{createTransfer(funder.Address(), 1, nonce)}
	units, err := chain.EstimateUnits(
		ruleFactory.GetRules(time.Now().UnixMilli()),
		action,
		funder,
	)
	if err != nil {
		return nil, err
	}

	fee, err := fees.MulSum(units, unitPrices)
	if err != nil {
		return nil, err
	}

	amountPerAccount := (balance - (numAccounts * fee)) / numAccounts
	if amountPerAccount == 0 {
		return nil, ErrInsufficientFunds
	}

	// Generate test accounts
	accounts := make([]chain.AuthFactory, numAccounts)
	for i := range numAccounts {
		pk, err := ed25519.GeneratePrivateKey()
		if err != nil {
			return nil, err
		}
		accounts[i] = auth.NewED25519Factory(pk)
	}

	// Send and confirm funds to each account
	for _, account := range accounts {
		action := createTransfer(account.Address(), amountPerAccount, nonce)
		nonce++
		tx, err := chain.GenerateTransaction(
			ruleFactory,
			unitPrices,
			time.Now().UnixMilli(),
			[]chain.Action{action},
			funder,
		)
		if err != nil {
			return nil, err
		}

		if err := pacer.add(tx); err != nil {
			return nil, err
		}
	}

	if err := pacer.wait(); err != nil {
		return nil, err
	}

	return accounts, nil
}

func consolidateFunds(
	ctx context.Context,
	tc *e2e.GinkgoTestContext,
	createTransfer CreateTransfer,
	accounts []chain.AuthFactory,
	to chain.AuthFactory,
) error {
	network := NewNetwork(tc)
	ruleFactory, err := network.GetRuleFactory(ctx)
	if err != nil {
		return err
	}

	uris := network.URIs()
	cli := jsonrpc.NewJSONRPCClient(uris[0])
	ws, err := ws.NewWebSocketClient(
		uris[0],
		ws.DefaultHandshakeTimeout,
		pubsub.MaxPendingMessages,
		pubsub.MaxReadMessageSize,
	)
	if err != nil {
		return err
	}
	defer ws.Close()

	pacer := newPacer(ws, 100)
	cctx, cancel := context.WithCancel(ctx)
	defer cancel()
	go pacer.run(cctx)

	unitPrices, err := cli.UnitPrices(ctx, false)
	if err != nil {
		return err
	}

	nonce := uint64(0)

	action := []chain.Action{createTransfer(to.Address(), 1, nonce)}
	units, err := chain.EstimateUnits(
		ruleFactory.GetRules(time.Now().UnixMilli()),
		action,
		to,
	)
	if err != nil {
		return err
	}

	fee, err := fees.MulSum(units, unitPrices)
	if err != nil {
		return err
	}

	balances := make([]uint64, len(accounts))
	for i, account := range accounts {
		balance, err := cli.GetBalance(ctx, account.Address())
		if err != nil {
			return err
		}
		balances[i] = balance
	}

	txs := make([]*chain.Transaction, 0)
	for i, balance := range balances {
		if balance < fee {
			continue
		}
		amount := balance - fee
		action := createTransfer(to.Address(), amount, nonce)
		nonce++
		tx, err := chain.GenerateTransaction(
			ruleFactory,
			unitPrices,
			time.Now().UnixMilli(),
			[]chain.Action{action},
			accounts[i],
		)
		if err != nil {
			return err
		}
		txs = append(txs, tx)
	}

	for _, tx := range txs {
		if err := pacer.add(tx); err != nil {
			return err
		}
	}

	return pacer.wait()
}

func getE2EURIs(tc tests.TestContext, blockchainID ids.ID) []string {
	nodeURIs := e2e.GetEnv(tc).GetNetwork().GetNodeURIs()
	uris := make([]string, 0, len(nodeURIs))
	for _, nodeURI := range nodeURIs {
		uris = append(uris, formatURI(nodeURI.URI, blockchainID))
	}
	return uris
}

func getE2EBaseURIs(tc tests.TestContext) []string {
	nodeURIs := e2e.GetEnv(tc).GetNetwork().GetNodeURIs()
	uris := make([]string, 0, len(nodeURIs))
	for _, nodeURI := range nodeURIs {
		uris = append(uris, nodeURI.URI)
	}
	return uris
}

func formatURI(baseURI string, blockchainID ids.ID) string {
	return fmt.Sprintf("%s/ext/bc/%s", baseURI, blockchainID)
}

func generateCollectorConfig(targets []string, uuid string) ([]byte, error) {
	nodeLabels := tmpnet.FlagsMap{
		"network_owner": "hypersdk-e2e-tests",
		"network_uuid":  uuid,
	}
	config := []tmpnet.FlagsMap{
		{
			"labels":  nodeLabels,
			"targets": targets,
		},
	}

	return json.Marshal(config)
}

func writeCollectorConfig(metricsFilePath string, config []byte) error {
	file, err := os.OpenFile(metricsFilePath, os.O_CREATE|os.O_TRUNC|os.O_WRONLY, 0o644)
	if err != nil {
		return err
	}
	defer func() {
		_ = file.Close()
	}()

	if _, err := file.Write(config); err != nil {
		return err
	}

	return nil
}<|MERGE_RESOLUTION|>--- conflicted
+++ resolved
@@ -5,11 +5,8 @@
 
 import (
 	"context"
-<<<<<<< HEAD
-=======
 	"encoding/json"
 	"errors"
->>>>>>> 3db59d27
 	"fmt"
 	"net/http"
 	"os"
@@ -22,12 +19,8 @@
 	"github.com/ava-labs/avalanchego/tests"
 	"github.com/ava-labs/avalanchego/tests/fixture/e2e"
 	"github.com/ava-labs/avalanchego/tests/fixture/tmpnet"
-<<<<<<< HEAD
-	"github.com/go-errors/errors"
-=======
 	"github.com/prometheus/client_golang/prometheus"
 	"github.com/prometheus/client_golang/prometheus/promhttp"
->>>>>>> 3db59d27
 	"github.com/stretchr/testify/require"
 
 	"github.com/ava-labs/hypersdk/abi"
@@ -36,15 +29,11 @@
 	"github.com/ava-labs/hypersdk/api/ws"
 	"github.com/ava-labs/hypersdk/auth"
 	"github.com/ava-labs/hypersdk/chain"
-<<<<<<< HEAD
-	"github.com/ava-labs/hypersdk/load"
-=======
 	"github.com/ava-labs/hypersdk/codec"
 	"github.com/ava-labs/hypersdk/crypto/ed25519"
 	"github.com/ava-labs/hypersdk/fees"
 	"github.com/ava-labs/hypersdk/load"
 	"github.com/ava-labs/hypersdk/pubsub"
->>>>>>> 3db59d27
 	"github.com/ava-labs/hypersdk/tests/registry"
 	"github.com/ava-labs/hypersdk/tests/workload"
 	"github.com/ava-labs/hypersdk/utils"
@@ -63,21 +52,14 @@
 	txWorkload    workload.TxWorkload
 	expectedABI   abi.ABI
 
-<<<<<<< HEAD
-	tracker           load.Tracker[ids.ID]
 	loadTxGenerator   LoadTxGenerator
 	shortBurstConfig  load.ShortBurstOrchestratorConfig
 	gradualLoadConfig load.GradualLoadOrchestratorConfig
-=======
-	loadTxGenerator   LoadTxGenerator
-	shortBurstConfig  load.ShortBurstOrchestratorConfig
-	gradualLoadConfig load.GradualLoadOrchestratorConfig
 
 	createTransferF CreateTransfer
 
 	ErrInsufficientFunds = errors.New("insufficient funds")
 	ErrTxFailed          = errors.New("transaction failed")
->>>>>>> 3db59d27
 )
 
 // LoadTxGenerator returns the components necessary to instantiate an
@@ -89,40 +71,25 @@
 	authFactories []chain.AuthFactory,
 ) ([]load.TxGenerator[*chain.Transaction], error)
 
-<<<<<<< HEAD
-=======
 // CreateTransfer should return an action that transfers amount to the given address
 type CreateTransfer func(to codec.Address, amount uint64, nonce uint64) chain.Action
 
->>>>>>> 3db59d27
 func SetWorkload(
 	networkConfigImpl workload.TestNetworkConfiguration,
 	workloadTxGenerator workload.TxGenerator,
 	abi abi.ABI,
 	generator LoadTxGenerator,
-<<<<<<< HEAD
-	loadTracker load.Tracker[ids.ID],
-	shortBurstConf load.ShortBurstOrchestratorConfig,
-	gradualLoadConf load.GradualLoadOrchestratorConfig,
-=======
 	shortBurstConf load.ShortBurstOrchestratorConfig,
 	gradualLoadConf load.GradualLoadOrchestratorConfig,
 	createTransfer CreateTransfer,
->>>>>>> 3db59d27
 ) {
 	networkConfig = networkConfigImpl
 	txWorkload = workload.TxWorkload{Generator: workloadTxGenerator}
 	expectedABI = abi
 	loadTxGenerator = generator
-<<<<<<< HEAD
-	tracker = loadTracker
-	shortBurstConfig = shortBurstConf
-	gradualLoadConfig = gradualLoadConf
-=======
 	shortBurstConfig = shortBurstConf
 	gradualLoadConfig = gradualLoadConf
 	createTransferF = createTransfer
->>>>>>> 3db59d27
 }
 
 var _ = ginkgo.Describe("[HyperSDK APIs]", func() {
@@ -191,8 +158,56 @@
 	})
 })
 
-<<<<<<< HEAD
-var _ = ginkgo.Describe("[HyperSDK Load Workloads]", ginkgo.Serial, func() {
+var _ = ginkgo.Describe("[HyperSDK Load Workloads]", ginkgo.Ordered, ginkgo.Serial, func() {
+	tc := e2e.NewTestContext()
+	r := require.New(tc)
+
+	registry := prometheus.NewRegistry()
+	tracker, err := load.NewPrometheusTracker[ids.ID](registry)
+	r.NoError(err)
+
+	ginkgo.BeforeAll(func() {
+		tc := e2e.NewTestContext()
+		require := require.New(tc)
+		ctx := context.Background()
+
+		// Start metrics server
+		mux := http.NewServeMux()
+		mux.Handle("/ext/metrics", promhttp.HandlerFor(registry, promhttp.HandlerOpts{
+			Registry: registry,
+		}))
+
+		metricsServer := &http.Server{
+			Addr:              metricsURI,
+			Handler:           mux,
+			ReadHeaderTimeout: 10 * time.Second,
+		}
+
+		var metricsServerErr error
+		go func() {
+			metricsServerErr = metricsServer.ListenAndServe()
+		}()
+
+		// Generate collector config
+		collectorConfigBytes, err := generateCollectorConfig(
+			[]string{metricsURI},
+			e2e.GetEnv(tc).GetNetwork().UUID,
+		)
+		require.NoError(err)
+
+		homedir, err := os.UserHomeDir()
+		require.NoError(err)
+
+		filePath := filepath.Join(homedir, metricsFilePath)
+		require.NoError(writeCollectorConfig(filePath, collectorConfigBytes))
+
+		ginkgo.DeferCleanup(func() {
+			require.NoError(metricsServer.Shutdown(ctx))
+			require.ErrorIs(metricsServerErr, http.ErrServerClosed)
+			require.NoError(os.Remove(filePath))
+		})
+	})
+
 	ginkgo.It("Short Burst Workload", func() {
 		tc := e2e.NewTestContext()
 		require := require.New(tc)
@@ -200,27 +215,21 @@
 		blockchainID := e2e.GetEnv(tc).GetNetwork().GetSubnet(networkConfig.Name()).Chains[0].ChainID
 		uris := getE2EURIs(tc, blockchainID)
 
+		accounts, err := distributeFunds(ctx, tc, createTransferF, networkConfig.AuthFactories()[0], uint64(len(uris)))
+		require.NoError(err)
+
 		txGenerators, err := loadTxGenerator(
 			ctx,
 			uris[0],
-			networkConfig.AuthFactories(),
+			accounts,
 		)
 		require.NoError(err)
 
 		issuers := make([]load.Issuer[*chain.Transaction], len(txGenerators))
-		// Default to first URI if each issuer can't have a different URI
-		if len(txGenerators) != len(uris) {
-			for i := 0; i < len(txGenerators); i++ {
-				issuer, err := load.NewDefaultIssuer(uris[0], tracker)
-				require.NoError(err)
-				issuers[i] = issuer
-			}
-		} else {
-			for i := 0; i < len(txGenerators); i++ {
-				issuer, err := load.NewDefaultIssuer(uris[i], tracker)
-				require.NoError(err)
-				issuers[i] = issuer
-			}
+		for i := 0; i < len(txGenerators); i++ {
+			issuer, err := load.NewDefaultIssuer(uris[i%len(uris)], tracker)
+			require.NoError(err)
+			issuers[i] = issuer
 		}
 
 		orchestrator, err := load.NewShortBurstOrchestrator(
@@ -231,14 +240,14 @@
 		)
 		require.NoError(err)
 
-		if err := orchestrator.Execute(ctx); err != nil {
-			require.True(errors.Is(err, context.Canceled) || errors.Is(err, context.DeadlineExceeded))
-		}
-
-		numOfTxs := shortBurstConfig.TxsPerIssuer * uint64(len(issuers))
-		require.Equal(numOfTxs, tracker.GetObservedIssued())
-		require.Equal(numOfTxs, tracker.GetObservedConfirmed())
+		require.NoError(orchestrator.Execute(ctx))
+
+		numTxs := shortBurstConfig.TxsPerIssuer * uint64(len(issuers))
+		require.Equal(numTxs, tracker.GetObservedIssued())
+		require.Equal(numTxs, tracker.GetObservedConfirmed())
 		require.Equal(uint64(0), tracker.GetObservedFailed())
+
+		require.NoError(consolidateFunds(ctx, tc, createTransferF, accounts, networkConfig.AuthFactories()[0]))
 	})
 
 	ginkgo.It("Gradual Load Workload", func() {
@@ -248,68 +257,6 @@
 		blockchainID := e2e.GetEnv(tc).GetNetwork().GetSubnet(networkConfig.Name()).Chains[0].ChainID
 		uris := getE2EURIs(tc, blockchainID)
 
-		txGenerators, err := loadTxGenerator(
-			ctx,
-			uris[0],
-			networkConfig.AuthFactories(),
-=======
-var _ = ginkgo.Describe("[HyperSDK Load Workloads]", ginkgo.Ordered, ginkgo.Serial, func() {
-	tc := e2e.NewTestContext()
-	r := require.New(tc)
-
-	registry := prometheus.NewRegistry()
-	tracker, err := load.NewPrometheusTracker[ids.ID](registry)
-	r.NoError(err)
-
-	ginkgo.BeforeAll(func() {
-		tc := e2e.NewTestContext()
-		require := require.New(tc)
-		ctx := context.Background()
-
-		// Start metrics server
-		mux := http.NewServeMux()
-		mux.Handle("/ext/metrics", promhttp.HandlerFor(registry, promhttp.HandlerOpts{
-			Registry: registry,
-		}))
-
-		metricsServer := &http.Server{
-			Addr:              metricsURI,
-			Handler:           mux,
-			ReadHeaderTimeout: 10 * time.Second,
-		}
-
-		var metricsServerErr error
-		go func() {
-			metricsServerErr = metricsServer.ListenAndServe()
-		}()
-
-		// Generate collector config
-		collectorConfigBytes, err := generateCollectorConfig(
-			[]string{metricsURI},
-			e2e.GetEnv(tc).GetNetwork().UUID,
-		)
-		require.NoError(err)
-
-		homedir, err := os.UserHomeDir()
-		require.NoError(err)
-
-		filePath := filepath.Join(homedir, metricsFilePath)
-		require.NoError(writeCollectorConfig(filePath, collectorConfigBytes))
-
-		ginkgo.DeferCleanup(func() {
-			require.NoError(metricsServer.Shutdown(ctx))
-			require.ErrorIs(metricsServerErr, http.ErrServerClosed)
-			require.NoError(os.Remove(filePath))
-		})
-	})
-
-	ginkgo.It("Short Burst Workload", func() {
-		tc := e2e.NewTestContext()
-		require := require.New(tc)
-		ctx := tc.DefaultContext()
-		blockchainID := e2e.GetEnv(tc).GetNetwork().GetSubnet(networkConfig.Name()).Chains[0].ChainID
-		uris := getE2EURIs(tc, blockchainID)
-
 		accounts, err := distributeFunds(ctx, tc, createTransferF, networkConfig.AuthFactories()[0], uint64(len(uris)))
 		require.NoError(err)
 
@@ -325,65 +272,6 @@
 			issuer, err := load.NewDefaultIssuer(uris[i%len(uris)], tracker)
 			require.NoError(err)
 			issuers[i] = issuer
-		}
-
-		orchestrator, err := load.NewShortBurstOrchestrator(
-			txGenerators,
-			issuers,
-			tracker,
-			shortBurstConfig,
-		)
-		require.NoError(err)
-
-		require.NoError(orchestrator.Execute(ctx))
-
-		numTxs := shortBurstConfig.TxsPerIssuer * uint64(len(issuers))
-		require.Equal(numTxs, tracker.GetObservedIssued())
-		require.Equal(numTxs, tracker.GetObservedConfirmed())
-		require.Equal(uint64(0), tracker.GetObservedFailed())
-
-		require.NoError(consolidateFunds(ctx, tc, createTransferF, accounts, networkConfig.AuthFactories()[0]))
-	})
-
-	ginkgo.It("Gradual Load Workload", func() {
-		tc := e2e.NewTestContext()
-		require := require.New(tc)
-		ctx := tc.ContextWithTimeout(15 * time.Minute)
-		blockchainID := e2e.GetEnv(tc).GetNetwork().GetSubnet(networkConfig.Name()).Chains[0].ChainID
-		uris := getE2EURIs(tc, blockchainID)
-
-		accounts, err := distributeFunds(ctx, tc, createTransferF, networkConfig.AuthFactories()[0], uint64(len(uris)))
-		require.NoError(err)
-
-		txGenerators, err := loadTxGenerator(
-			ctx,
-			uris[0],
-			accounts,
->>>>>>> 3db59d27
-		)
-		require.NoError(err)
-
-		issuers := make([]load.Issuer[*chain.Transaction], len(txGenerators))
-<<<<<<< HEAD
-		// Default to first URI if each issuer can't have a different URI
-		if len(txGenerators) != len(uris) {
-			for i := 0; i < len(txGenerators); i++ {
-				issuer, err := load.NewDefaultIssuer(uris[0], tracker)
-				require.NoError(err)
-				issuers[i] = issuer
-			}
-		} else {
-			for i := 0; i < len(txGenerators); i++ {
-				issuer, err := load.NewDefaultIssuer(uris[i], tracker)
-				require.NoError(err)
-				issuers[i] = issuer
-			}
-=======
-		for i := 0; i < len(txGenerators); i++ {
-			issuer, err := load.NewDefaultIssuer(uris[i%len(uris)], tracker)
-			require.NoError(err)
-			issuers[i] = issuer
->>>>>>> 3db59d27
 		}
 
 		orchestrator, err := load.NewGradualLoadOrchestrator(
@@ -395,19 +283,11 @@
 		)
 		require.NoError(err)
 
-<<<<<<< HEAD
-		if err := orchestrator.Execute(ctx); err != nil {
-			require.True(errors.Is(err, context.Canceled) || errors.Is(err, context.DeadlineExceeded))
-		}
-
-		require.Equal(gradualLoadConfig.MaxTPS, orchestrator.GetMaxObservedTPS())
-=======
 		require.NoError(orchestrator.Execute(ctx))
 
 		require.GreaterOrEqual(tracker.GetObservedIssued(), gradualLoadConfig.MaxTPS)
 
 		require.NoError(consolidateFunds(ctx, tc, createTransferF, accounts, networkConfig.AuthFactories()[0]))
->>>>>>> 3db59d27
 	})
 })
 
