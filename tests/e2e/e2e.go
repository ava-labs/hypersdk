// Copyright (C) 2024, Ava Labs, Inc. All rights reserved.
// See the file LICENSE for licensing terms.

package e2e

import (
	"fmt"

	"github.com/ava-labs/avalanchego/api/info"
	"github.com/ava-labs/avalanchego/ids"
	"github.com/ava-labs/avalanchego/tests"
	"github.com/ava-labs/avalanchego/tests/fixture/e2e"
	"github.com/stretchr/testify/require"

	"github.com/ava-labs/hypersdk/abi"
	"github.com/ava-labs/hypersdk/api/jsonrpc"
	"github.com/ava-labs/hypersdk/api/state"
	"github.com/ava-labs/hypersdk/chain"
<<<<<<< HEAD
=======
	"github.com/ava-labs/hypersdk/tests/registry"
>>>>>>> 49cbe484
	"github.com/ava-labs/hypersdk/tests/workload"
	"github.com/ava-labs/hypersdk/throughput"

	ginkgo "github.com/onsi/ginkgo/v2"
)

var (
	networkConfig workload.TestNetworkConfiguration
	txWorkload    workload.TxWorkload
	expectedABI   abi.ABI
	spamKey       chain.AuthFactory
	spamHelper    throughput.SpamHelper
)

func SetWorkload(networkConfigImpl workload.TestNetworkConfiguration, generator workload.TxGenerator, abi abi.ABI, sh throughput.SpamHelper, key chain.AuthFactory) {
	networkConfig = networkConfigImpl
	txWorkload = workload.TxWorkload{
		Generator: generator,
	}
	expectedABI = abi
	spamHelper = sh
	spamKey = key
}

var _ = ginkgo.Describe("[HyperSDK APIs]", func() {
	tc := e2e.NewTestContext()
	require := require.New(tc)

	ginkgo.It("Ping", func() {
		expectedBlockchainID := e2e.GetEnv(tc).GetNetwork().GetSubnet(networkConfig.Name()).Chains[0].ChainID
		workload.Ping(tc.DefaultContext(), require, getE2EURIs(tc, expectedBlockchainID))
	})

	ginkgo.It("StableNetworkIdentity", func() {
		hardcodedHostPort := "http://localhost:9650"
		fixedNodeURL := hardcodedHostPort + "/ext/bc/" + networkConfig.Name()

		c := jsonrpc.NewJSONRPCClient(fixedNodeURL)
		_, _, chainIDFromRPC, err := c.Network(tc.DefaultContext())
		require.NoError(err)
		expectedBlockchainID := e2e.GetEnv(tc).GetNetwork().GetSubnet(networkConfig.Name()).Chains[0].ChainID
		require.Equal(expectedBlockchainID, chainIDFromRPC)
	})

	ginkgo.It("GetNetwork", func() {
		expectedBlockchainID := e2e.GetEnv(tc).GetNetwork().GetSubnet(networkConfig.Name()).Chains[0].ChainID
		baseURIs := getE2EBaseURIs(tc)
		baseURI := baseURIs[0]
		client := info.NewClient(baseURI)
		expectedNetworkID, err := client.GetNetworkID(tc.DefaultContext())
		require.NoError(err)
		workload.GetNetwork(tc.DefaultContext(), require, getE2EURIs(tc, expectedBlockchainID), expectedNetworkID, expectedBlockchainID)
	})

	ginkgo.It("GetABI", func() {
		expectedBlockchainID := e2e.GetEnv(tc).GetNetwork().GetSubnet(networkConfig.Name()).Chains[0].ChainID
		workload.GetABI(tc.DefaultContext(), require, getE2EURIs(tc, expectedBlockchainID), expectedABI)
	})

	ginkgo.It("ReadState", func() {
		blockchainID := e2e.GetEnv(tc).GetNetwork().GetSubnet(networkConfig.Name()).Chains[0].ChainID
		ctx := tc.DefaultContext()
		for _, uri := range getE2EURIs(tc, blockchainID) {
			client := state.NewJSONRPCStateClient(uri)
			values, readerrs, err := client.ReadState(ctx, [][]byte{
				[]byte(`my-unknown-key`),
			})
			require.NoError(err)
			require.Len(values, 1)
			require.Len(readerrs, 1)
		}
	})
})

<<<<<<< HEAD
// var _ = ginkgo.Describe("[HyperSDK Tx Workloads]", ginkgo.Serial, func() {
// 	ginkgo.It("Basic Tx Workload", func() {
// 		tc := e2e.NewTestContext()
// 		require := require.New(tc)
// 		blockchainID := e2e.GetEnv(tc).GetNetwork().GetSubnet(networkConfig.Name()).Chains[0].ChainID

// 		ginkgo.By("Tx workloads", func() {
// 			txWorkload.GenerateBlocks(tc.DefaultContext(), require, getE2EURIs(tc, blockchainID), 1)
// 		})

// 		ginkgo.By("Confirm accepted blocks indexed", func() {
// 			workload.GetBlocks(tc.DefaultContext(), require, networkConfig.Parser(), getE2EURIs(tc, blockchainID))
// 		})
// 	})
// })

// var _ = ginkgo.Describe("[HyperSDK Spam Workloads]", ginkgo.Serial, func() {
// 	ginkgo.It("Spam Workload", func() {
// 		if spamKey == nil || spamHelper == nil {
// 			return
// 		}
// 		tc := e2e.NewTestContext()
// 		require := require.New(tc)
// 		blockchainID := e2e.GetEnv(tc).GetNetwork().GetSubnet(networkConfig.Name()).Chains[0].ChainID
// 		uris := getE2EURIs(tc, blockchainID)
// 		key := spamKey

// 		err := spamHelper.CreateClient(uris[0])
// 		require.NoError(err)

// 		spamConfig := throughput.NewFastConfig(uris, key)
// 		spammer, err := throughput.NewSpammer(spamConfig, spamHelper)
// 		require.NoError(err)

// 		err = spammer.Spam(tc.DefaultContext(), spamHelper, true, "AVAX")
// 		require.NoError(err)
// 	})
// })

// var _ = ginkgo.Describe("[HyperSDK Syncing]", ginkgo.Serial, func() {
// 	ginkgo.It("[Sync]", func() {
// 		tc := e2e.NewTestContext()
// 		require := require.New(tc)
// 		blockchainID := e2e.GetEnv(tc).GetNetwork().GetSubnet(networkConfig.Name()).Chains[0].ChainID

// 		uris := getE2EURIs(tc, blockchainID)
// 		ginkgo.By("Generate 128 blocks", func() {
// 			txWorkload.GenerateBlocks(tc.ContextWithTimeout(5*time.Minute), require, uris, 128)
// 		})

// 		var (
// 			bootstrapNode    *tmpnet.Node
// 			bootstrapNodeURI string
// 		)
// 		ginkgo.By("Start a new node to bootstrap", func() {
// 			bootstrapNode = e2e.CheckBootstrapIsPossible(tc, e2e.GetEnv(tc).GetNetwork())
// 			bootstrapNodeURI = formatURI(bootstrapNode.URI, blockchainID)
// 			uris = append(uris, bootstrapNodeURI)
// 		})
// 		ginkgo.By("Accept a transaction after state sync", func() {
// 			txWorkload.GenerateTxs(tc.DefaultContext(), require, 1, bootstrapNodeURI, uris)
// 		})

// 		ginkgo.By("Restart the node", func() {
// 			require.NoError(e2e.GetEnv(tc).GetNetwork().RestartNode(tc.DefaultContext(), ginkgo.GinkgoWriter, bootstrapNode))
// 		})
// 		ginkgo.By("Generate > StateSyncMinBlocks=512", func() {
// 			txWorkload.GenerateBlocks(tc.ContextWithTimeout(20*time.Minute), require, uris, 512)
// 		})
// 		var (
// 			syncNode    *tmpnet.Node
// 			syncNodeURI string
// 		)
// 		ginkgo.By("Start a new node to state sync", func() {
// 			syncNode = e2e.CheckBootstrapIsPossible(tc, e2e.GetEnv(tc).GetNetwork())
// 			syncNodeURI = formatURI(syncNode.URI, blockchainID)
// 			uris = append(uris, syncNodeURI)
// 			utils.Outf("{{blue}}sync node uri: %s{{/}}\n", syncNodeURI)
// 			c := jsonrpc.NewJSONRPCClient(syncNodeURI)
// 			_, _, _, err := c.Network(tc.DefaultContext())
// 			require.NoError(err)
// 		})
// 		ginkgo.By("Accept a transaction after state sync", func() {
// 			txWorkload.GenerateTxs(tc.DefaultContext(), require, 1, syncNodeURI, uris)
// 		})
// 		ginkgo.By("Pause the node", func() {
// 			// TODO: remove the need to call SaveAPIPort from the test
// 			require.NoError(syncNode.SaveAPIPort())
// 			require.NoError(syncNode.Stop(tc.DefaultContext()))

// 			// TODO: remove extra Ping check and rely on tmpnet to stop the node correctly
// 			c := jsonrpc.NewJSONRPCClient(syncNodeURI)
// 			ok, err := c.Ping(tc.DefaultContext())
// 			require.Error(err) //nolint:forbidigo
// 			require.False(ok)
// 		})
// 		ginkgo.By("Generate 256 blocks", func() {
// 			// Generate blocks on all nodes except the paused node
// 			runningURIs := uris[:len(uris)-1]
// 			txWorkload.GenerateBlocks(tc.ContextWithTimeout(5*time.Minute), require, runningURIs, 256)
// 		})
// 		ginkgo.By("Resume the node", func() {
// 			require.NoError(e2e.GetEnv(tc).GetNetwork().StartNode(tc.DefaultContext(), ginkgo.GinkgoWriter, syncNode))
// 			utils.Outf("Waiting for sync node to restart")
// 			require.NoError(tmpnet.WaitForHealthy(tc.DefaultContext(), syncNode))

// 			utils.Outf("{{blue}}sync node reporting healthy: %s{{/}}\n", syncNodeURI)

// 			c := jsonrpc.NewJSONRPCClient(syncNodeURI)
// 			_, _, _, err := c.Network(tc.DefaultContext())
// 			require.NoError(err)
// 		})

// 		ginkgo.By("Accept a transaction after resuming", func() {
// 			txWorkload.GenerateTxs(tc.DefaultContext(), require, 1, syncNodeURI, uris)
// 		})
// 		ginkgo.By("State sync while broadcasting txs", func() {
// 			stopChannel := make(chan struct{})
// 			wg := &sync.WaitGroup{}
// 			defer wg.Wait()
// 			defer close(stopChannel)

// 			wg.Add(1)
// 			go func() {
// 				defer wg.Done()
// 				// Recover failure if exits
// 				defer ginkgo.GinkgoRecover()
// 				txWorkload.GenerateUntilStop(tc.DefaultContext(), require, uris, 128, stopChannel)
// 			}()

// 			// Give time for transactions to start processing
// 			time.Sleep(5 * time.Second)

// 			syncConcurrentNode := e2e.CheckBootstrapIsPossible(tc, e2e.GetEnv(tc).GetNetwork())
// 			syncConcurrentNodeURI := formatURI(syncConcurrentNode.URI, blockchainID)
// 			uris = append(uris, syncConcurrentNodeURI)
// 			c := jsonrpc.NewJSONRPCClient(syncConcurrentNodeURI)
// 			_, _, _, err := c.Network(tc.DefaultContext())
// 			require.NoError(err)
// 		})
// 		ginkgo.By("Accept a transaction after syncing", func() {
// 			txWorkload.GenerateTxs(tc.DefaultContext(), require, 1, uris[0], uris)
// 		})
// 	})
// })

// var _ = ginkgo.Describe("[Custom VM Tests]", ginkgo.Serial, func() {
// 	tc := e2e.NewTestContext()

// 	for testRegistry := range registry.GetTestsRegistries() {
// 		for _, test := range testRegistry.List() {
// 			ginkgo.It(test.Name, func() {
// 				testNetwork := NewNetwork(tc)
// 				test.Fnc(ginkgo.GinkgoT(), testNetwork)
// 			})
// 		}
// 	}
// })
=======
var _ = ginkgo.Describe("[HyperSDK Tx Workloads]", ginkgo.Serial, func() {
	ginkgo.It("Basic Tx Workload", func() {
		tc := e2e.NewTestContext()
		require := require.New(tc)
		blockchainID := e2e.GetEnv(tc).GetNetwork().GetSubnet(networkConfig.Name()).Chains[0].ChainID

		ginkgo.By("Tx workloads", func() {
			txWorkload.GenerateBlocks(tc.DefaultContext(), require, getE2EURIs(tc, blockchainID), 1)
		})

		ginkgo.By("Confirm accepted blocks indexed", func() {
			workload.GetBlocks(tc.DefaultContext(), require, networkConfig.Parser(), getE2EURIs(tc, blockchainID))
		})
	})
})

var _ = ginkgo.Describe("[HyperSDK Spam Workloads]", ginkgo.Serial, func() {
	ginkgo.It("Spam Workload", func() {
		if spamKey == nil || spamHelper == nil {
			return
		}
		tc := e2e.NewTestContext()
		require := require.New(tc)
		blockchainID := e2e.GetEnv(tc).GetNetwork().GetSubnet(networkConfig.Name()).Chains[0].ChainID
		uris := getE2EURIs(tc, blockchainID)
		key := spamKey

		err := spamHelper.CreateClient(uris[0])
		require.NoError(err)

		spamConfig := throughput.NewFastConfig(uris, key)
		spammer, err := throughput.NewSpammer(spamConfig, spamHelper)
		require.NoError(err)

		err = spammer.Spam(tc.DefaultContext(), spamHelper, true, "AVAX")
		require.NoError(err)
	})
})

var _ = ginkgo.Describe("[HyperSDK Syncing]", ginkgo.Serial, func() {
	ginkgo.It("[Sync]", func() {
		tc := e2e.NewTestContext()
		require := require.New(tc)
		blockchainID := e2e.GetEnv(tc).GetNetwork().GetSubnet(networkConfig.Name()).Chains[0].ChainID

		uris := getE2EURIs(tc, blockchainID)
		ginkgo.By("Generate 32 blocks", func() {
			txWorkload.GenerateBlocks(tc.ContextWithTimeout(5*time.Minute), require, uris, 32)
		})

		var (
			bootstrapNode    *tmpnet.Node
			bootstrapNodeURI string
		)
		ginkgo.By("Start a new node to bootstrap", func() {
			bootstrapNode = e2e.CheckBootstrapIsPossible(tc, e2e.GetEnv(tc).GetNetwork())
			bootstrapNodeURI = formatURI(bootstrapNode.URI, blockchainID)
			uris = append(uris, bootstrapNodeURI)
		})
		ginkgo.By("Accept a transaction after bootstrapping", func() {
			txWorkload.GenerateTxs(tc.DefaultContext(), require, 1, bootstrapNodeURI, uris)
		})

		ginkgo.By("Restart the node", func() {
			require.NoError(e2e.GetEnv(tc).GetNetwork().RestartNode(tc.DefaultContext(), ginkgo.GinkgoWriter, bootstrapNode))
		})
		ginkgo.By("Generate > StateSyncMinBlocks=128", func() {
			txWorkload.GenerateBlocks(tc.ContextWithTimeout(20*time.Minute), require, uris, 128)
		})
		var (
			syncNode    *tmpnet.Node
			syncNodeURI string
		)
		ginkgo.By("Start a new node to state sync", func() {
			syncNode = e2e.CheckBootstrapIsPossible(tc, e2e.GetEnv(tc).GetNetwork())
			syncNodeURI = formatURI(syncNode.URI, blockchainID)
			uris = append(uris, syncNodeURI)
			utils.Outf("{{blue}}sync node uri: %s{{/}}\n", syncNodeURI)
			c := jsonrpc.NewJSONRPCClient(syncNodeURI)
			_, _, _, err := c.Network(tc.DefaultContext())
			require.NoError(err)
		})
		ginkgo.By("Accept a transaction after state sync", func() {
			txWorkload.GenerateTxs(tc.ContextWithTimeout(20*time.Second), require, 1, syncNodeURI, uris)
		})
		ginkgo.By("Pause the node", func() {
			// TODO: remove the need to call SaveAPIPort from the test
			require.NoError(syncNode.SaveAPIPort())
			require.NoError(syncNode.Stop(tc.DefaultContext()))

			// TODO: remove extra Ping check and rely on tmpnet to stop the node correctly
			c := jsonrpc.NewJSONRPCClient(syncNodeURI)
			ok, err := c.Ping(tc.ContextWithTimeout(10 * time.Second))
			require.Error(err) //nolint:forbidigo
			require.False(ok)
		})
		ginkgo.By("Generate 32 blocks", func() {
			// Generate blocks on all nodes except the paused node
			runningURIs := uris[:len(uris)-1]
			txWorkload.GenerateBlocks(tc.ContextWithTimeout(5*time.Minute), require, runningURIs, 32)
		})
		ginkgo.By("Resume the node", func() {
			require.NoError(e2e.GetEnv(tc).GetNetwork().StartNode(tc.DefaultContext(), ginkgo.GinkgoWriter, syncNode))
			utils.Outf("Waiting for sync node to restart")
			require.NoError(tmpnet.WaitForHealthy(tc.DefaultContext(), syncNode))

			utils.Outf("{{blue}}sync node reporting healthy: %s{{/}}\n", syncNodeURI)

			c := jsonrpc.NewJSONRPCClient(syncNodeURI)
			_, _, _, err := c.Network(tc.DefaultContext())
			require.NoError(err)
		})

		ginkgo.By("Accept a transaction after resuming", func() {
			txWorkload.GenerateTxs(tc.ContextWithTimeout(20*time.Second), require, 1, syncNodeURI, uris)
		})
		ginkgo.By("State sync while broadcasting txs", func() {
			stopChannel := make(chan struct{})
			wg := &sync.WaitGroup{}
			defer wg.Wait()
			defer close(stopChannel)

			wg.Add(1)
			go func() {
				defer wg.Done()
				// Recover failure if exits
				defer ginkgo.GinkgoRecover()
				txWorkload.GenerateUntilStop(tc.DefaultContext(), require, uris, 128, stopChannel)
			}()

			// Give time for transactions to start processing
			time.Sleep(5 * time.Second)

			syncConcurrentNode := e2e.CheckBootstrapIsPossible(tc, e2e.GetEnv(tc).GetNetwork())
			syncConcurrentNodeURI := formatURI(syncConcurrentNode.URI, blockchainID)
			uris = append(uris, syncConcurrentNodeURI)
			c := jsonrpc.NewJSONRPCClient(syncConcurrentNodeURI)
			_, _, _, err := c.Network(tc.DefaultContext())
			require.NoError(err)
		})
		ginkgo.By("Accept a transaction after syncing", func() {
			txWorkload.GenerateTxs(tc.DefaultContext(), require, 1, uris[0], uris)
		})
	})
})

var _ = ginkgo.Describe("[Custom VM Tests]", ginkgo.Serial, func() {
	tc := e2e.NewTestContext()

	for testRegistry := range registry.GetTestsRegistries() {
		for _, test := range testRegistry.List() {
			ginkgo.It(test.Name, func() {
				testNetwork := NewNetwork(tc)
				test.Fnc(ginkgo.GinkgoT(), testNetwork)
			})
		}
	}
})
>>>>>>> 49cbe484

func getE2EURIs(tc tests.TestContext, blockchainID ids.ID) []string {
	nodeURIs := e2e.GetEnv(tc).GetNetwork().GetNodeURIs()
	uris := make([]string, 0, len(nodeURIs))
	for _, nodeURI := range nodeURIs {
		uris = append(uris, formatURI(nodeURI.URI, blockchainID))
	}
	return uris
}

func getE2EBaseURIs(tc tests.TestContext) []string {
	nodeURIs := e2e.GetEnv(tc).GetNetwork().GetNodeURIs()
	uris := make([]string, 0, len(nodeURIs))
	for _, nodeURI := range nodeURIs {
		uris = append(uris, nodeURI.URI)
	}
	return uris
}

func formatURI(baseURI string, blockchainID ids.ID) string {
	return fmt.Sprintf("%s/ext/bc/%s", baseURI, blockchainID)
}<|MERGE_RESOLUTION|>--- conflicted
+++ resolved
@@ -16,10 +16,6 @@
 	"github.com/ava-labs/hypersdk/api/jsonrpc"
 	"github.com/ava-labs/hypersdk/api/state"
 	"github.com/ava-labs/hypersdk/chain"
-<<<<<<< HEAD
-=======
-	"github.com/ava-labs/hypersdk/tests/registry"
->>>>>>> 49cbe484
 	"github.com/ava-labs/hypersdk/tests/workload"
 	"github.com/ava-labs/hypersdk/throughput"
 
@@ -94,7 +90,6 @@
 	})
 })
 
-<<<<<<< HEAD
 // var _ = ginkgo.Describe("[HyperSDK Tx Workloads]", ginkgo.Serial, func() {
 // 	ginkgo.It("Basic Tx Workload", func() {
 // 		tc := e2e.NewTestContext()
@@ -122,8 +117,8 @@
 // 		uris := getE2EURIs(tc, blockchainID)
 // 		key := spamKey
 
-// 		err := spamHelper.CreateClient(uris[0])
-// 		require.NoError(err)
+// 		// 		err := spamHelper.CreateClient(uris[0])
+// 		// 		require.NoError(err)
 
 // 		spamConfig := throughput.NewFastConfig(uris, key)
 // 		spammer, err := throughput.NewSpammer(spamConfig, spamHelper)
@@ -140,82 +135,83 @@
 // 		require := require.New(tc)
 // 		blockchainID := e2e.GetEnv(tc).GetNetwork().GetSubnet(networkConfig.Name()).Chains[0].ChainID
 
-// 		uris := getE2EURIs(tc, blockchainID)
-// 		ginkgo.By("Generate 128 blocks", func() {
-// 			txWorkload.GenerateBlocks(tc.ContextWithTimeout(5*time.Minute), require, uris, 128)
-// 		})
-
-// 		var (
-// 			bootstrapNode    *tmpnet.Node
-// 			bootstrapNodeURI string
-// 		)
-// 		ginkgo.By("Start a new node to bootstrap", func() {
-// 			bootstrapNode = e2e.CheckBootstrapIsPossible(tc, e2e.GetEnv(tc).GetNetwork())
-// 			bootstrapNodeURI = formatURI(bootstrapNode.URI, blockchainID)
-// 			uris = append(uris, bootstrapNodeURI)
-// 		})
-// 		ginkgo.By("Accept a transaction after state sync", func() {
-// 			txWorkload.GenerateTxs(tc.DefaultContext(), require, 1, bootstrapNodeURI, uris)
-// 		})
-
-// 		ginkgo.By("Restart the node", func() {
-// 			require.NoError(e2e.GetEnv(tc).GetNetwork().RestartNode(tc.DefaultContext(), ginkgo.GinkgoWriter, bootstrapNode))
-// 		})
-// 		ginkgo.By("Generate > StateSyncMinBlocks=512", func() {
-// 			txWorkload.GenerateBlocks(tc.ContextWithTimeout(20*time.Minute), require, uris, 512)
-// 		})
-// 		var (
-// 			syncNode    *tmpnet.Node
-// 			syncNodeURI string
-// 		)
-// 		ginkgo.By("Start a new node to state sync", func() {
-// 			syncNode = e2e.CheckBootstrapIsPossible(tc, e2e.GetEnv(tc).GetNetwork())
-// 			syncNodeURI = formatURI(syncNode.URI, blockchainID)
-// 			uris = append(uris, syncNodeURI)
-// 			utils.Outf("{{blue}}sync node uri: %s{{/}}\n", syncNodeURI)
-// 			c := jsonrpc.NewJSONRPCClient(syncNodeURI)
-// 			_, _, _, err := c.Network(tc.DefaultContext())
-// 			require.NoError(err)
-// 		})
-// 		ginkgo.By("Accept a transaction after state sync", func() {
-// 			txWorkload.GenerateTxs(tc.DefaultContext(), require, 1, syncNodeURI, uris)
-// 		})
-// 		ginkgo.By("Pause the node", func() {
-// 			// TODO: remove the need to call SaveAPIPort from the test
-// 			require.NoError(syncNode.SaveAPIPort())
-// 			require.NoError(syncNode.Stop(tc.DefaultContext()))
-
-// 			// TODO: remove extra Ping check and rely on tmpnet to stop the node correctly
-// 			c := jsonrpc.NewJSONRPCClient(syncNodeURI)
-// 			ok, err := c.Ping(tc.DefaultContext())
-// 			require.Error(err) //nolint:forbidigo
-// 			require.False(ok)
-// 		})
-// 		ginkgo.By("Generate 256 blocks", func() {
-// 			// Generate blocks on all nodes except the paused node
-// 			runningURIs := uris[:len(uris)-1]
-// 			txWorkload.GenerateBlocks(tc.ContextWithTimeout(5*time.Minute), require, runningURIs, 256)
-// 		})
-// 		ginkgo.By("Resume the node", func() {
-// 			require.NoError(e2e.GetEnv(tc).GetNetwork().StartNode(tc.DefaultContext(), ginkgo.GinkgoWriter, syncNode))
-// 			utils.Outf("Waiting for sync node to restart")
-// 			require.NoError(tmpnet.WaitForHealthy(tc.DefaultContext(), syncNode))
-
-// 			utils.Outf("{{blue}}sync node reporting healthy: %s{{/}}\n", syncNodeURI)
-
-// 			c := jsonrpc.NewJSONRPCClient(syncNodeURI)
-// 			_, _, _, err := c.Network(tc.DefaultContext())
-// 			require.NoError(err)
-// 		})
-
-// 		ginkgo.By("Accept a transaction after resuming", func() {
-// 			txWorkload.GenerateTxs(tc.DefaultContext(), require, 1, syncNodeURI, uris)
-// 		})
-// 		ginkgo.By("State sync while broadcasting txs", func() {
-// 			stopChannel := make(chan struct{})
-// 			wg := &sync.WaitGroup{}
-// 			defer wg.Wait()
-// 			defer close(stopChannel)
+// uris := getE2EURIs(tc, blockchainID)
+// ginkgo.By("Generate 32 blocks", func() {
+// 	txWorkload.GenerateBlocks(tc.ContextWithTimeout(5*time.Minute), require, uris, 32)
+// })
+
+// var (
+// 	bootstrapNode    *tmpnet.Node
+// 	bootstrapNodeURI string
+// )
+// ginkgo.By("Start a new node to bootstrap", func() {
+// 	bootstrapNode = e2e.CheckBootstrapIsPossible(tc, e2e.GetEnv(tc).GetNetwork())
+// 	bootstrapNodeURI = formatURI(bootstrapNode.URI, blockchainID)
+// 	uris = append(uris, bootstrapNodeURI)
+// })
+// ginkgo.By("Accept a transaction after bootstrapping", func() {
+// 	txWorkload.GenerateTxs(tc.DefaultContext(), require, 1, bootstrapNodeURI, uris)
+// })
+
+// ginkgo.By("Restart the node", func() {
+// 	require.NoError(e2e.GetEnv(tc).GetNetwork().RestartNode(tc.DefaultContext(), ginkgo.GinkgoWriter, bootstrapNode))
+// })
+// ginkgo.By("Generate > StateSyncMinBlocks=128", func() {
+// 	txWorkload.GenerateBlocks(tc.ContextWithTimeout(20*time.Minute), require, uris, 128)
+// })
+// var (
+// 	syncNode    *tmpnet.Node
+// 	syncNodeURI string
+// )
+// ginkgo.By("Start a new node to state sync", func() {
+// 	syncNode = e2e.CheckBootstrapIsPossible(tc, e2e.GetEnv(tc).GetNetwork())
+// 	syncNodeURI = formatURI(syncNode.URI, blockchainID)
+// 	uris = append(uris, syncNodeURI)
+// 	utils.Outf("{{blue}}sync node uri: %s{{/}}\n", syncNodeURI)
+// 	c := jsonrpc.NewJSONRPCClient(syncNodeURI)
+// 	_, _, _, err := c.Network(tc.DefaultContext())
+// 	require.NoError(err)
+// })
+// ginkgo.By("Accept a transaction after state sync", func() {
+// 	txWorkload.GenerateTxs(tc.ContextWithTimeout(20*time.Second), require, 1, syncNodeURI, uris)
+// })
+// ginkgo.By("Pause the node", func() {
+// 	// TODO: remove the need to call SaveAPIPort from the test
+// 	require.NoError(syncNode.SaveAPIPort())
+// 	require.NoError(syncNode.Stop(tc.DefaultContext()))
+
+// 	// TODO: remove extra Ping check and rely on tmpnet to stop the node correctly
+// 	c := jsonrpc.NewJSONRPCClient(syncNodeURI)
+// 	ok, err := c.Ping(tc.ContextWithTimeout(10 * time.Second))
+// 	require.Error(err) //nolint:forbidigo
+// 	require.False(ok)
+// })
+// ginkgo.By("Generate 32 blocks", func() {
+// 	// Generate blocks on all nodes except the paused node
+// 	runningURIs := uris[:len(uris)-1]
+// 	txWorkload.GenerateBlocks(tc.ContextWithTimeout(5*time.Minute), require, runningURIs, 32)
+// })
+// ginkgo.By("Resume the node", func() {
+// 	require.NoError(e2e.GetEnv(tc).GetNetwork().StartNode(tc.DefaultContext(), ginkgo.GinkgoWriter, syncNode))
+// 	utils.Outf("Waiting for sync node to restart")
+// 	require.NoError(tmpnet.WaitForHealthy(tc.DefaultContext(), syncNode))
+
+// 	// 			utils.Outf("{{blue}}sync node reporting healthy: %s{{/}}\n", syncNodeURI)
+
+// 	// 			c := jsonrpc.NewJSONRPCClient(syncNodeURI)
+// 	// 			_, _, _, err := c.Network(tc.DefaultContext())
+// 	// 			require.NoError(err)
+// })
+
+// ginkgo.By("Accept a transaction after resuming", func() {
+// 	txWorkload.GenerateTxs(tc.ContextWithTimeout(20*time.Second), require, 1, syncNodeURI, uris)
+// })
+// ginkgo.By("State sync while broadcasting txs", func() {
+// 	stopChannel := make(chan struct{})
+// 	wg := &sync.WaitGroup{}
+// 	defer wg.Wait()
+// 	defer close(stopChannel)
+// })
 
 // 			wg.Add(1)
 // 			go func() {
@@ -253,166 +249,6 @@
 // 		}
 // 	}
 // })
-=======
-var _ = ginkgo.Describe("[HyperSDK Tx Workloads]", ginkgo.Serial, func() {
-	ginkgo.It("Basic Tx Workload", func() {
-		tc := e2e.NewTestContext()
-		require := require.New(tc)
-		blockchainID := e2e.GetEnv(tc).GetNetwork().GetSubnet(networkConfig.Name()).Chains[0].ChainID
-
-		ginkgo.By("Tx workloads", func() {
-			txWorkload.GenerateBlocks(tc.DefaultContext(), require, getE2EURIs(tc, blockchainID), 1)
-		})
-
-		ginkgo.By("Confirm accepted blocks indexed", func() {
-			workload.GetBlocks(tc.DefaultContext(), require, networkConfig.Parser(), getE2EURIs(tc, blockchainID))
-		})
-	})
-})
-
-var _ = ginkgo.Describe("[HyperSDK Spam Workloads]", ginkgo.Serial, func() {
-	ginkgo.It("Spam Workload", func() {
-		if spamKey == nil || spamHelper == nil {
-			return
-		}
-		tc := e2e.NewTestContext()
-		require := require.New(tc)
-		blockchainID := e2e.GetEnv(tc).GetNetwork().GetSubnet(networkConfig.Name()).Chains[0].ChainID
-		uris := getE2EURIs(tc, blockchainID)
-		key := spamKey
-
-		err := spamHelper.CreateClient(uris[0])
-		require.NoError(err)
-
-		spamConfig := throughput.NewFastConfig(uris, key)
-		spammer, err := throughput.NewSpammer(spamConfig, spamHelper)
-		require.NoError(err)
-
-		err = spammer.Spam(tc.DefaultContext(), spamHelper, true, "AVAX")
-		require.NoError(err)
-	})
-})
-
-var _ = ginkgo.Describe("[HyperSDK Syncing]", ginkgo.Serial, func() {
-	ginkgo.It("[Sync]", func() {
-		tc := e2e.NewTestContext()
-		require := require.New(tc)
-		blockchainID := e2e.GetEnv(tc).GetNetwork().GetSubnet(networkConfig.Name()).Chains[0].ChainID
-
-		uris := getE2EURIs(tc, blockchainID)
-		ginkgo.By("Generate 32 blocks", func() {
-			txWorkload.GenerateBlocks(tc.ContextWithTimeout(5*time.Minute), require, uris, 32)
-		})
-
-		var (
-			bootstrapNode    *tmpnet.Node
-			bootstrapNodeURI string
-		)
-		ginkgo.By("Start a new node to bootstrap", func() {
-			bootstrapNode = e2e.CheckBootstrapIsPossible(tc, e2e.GetEnv(tc).GetNetwork())
-			bootstrapNodeURI = formatURI(bootstrapNode.URI, blockchainID)
-			uris = append(uris, bootstrapNodeURI)
-		})
-		ginkgo.By("Accept a transaction after bootstrapping", func() {
-			txWorkload.GenerateTxs(tc.DefaultContext(), require, 1, bootstrapNodeURI, uris)
-		})
-
-		ginkgo.By("Restart the node", func() {
-			require.NoError(e2e.GetEnv(tc).GetNetwork().RestartNode(tc.DefaultContext(), ginkgo.GinkgoWriter, bootstrapNode))
-		})
-		ginkgo.By("Generate > StateSyncMinBlocks=128", func() {
-			txWorkload.GenerateBlocks(tc.ContextWithTimeout(20*time.Minute), require, uris, 128)
-		})
-		var (
-			syncNode    *tmpnet.Node
-			syncNodeURI string
-		)
-		ginkgo.By("Start a new node to state sync", func() {
-			syncNode = e2e.CheckBootstrapIsPossible(tc, e2e.GetEnv(tc).GetNetwork())
-			syncNodeURI = formatURI(syncNode.URI, blockchainID)
-			uris = append(uris, syncNodeURI)
-			utils.Outf("{{blue}}sync node uri: %s{{/}}\n", syncNodeURI)
-			c := jsonrpc.NewJSONRPCClient(syncNodeURI)
-			_, _, _, err := c.Network(tc.DefaultContext())
-			require.NoError(err)
-		})
-		ginkgo.By("Accept a transaction after state sync", func() {
-			txWorkload.GenerateTxs(tc.ContextWithTimeout(20*time.Second), require, 1, syncNodeURI, uris)
-		})
-		ginkgo.By("Pause the node", func() {
-			// TODO: remove the need to call SaveAPIPort from the test
-			require.NoError(syncNode.SaveAPIPort())
-			require.NoError(syncNode.Stop(tc.DefaultContext()))
-
-			// TODO: remove extra Ping check and rely on tmpnet to stop the node correctly
-			c := jsonrpc.NewJSONRPCClient(syncNodeURI)
-			ok, err := c.Ping(tc.ContextWithTimeout(10 * time.Second))
-			require.Error(err) //nolint:forbidigo
-			require.False(ok)
-		})
-		ginkgo.By("Generate 32 blocks", func() {
-			// Generate blocks on all nodes except the paused node
-			runningURIs := uris[:len(uris)-1]
-			txWorkload.GenerateBlocks(tc.ContextWithTimeout(5*time.Minute), require, runningURIs, 32)
-		})
-		ginkgo.By("Resume the node", func() {
-			require.NoError(e2e.GetEnv(tc).GetNetwork().StartNode(tc.DefaultContext(), ginkgo.GinkgoWriter, syncNode))
-			utils.Outf("Waiting for sync node to restart")
-			require.NoError(tmpnet.WaitForHealthy(tc.DefaultContext(), syncNode))
-
-			utils.Outf("{{blue}}sync node reporting healthy: %s{{/}}\n", syncNodeURI)
-
-			c := jsonrpc.NewJSONRPCClient(syncNodeURI)
-			_, _, _, err := c.Network(tc.DefaultContext())
-			require.NoError(err)
-		})
-
-		ginkgo.By("Accept a transaction after resuming", func() {
-			txWorkload.GenerateTxs(tc.ContextWithTimeout(20*time.Second), require, 1, syncNodeURI, uris)
-		})
-		ginkgo.By("State sync while broadcasting txs", func() {
-			stopChannel := make(chan struct{})
-			wg := &sync.WaitGroup{}
-			defer wg.Wait()
-			defer close(stopChannel)
-
-			wg.Add(1)
-			go func() {
-				defer wg.Done()
-				// Recover failure if exits
-				defer ginkgo.GinkgoRecover()
-				txWorkload.GenerateUntilStop(tc.DefaultContext(), require, uris, 128, stopChannel)
-			}()
-
-			// Give time for transactions to start processing
-			time.Sleep(5 * time.Second)
-
-			syncConcurrentNode := e2e.CheckBootstrapIsPossible(tc, e2e.GetEnv(tc).GetNetwork())
-			syncConcurrentNodeURI := formatURI(syncConcurrentNode.URI, blockchainID)
-			uris = append(uris, syncConcurrentNodeURI)
-			c := jsonrpc.NewJSONRPCClient(syncConcurrentNodeURI)
-			_, _, _, err := c.Network(tc.DefaultContext())
-			require.NoError(err)
-		})
-		ginkgo.By("Accept a transaction after syncing", func() {
-			txWorkload.GenerateTxs(tc.DefaultContext(), require, 1, uris[0], uris)
-		})
-	})
-})
-
-var _ = ginkgo.Describe("[Custom VM Tests]", ginkgo.Serial, func() {
-	tc := e2e.NewTestContext()
-
-	for testRegistry := range registry.GetTestsRegistries() {
-		for _, test := range testRegistry.List() {
-			ginkgo.It(test.Name, func() {
-				testNetwork := NewNetwork(tc)
-				test.Fnc(ginkgo.GinkgoT(), testNetwork)
-			})
-		}
-	}
-})
->>>>>>> 49cbe484
 
 func getE2EURIs(tc tests.TestContext, blockchainID ids.ID) []string {
 	nodeURIs := e2e.GetEnv(tc).GetNetwork().GetNodeURIs()
