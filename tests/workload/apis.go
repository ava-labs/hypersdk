// Copyright (C) 2024, Ava Labs, Inc. All rights reserved.
// See the file LICENSE for licensing terms.

package workload

import (
	"context"

	"github.com/ava-labs/avalanchego/ids"
	"github.com/stretchr/testify/require"

	"github.com/ava-labs/hypersdk/abi"
	"github.com/ava-labs/hypersdk/api/jsonrpc"
)

func Ping(ctx context.Context, require *require.Assertions, uris []string) {
	for _, uri := range uris {
		client := jsonrpc.NewJSONRPCClient(uri)
		ok, err := client.Ping(ctx)
		require.NoError(err)
		require.True(ok)
	}
}

func GetNetwork(ctx context.Context, require *require.Assertions, uris []string, expectedNetworkID uint32, expectedChainID ids.ID) {
	for _, uri := range uris {
		client := jsonrpc.NewJSONRPCClient(uri)
		networkID, _, chainID, err := client.Network(ctx)
		require.NoError(err)
		require.Equal(expectedNetworkID, networkID)
		require.Equal(expectedChainID, chainID)
	}
}

<<<<<<< HEAD
func GetABI(ctx context.Context, require *require.Assertions, uris []string, expectedABI abi.VM) {
=======
func GetABI(ctx context.Context, require *require.Assertions, uris []string, expectedABI abi.ABI) {
>>>>>>> 0738ff9e
	for _, uri := range uris {
		client := jsonrpc.NewJSONRPCClient(uri)
		actualABI, err := client.GetABI(ctx)
		require.NoError(err)

		require.GreaterOrEqual(len(actualABI.Actions), 1)
		require.NotEmpty(actualABI.Actions[0].Action)
		require.Equal(expectedABI, actualABI)
	}
}<|MERGE_RESOLUTION|>--- conflicted
+++ resolved
@@ -32,11 +32,7 @@
 	}
 }
 
-<<<<<<< HEAD
-func GetABI(ctx context.Context, require *require.Assertions, uris []string, expectedABI abi.VM) {
-=======
 func GetABI(ctx context.Context, require *require.Assertions, uris []string, expectedABI abi.ABI) {
->>>>>>> 0738ff9e
 	for _, uri := range uris {
 		client := jsonrpc.NewJSONRPCClient(uri)
 		actualABI, err := client.GetABI(ctx)
