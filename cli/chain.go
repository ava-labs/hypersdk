--- conflicted
+++ resolved
@@ -72,11 +72,7 @@
 	return nil
 }
 
-<<<<<<< HEAD
 func (h *Handler) WatchChain(hideTxs bool) error {
-=======
-func (h *Handler) WatchChain(hideTxs bool, getParser func(string) (chain.Parser, error), handleTx func(*chain.Transaction, *chain.Result)) error {
->>>>>>> 807de326
 	ctx := context.Background()
 	chains, err := h.GetChains()
 	if err != nil {
@@ -90,16 +86,7 @@
 		return err
 	}
 	utils.Outf("{{yellow}}uri:{{/}} %s\n", uris[0])
-<<<<<<< HEAD
-	rcli := jsonrpc.NewJSONRPCClient(uris[0])
-	networkID, _, _, err := rcli.Network(context.TODO())
-	if err != nil {
-		return err
-	}
-	parser, err := h.c.GetParser(uris[0], networkID, chainID)
-=======
-	parser, err := getParser(uris[0])
->>>>>>> 807de326
+	parser, err := h.c.GetParser(uris[0])
 	if err != nil {
 		return err
 	}
