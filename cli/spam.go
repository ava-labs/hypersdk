--- conflicted
+++ resolved
@@ -35,7 +35,7 @@
 		return nil, err
 	}
 	for i := 0; i < len(keys); i++ {
-		balance, err := sh.LookupBalance(i, keys[i].Address)
+		balance, err := sh.LookupBalance(keys[i].Address)
 		if err != nil {
 			return nil, err
 		}
@@ -98,7 +98,6 @@
 	}
 	numClients, err := prompt.Int("number of clients per node", consts.MaxInt)
 	if err != nil {
-<<<<<<< HEAD
 		return nil, err
 	}
 
@@ -114,292 +113,6 @@
 		numClients,
 		numAccounts,
 	), nil
-=======
-		return err
-	}
-
-	// Log Zipf participants
-	zipfSeed := rand.New(rand.NewSource(0))
-	zz := rand.NewZipf(zipfSeed, sZipf, vZipf, uint64(numAccounts)-1)
-	trials := txsPerSecond * 60 * 2 // sender/receiver
-	unique := set.NewSet[uint64](trials)
-	for i := 0; i < trials; i++ {
-		unique.Add(zz.Uint64())
-	}
-	utils.Outf("{{blue}}unique participants expected every 60s:{{/}} %d\n", unique.Len())
-
-	// Distribute funds
-	unitPrices, err := cli.UnitPrices(ctx, false)
-	if err != nil {
-		return err
-	}
-	feePerTx, err := fees.MulSum(unitPrices, maxUnits)
-	if err != nil {
-		return err
-	}
-	withholding := feePerTx * uint64(numAccounts)
-	if balance < withholding {
-		return fmt.Errorf("insufficient funds (have=%d need=%d)", balance, withholding)
-	}
-	distAmount := (balance - withholding) / uint64(numAccounts)
-	utils.Outf(
-		"{{yellow}}distributing funds to each account:{{/}} %s %s\n",
-		utils.FormatBalance(distAmount),
-		h.c.Symbol(),
-	)
-	accounts := make([]*PrivateKey, numAccounts)
-	webSocketClient, err := ws.NewWebSocketClient(uris[0], ws.DefaultHandshakeTimeout, pubsub.MaxPendingMessages, pubsub.MaxReadMessageSize) // we write the max read
-	if err != nil {
-		return err
-	}
-	funds := map[codec.Address]uint64{}
-	factories := make([]chain.AuthFactory, numAccounts)
-	var fundsL sync.Mutex
-	p := &pacer{ws: webSocketClient}
-	go p.Run(ctx, minTxsPerSecond)
-	for i := 0; i < numAccounts; i++ {
-		// Create account
-		pk, err := sh.CreateAccount()
-		if err != nil {
-			return err
-		}
-		accounts[i] = pk
-		f, err := sh.GetFactory(pk)
-		if err != nil {
-			return err
-		}
-		factories[i] = f
-
-		// Send funds
-		actions := sh.GetTransfer(pk.Address, distAmount, uniqueBytes())
-		_, tx, err := cli.GenerateTransactionManual(parser, actions, factory, feePerTx)
-		if err != nil {
-			return err
-		}
-		if err := p.Add(tx); err != nil {
-			return fmt.Errorf("%w: failed to register tx", err)
-		}
-		funds[pk.Address] = distAmount
-
-		// Log progress
-		if i%250 == 0 && i > 0 {
-			utils.Outf("{{yellow}}issued transfer to %d accounts{{/}}\n", i)
-		}
-	}
-	if err := p.Wait(); err != nil {
-		return err
-	}
-	utils.Outf("{{yellow}}distributed funds to %d accounts{{/}}\n", numAccounts)
-
-	// Kickoff txs
-	issuers := []*issuer{}
-	for i := 0; i < len(uris); i++ {
-		for j := 0; j < numClients; j++ {
-			cli := jsonrpc.NewJSONRPCClient(uris[i])
-			webSocketClient, err := ws.NewWebSocketClient(uris[i], ws.DefaultHandshakeTimeout, pubsub.MaxPendingMessages, pubsub.MaxReadMessageSize) // we write the max read
-			if err != nil {
-				return err
-			}
-			issuer := &issuer{i: len(issuers), cli: cli, ws: webSocketClient, parser: parser, uri: uris[i]}
-			issuers = append(issuers, issuer)
-		}
-	}
-	signals := make(chan os.Signal, 2)
-	signal.Notify(signals, syscall.SIGINT, syscall.SIGTERM)
-
-	// Start issuers
-	unitPrices, err = issuers[0].cli.UnitPrices(ctx, false)
-	if err != nil {
-		return err
-	}
-	cctx, cancel := context.WithCancel(ctx)
-	defer cancel()
-	for _, issuer := range issuers {
-		issuer.Start(cctx)
-	}
-
-	// Log stats
-	t := time.NewTicker(1 * time.Second) // ensure no duplicates created
-	defer t.Stop()
-	var psent int64
-	go func() {
-		for {
-			select {
-			case <-t.C:
-				current := sent.Load()
-				l.Lock()
-				if totalTxs > 0 {
-					unitPrices, err = issuers[0].cli.UnitPrices(ctx, false)
-					if err != nil {
-						continue
-					}
-					utils.Outf(
-						"{{yellow}}txs seen:{{/}} %d {{yellow}}success rate:{{/}} %.2f%% {{yellow}}inflight:{{/}} %d {{yellow}}issued/s:{{/}} %d {{yellow}}unit prices:{{/}} [%s]\n", //nolint:lll
-						totalTxs,
-						float64(confirmedTxs)/float64(totalTxs)*100,
-						inflight.Load(),
-						current-psent,
-						unitPrices,
-					)
-				}
-				l.Unlock()
-				psent = current
-			case <-cctx.Done():
-				return
-			}
-		}
-	}()
-
-	// Broadcast txs
-	var (
-		// Do not call this function concurrently (math.Rand is not safe for concurrent use)
-		z = rand.NewZipf(zipfSeed, sZipf, vZipf, uint64(numAccounts)-1)
-
-		it                      = time.NewTimer(0)
-		currentTarget           = min(txsPerSecond, minTxsPerSecond)
-		consecutiveUnderBacklog int
-		consecutiveAboveBacklog int
-
-		stop bool
-	)
-	utils.Outf("{{cyan}}initial target tps:{{/}} %d\n", currentTarget)
-	for !stop {
-		select {
-		case <-it.C:
-			start := time.Now()
-
-			// Check to see if we should wait for pending txs
-			if int64(currentTarget)+inflight.Load() > int64(currentTarget*pendingTargetMultiplier) {
-				consecutiveUnderBacklog = 0
-				consecutiveAboveBacklog++
-				if consecutiveAboveBacklog >= failedRunsToDecreaseTarget {
-					if currentTarget > txsPerSecondStep {
-						currentTarget -= txsPerSecondStep
-						utils.Outf("{{cyan}}skipping issuance because large backlog detected, decreasing target tps:{{/}} %d\n", currentTarget)
-					} else {
-						utils.Outf("{{cyan}}skipping issuance because large backlog detected, cannot decrease target{{/}}\n")
-					}
-					consecutiveAboveBacklog = 0
-				}
-				it.Reset(1 * time.Second)
-				break
-			}
-
-			// Issue txs
-			g := &errgroup.Group{}
-			g.SetLimit(maxConcurrency)
-			for i := 0; i < currentTarget; i++ {
-				senderIndex, recipientIndex := z.Uint64(), z.Uint64()
-				sender := accounts[senderIndex]
-				if recipientIndex == senderIndex {
-					if recipientIndex == uint64(numAccounts-1) {
-						recipientIndex--
-					} else {
-						recipientIndex++
-					}
-				}
-				recipient := accounts[recipientIndex].Address
-				issuer := getRandomIssuer(issuers)
-				g.Go(func() error {
-					factory := factories[senderIndex]
-					fundsL.Lock()
-					balance := funds[sender.Address]
-					if feePerTx > balance {
-						fundsL.Unlock()
-						utils.Outf("{{orange}}tx has insufficient funds:{{/}} %s\n", sender.Address)
-						return fmt.Errorf("%s has insufficient funds", sender.Address)
-					}
-					funds[sender.Address] = balance - feePerTx
-					fundsL.Unlock()
-
-					// Send transaction
-					actions := sh.GetTransfer(recipient, 1, uniqueBytes())
-					return issuer.Send(cctx, actions, factory, feePerTx)
-				})
-			}
-
-			// Wait for txs to finish
-			if err := g.Wait(); err != nil {
-				// We don't return here because we want to return funds
-				utils.Outf("{{orange}}broadcast loop error:{{/}} %v\n", err)
-				stop = true
-				break
-			}
-
-			// Determine how long to sleep
-			dur := time.Since(start)
-			sleep := max(float64(consts.MillisecondsPerSecond-dur.Milliseconds()), 0)
-			it.Reset(time.Duration(sleep) * time.Millisecond)
-
-			// Check to see if we should increase target
-			consecutiveAboveBacklog = 0
-			consecutiveUnderBacklog++
-			if consecutiveUnderBacklog >= successfulRunsToIncreaseTarget && currentTarget < txsPerSecond {
-				currentTarget = min(currentTarget+txsPerSecondStep, txsPerSecond)
-				utils.Outf("{{cyan}}increasing target tps:{{/}} %d\n", currentTarget)
-				consecutiveUnderBacklog = 0
-			}
-		case <-cctx.Done():
-			stop = true
-			utils.Outf("{{yellow}}context canceled{{/}}\n")
-		case <-signals:
-			stop = true
-			utils.Outf("{{yellow}}exiting broadcast loop{{/}}\n")
-			cancel()
-		}
-	}
-
-	// Wait for all issuers to finish
-	utils.Outf("{{yellow}}waiting for issuers to return{{/}}\n")
-	issuerWg.Wait()
-
-	// Return funds
-	utils.Outf("{{yellow}}returning funds to %s{{/}}\n", key.Address)
-	unitPrices, err = cli.UnitPrices(ctx, false)
-	if err != nil {
-		return err
-	}
-	feePerTx, err = fees.MulSum(unitPrices, maxUnits)
-	if err != nil {
-		return err
-	}
-	var returnedBalance uint64
-	p = &pacer{ws: webSocketClient}
-	go p.Run(ctx, minTxsPerSecond)
-	for i := 0; i < numAccounts; i++ {
-		// Determine if we should return funds
-		balance := funds[accounts[i].Address]
-		if feePerTx > balance {
-			continue
-		}
-
-		// Send funds
-		returnAmt := balance - feePerTx
-		actions := sh.GetTransfer(key.Address, returnAmt, uniqueBytes())
-		_, tx, err := cli.GenerateTransactionManual(parser, actions, factories[i], feePerTx)
-		if err != nil {
-			return err
-		}
-		if err := p.Add(tx); err != nil {
-			return err
-		}
-		returnedBalance += returnAmt
-
-		if i%250 == 0 && i > 0 {
-			utils.Outf("{{yellow}}checked %d accounts for fund return{{/}}\n", i)
-		}
-	}
-	if err := p.Wait(); err != nil {
-		utils.Outf("{{orange}}failed to return funds:{{/}} %v\n", err)
-		return err
-	}
-	utils.Outf(
-		"{{yellow}}returned funds:{{/}} %s %s\n",
-		utils.FormatBalance(returnedBalance),
-		h.c.Symbol(),
-	)
-	return nil
->>>>>>> fee360ff
 }
 
 func (h *Handler) Spam(ctx context.Context, sh throughput.SpamHelper, defaults bool) error {
@@ -408,5 +121,5 @@
 		return err
 	}
 
-	return spammer.Spam(ctx, sh, false, h.c.Symbol(), h.c.Decimals())
+	return spammer.Spam(ctx, sh, false, h.c.Symbol())
 }