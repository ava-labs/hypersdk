--- conflicted
+++ resolved
@@ -18,7 +18,6 @@
 	"syscall"
 	"time"
 
-	"github.com/ava-labs/avalanchego/ids"
 	"github.com/ava-labs/avalanchego/utils/set"
 	"golang.org/x/sync/errgroup"
 
@@ -75,7 +74,7 @@
 	//
 	// TODO: consider making these functions part of the required JSONRPC
 	// interface for the HyperSDK.
-	CreateClient(uri string, networkID uint32, chainID ids.ID) error
+	CreateClient(uri string) error
 	GetParser(ctx context.Context) (chain.Parser, error)
 	LookupBalance(choice int, address string) (uint64, error)
 
@@ -90,15 +89,11 @@
 	ctx := context.Background()
 
 	// Select chain
-<<<<<<< HEAD
 	chains, err := h.GetChains()
 	if err != nil {
 		return err
 	}
-	chainID, uris, err := prompt.SelectChain("select chainID", chains)
-=======
-	_, uris, err := h.PromptChain("select chainID", nil)
->>>>>>> 807de326
+	_, uris, err := prompt.SelectChain("select chainID", chains)
 	if err != nil {
 		return err
 	}
