// Copyright (C) 2024, Ava Labs, Inc. All rights reserved.
// See the file LICENSE for licensing terms.

package cli

import (
	"context"

	"github.com/ava-labs/hypersdk/auth"
	"github.com/ava-labs/hypersdk/cli/prompt"
	"github.com/ava-labs/hypersdk/codec"
	"github.com/ava-labs/hypersdk/consts"
	"github.com/ava-labs/hypersdk/crypto/ed25519"
	"github.com/ava-labs/hypersdk/throughput"
)

// BuildSpammer prompts the user for the spammer parameters.
// If [spamKey] is provided, the user is not prompted for the root key.
// If [defaults], the default values are used once the
// chain and root key are selected. Otherwise, the user is prompted for all parameters.
func (h *Handler) BuildSpammer(sh throughput.SpamHelper, spamKey string, defaults bool) (*throughput.Spammer, error) {
	// Select chain
	chains, err := h.GetChains()
	if err != nil {
		return nil, err
	}
	_, uris, err := prompt.SelectChain("select chainID", chains)
	if err != nil {
		return nil, err
	}

	if err := sh.CreateClient(uris[0]); err != nil {
		return nil, err
	}

	var key *auth.PrivateKey

	if len(spamKey) == 0 {
		// Select root key
		keys, err := h.GetKeys()
		if err != nil {
			return nil, err
		}
		keyIndex, err := prompt.Choice("select root key", len(keys))
		if err != nil {
			return nil, err
		}
		key = keys[keyIndex]
	} else {
<<<<<<< HEAD
		key, err = auth.FromString(auth.ED25519ID, spamKey)
		if err != nil {
			return nil, err
		}
	}
=======
		bytes, err := codec.LoadHex(spamKey, ed25519.PrivateKeyLen)
		if err != nil {
			return nil, err
		}
		privateKey := ed25519.PrivateKey(bytes)
		key = &auth.PrivateKey{
			Address: auth.NewED25519Address(privateKey.PublicKey()),
			Bytes:   bytes,
		}
	}

>>>>>>> 68d19b17
	// No longer using db, so we close
	if err := h.CloseDatabase(); err != nil {
		return nil, err
	}

	authFactory, err := auth.GetFactory(key)
	if err != nil {
		return nil, err
	}

	if defaults {
		sc := throughput.NewFastConfig(uris, authFactory)
		return throughput.NewSpammer(sc, sh)
	}
	// Collect parameters
	numAccounts, err := prompt.Int("number of accounts", consts.MaxInt)
	if err != nil {
		return nil, err
	}
	if numAccounts < 2 {
		return nil, ErrInsufficientAccounts
	}
	sZipf, err := prompt.Float("s (Zipf distribution = [(v+k)^(-s)], Default = 1.01)", consts.MaxFloat64)
	if err != nil {
		return nil, err
	}
	vZipf, err := prompt.Float("v (Zipf distribution = [(v+k)^(-s)], Default = 2.7)", consts.MaxFloat64)
	if err != nil {
		return nil, err
	}

	txsPerSecond, err := prompt.Int("txs to try and issue per second", consts.MaxInt)
	if err != nil {
		return nil, err
	}
	minTxsPerSecond, err := prompt.Int("minimum txs to issue per second", consts.MaxInt)
	if err != nil {
		return nil, err
	}
	txsPerSecondStep, err := prompt.Int("txs to increase per second", consts.MaxInt)
	if err != nil {
		return nil, err
	}
	numClients, err := prompt.Int("number of clients per node", consts.MaxInt)
	if err != nil {
		return nil, err
	}

	sc := throughput.NewConfig(
		uris,
		authFactory,
		sZipf,
		vZipf,
		txsPerSecond,
		minTxsPerSecond,
		txsPerSecondStep,
		numClients,
		numAccounts,
	)

	return throughput.NewSpammer(sc, sh)
}

func (h *Handler) Spam(ctx context.Context, sh throughput.SpamHelper, spamKey string, defaults bool) error {
	spammer, err := h.BuildSpammer(sh, spamKey, defaults)
	if err != nil {
		return err
	}

	return spammer.Spam(ctx, sh, false, h.c.Symbol())
}<|MERGE_RESOLUTION|>--- conflicted
+++ resolved
@@ -47,13 +47,6 @@
 		}
 		key = keys[keyIndex]
 	} else {
-<<<<<<< HEAD
-		key, err = auth.FromString(auth.ED25519ID, spamKey)
-		if err != nil {
-			return nil, err
-		}
-	}
-=======
 		bytes, err := codec.LoadHex(spamKey, ed25519.PrivateKeyLen)
 		if err != nil {
 			return nil, err
@@ -65,7 +58,6 @@
 		}
 	}
 
->>>>>>> 68d19b17
 	// No longer using db, so we close
 	if err := h.CloseDatabase(); err != nil {
 		return nil, err
