--- conflicted
+++ resolved
@@ -1,18 +1,5 @@
 [workspace]
 members = [
-<<<<<<< HEAD
-    "x/programs/cmd/simulator",
-    "x/programs/rust/sdk-macros",
-    "x/programs/rust/wasmlanche-sdk",
-    "x/programs/rust/examples/token",
-    "x/programs/rust/examples/counter",
-    "x/programs/rust/examples/counter-external",
-    "x/programs/rust/examples/automated-market-maker",
-    "x/programs/rust/examples/vault",
-    "x/programs/rust/wasmlanche-sdk/tests/test-crate",
-    "x/programs/test/programs/*",
-    "x/programs/cmd/simulator/test/*",
-=======
   "x/contracts/sdk-macros",
   "x/contracts/wasmlanche",
   "x/contracts/examples/token",
@@ -23,7 +10,6 @@
   "x/contracts/test/contracts/*",
   "x/contracts/simulator",
   "x/contracts/examples/tutorial",
->>>>>>> f1150a1a
 ]
 resolver = "2"
 
