--- conflicted
+++ resolved
@@ -107,13 +107,8 @@
 
 	chunkCert := &NoVerifyChunkCertificate{
 		ChunkID:   chunk.ID(),
-<<<<<<< HEAD
-		Slot:      chunk.Slot,
+		Expiry:    chunk.Expiry,
 		Signature: NoVerifyChunkSignature{},
-=======
-		Expiry:    chunk.Expiry,
-		Signature: ChunkSignature{},
->>>>>>> 78b224c4
 	}
 	require.NoError(storage.SetChunkCert(chunk.ID(), chunkCert))
 	chunkCerts = storage.GatherChunkCerts()
@@ -147,13 +142,8 @@
 
 	chunkCert := &NoVerifyChunkCertificate{
 		ChunkID:   chunk.ID(),
-<<<<<<< HEAD
-		Slot:      chunk.Slot,
+		Expiry:    chunk.Expiry,
 		Signature: NoVerifyChunkSignature{},
-=======
-		Expiry:    chunk.Expiry,
-		Signature: ChunkSignature{},
->>>>>>> 78b224c4
 	}
 	require.NoError(storage.SetChunkCert(chunk.ID(), chunkCert))
 	chunkCerts = storage.GatherChunkCerts()
@@ -191,13 +181,8 @@
 	chunk := validChunks[0]
 	chunkCert := &NoVerifyChunkCertificate{
 		ChunkID:   chunk.ID(),
-<<<<<<< HEAD
-		Slot:      chunk.Slot,
+		Expiry:    chunk.Expiry,
 		Signature: NoVerifyChunkSignature{},
-=======
-		Expiry:    chunk.Expiry,
-		Signature: ChunkSignature{},
->>>>>>> 78b224c4
 	}
 
 	require.NoError(storage.AddLocalChunkWithCert(&chunk, chunkCert))
@@ -226,13 +211,8 @@
 	chunk := validChunks[0]
 	chunkCert := &NoVerifyChunkCertificate{
 		ChunkID:   chunk.ID(),
-<<<<<<< HEAD
-		Slot:      chunk.Slot,
+		Expiry:    chunk.Expiry,
 		Signature: NoVerifyChunkSignature{},
-=======
-		Expiry:    chunk.Expiry,
-		Signature: ChunkSignature{},
->>>>>>> 78b224c4
 	}
 
 	require.NoError(storage.AddLocalChunkWithCert(&chunk, chunkCert))
@@ -269,13 +249,8 @@
 	for _, chunk := range validChunks {
 		chunkCert := &NoVerifyChunkCertificate{
 			ChunkID:   chunk.ID(),
-<<<<<<< HEAD
-			Slot:      chunk.Slot,
+			Expiry:    chunk.Expiry,
 			Signature: NoVerifyChunkSignature{},
-=======
-			Expiry:    chunk.Expiry,
-			Signature: ChunkSignature{},
->>>>>>> 78b224c4
 		}
 		chunkCerts = append(chunkCerts, chunkCert)
 	}
