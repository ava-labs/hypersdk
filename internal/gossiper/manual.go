--- conflicted
+++ resolved
@@ -54,11 +54,7 @@
 	}, nil
 }
 
-<<<<<<< HEAD
-func (g *Manual[T]) Run(client *p2p.Client) {
-=======
 func (g *Manual[T]) Start(client *p2p.Client) {
->>>>>>> 49cbe484
 	g.client = client
 
 	// Only respond to explicitly triggered gossip
