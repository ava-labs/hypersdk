--- conflicted
+++ resolved
@@ -150,13 +150,8 @@
 			}
 
 			// Don't gossip txs that are about to expire
-<<<<<<< HEAD
-			life := next.Expiry() - now
+			life := next.GetExpiry() - now
 			if life < t.cfg.GossipMinLife {
-=======
-			life := next.GetExpiry() - now
-			if life < g.cfg.GossipMinLife {
->>>>>>> 910dd46f
 				return true, true, nil
 			}
 
@@ -169,13 +164,8 @@
 			// Don't remove anything from mempool
 			// that will be dropped (this seems
 			// like we sent it then got sent it back?)
-<<<<<<< HEAD
-			txID := next.ID()
+			txID := next.GetID()
 			if _, ok := t.cache.Get(txID); ok {
-=======
-			txID := next.GetID()
-			if _, ok := g.cache.Get(txID); ok {
->>>>>>> 910dd46f
 				return true, true, nil
 			}
 			t.cache.Put(txID, nil)
@@ -214,11 +204,7 @@
 		// Add incoming txs to the cache to make
 		// sure we never gossip anything we receive (someone
 		// else will)
-<<<<<<< HEAD
-		if t.cache.Put(tx.ID(), nil) {
-=======
-		if g.cache.Put(tx.GetID(), nil) {
->>>>>>> 910dd46f
+		if t.cache.Put(tx.GetID(), nil) {
 			seen++
 		}
 	}
