--- conflicted
+++ resolved
@@ -35,7 +35,6 @@
 	sigJob     workers.Job
 }
 
-<<<<<<< HEAD
 type OutputBlock struct {
 	*ExecutionBlock
 
@@ -43,10 +42,7 @@
 	ExecutionResults ExecutionResults
 }
 
-func NewExecutionBlock(block *StatelessBlock) (*ExecutionBlock, error) {
-=======
 func NewExecutionBlock(block *StatelessBlock) *ExecutionBlock {
->>>>>>> 143eaea2
 	authCounts := make(map[uint8]int)
 	txsSet := set.NewSet[ids.ID](len(block.Txs))
 	for _, tx := range block.Txs {
@@ -65,11 +61,7 @@
 	return b.txsSet.Contains(id)
 }
 
-<<<<<<< HEAD
-func (b *ExecutionBlock) Txs() []*Transaction {
-=======
 func (b *ExecutionBlock) GetContainers() []*Transaction {
->>>>>>> 143eaea2
 	return b.StatelessBlock.Txs
 }
 
