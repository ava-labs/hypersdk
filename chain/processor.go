// Copyright (C) 2024, Ava Labs, Inc. All rights reserved.
// See the file LICENSE for licensing terms.

package chain

import (
	"context"
	"encoding/binary"
	"fmt"
	"time"

	"github.com/ava-labs/avalanchego/database"
	"github.com/ava-labs/avalanchego/ids"
	"github.com/ava-labs/avalanchego/trace"
	"github.com/ava-labs/avalanchego/utils/logging"
	"github.com/ava-labs/avalanchego/utils/maybe"
	"github.com/ava-labs/avalanchego/utils/set"
	"github.com/ava-labs/avalanchego/x/merkledb"
	"go.opentelemetry.io/otel/attribute"
	"go.uber.org/zap"

	"github.com/ava-labs/hypersdk/internal/executor"
	"github.com/ava-labs/hypersdk/internal/fees"
	"github.com/ava-labs/hypersdk/internal/fetcher"
	"github.com/ava-labs/hypersdk/internal/workers"
	"github.com/ava-labs/hypersdk/state"
	"github.com/ava-labs/hypersdk/state/tstate"

	oteltrace "go.opentelemetry.io/otel/trace"
)

type ExecutionBlock struct {
	*StatelessBlock

	// authCounts can be used by batch signature verification
	// to preallocate memory
	authCounts map[uint8]int
	txsSet     set.Set[ids.ID]
}

type OutputBlock struct {
	*ExecutionBlock

	View             merkledb.View
	ExecutionResults *ExecutionResults
}

type blockExecContext struct {
	height     uint64
	timestamp  int64
	feeManager *fees.Manager
}

func NewExecutionBlock(block *StatelessBlock) *ExecutionBlock {
	authCounts := make(map[uint8]int)
	txsSet := set.NewSet[ids.ID](len(block.Txs))
	for _, tx := range block.Txs {
		txsSet.Add(tx.GetID())
		authCounts[tx.Auth.GetTypeID()]++
	}

	return &ExecutionBlock{
		authCounts:     authCounts,
		txsSet:         txsSet,
		StatelessBlock: block,
	}
}

func (b *ExecutionBlock) Contains(id ids.ID) bool {
	return b.txsSet.Contains(id)
}

func (b *ExecutionBlock) GetContainers() []*Transaction {
	return b.StatelessBlock.Txs
}

type Processor struct {
	tracer                  trace.Tracer
	log                     logging.Logger
	ruleFactory             RuleFactory
	authVerificationWorkers workers.Workers
	authVM                  AuthVM
	metadataManager         MetadataManager
	balanceHandler          BalanceHandler
	validityWindow          ValidityWindow
	metrics                 *ChainMetrics
	config                  Config
}

func NewProcessor(
	tracer trace.Tracer,
	log logging.Logger,
	ruleFactory RuleFactory,
	authVerificationWorkers workers.Workers,
	authVM AuthVM,
	metadataManager MetadataManager,
	balanceHandler BalanceHandler,
	validityWindow ValidityWindow,
	metrics *ChainMetrics,
	config Config,
) *Processor {
	return &Processor{
		tracer:                  tracer,
		log:                     log,
		ruleFactory:             ruleFactory,
		authVerificationWorkers: authVerificationWorkers,
		authVM:                  authVM,
		metadataManager:         metadataManager,
		balanceHandler:          balanceHandler,
		validityWindow:          validityWindow,
		metrics:                 metrics,
		config:                  config,
	}
}

func (p *Processor) Execute(
	ctx context.Context,
	parentView merkledb.View,
	b *ExecutionBlock,
	isNormalOp bool,
) (*OutputBlock, error) {
	ctx, span := p.tracer.Start(ctx, "Chain.Execute")
	defer span.End()

	var (
		r   = p.ruleFactory.GetRules(b.Tmstmp)
		log = p.log
	)

	// Perform basic correctness checks before doing any expensive work
	if b.Tmstmp > time.Now().Add(FutureBound).UnixMilli() {
		return nil, ErrTimestampTooLate
	}
	// create and start signature verification job async
	sigJob, err := p.verifySignatures(ctx, b)
	if err != nil {
		return nil, err
	}

	blockContext, err := p.createBlockContext(ctx, parentView, b, r)
	if err != nil {
		return nil, err
	}

	if isNormalOp {
		if err := p.validityWindow.VerifyExpiryReplayProtection(ctx, b); err != nil {
			return nil, fmt.Errorf("%w: %w", ErrDuplicateTx, err)
		}
	}

	// Process transactions
	results, ts, err := p.executeTxs(ctx, b, parentView, blockContext.feeManager, r)
	if err != nil {
		return nil, fmt.Errorf("failed to execute txs: %w", err)
	}

	tsv := ts.NewView(
		state.CompletePermissions,
		state.ImmutableStorage(map[string][]byte{}),
		0,
	)
	if err := p.writeBlockContext(
		ctx,
		tsv,
		blockContext,
	); err != nil {
		return nil, err
	}
	tsv.Commit()

	// Verify parent root
	//
	// Because fee bytes are recorded in state, it is sufficient to check the state root
	// to verify all fee calculations were correct.
	if err := p.verifyParentRoot(ctx, parentView, b.StateRoot); err != nil {
		return nil, err
	}

	// Ensure signatures are verified
	if err := p.waitSignatures(ctx, sigJob); err != nil {
		return nil, err
	}

	// Get view from [tstate] after processing all state transitions
	p.metrics.stateChanges.Add(float64(ts.PendingChanges()))
	p.metrics.stateOperations.Add(float64(ts.OpIndex()))

	view, err := createView(ctx, p.tracer, parentView, ts.ChangedKeys())
	if err != nil {
		return nil, err
	}

	// Kickoff root generation
	go func() {
		start := time.Now()
		root, err := view.GetMerkleRoot(ctx)
		if err != nil {
			log.Error("merkle root generation failed", zap.Error(err))
			return
		}
		log.Info("merkle root generated",
			zap.Uint64("height", b.Hght),
			zap.Stringer("blkID", b.id),
			zap.Stringer("root", root),
		)
		p.metrics.rootCalculatedCount.Inc()
		p.metrics.rootCalculatedSum.Add(float64(time.Since(start)))
	}()

	return &OutputBlock{
		ExecutionBlock: b,
		View:           view,
		ExecutionResults: &ExecutionResults{
			Results:       results,
			UnitPrices:    blockContext.feeManager.UnitPrices(),
			UnitsConsumed: blockContext.feeManager.UnitsConsumed(),
		},
	}, nil
}

type fetchData struct {
	v      []byte
	exists bool

	chunks uint16
}

func (p *Processor) executeTxs(
	ctx context.Context,
	b *ExecutionBlock,
	im state.Immutable,
	feeManager *fees.Manager,
	r Rules,
) ([]*Result, *tstate.TState, error) {
	ctx, span := p.tracer.Start(ctx, "Chain.Execute.executeTxs")
	defer span.End()

	var (
		numTxs   = len(b.StatelessBlock.Txs)
		blockCtx = NewBlockContext(b.Hght, b.GetTimestamp())

		f       = fetcher.New(im, numTxs, p.config.StateFetchConcurrency)
		e       = executor.New(numTxs, p.config.TransactionExecutionCores, MaxKeyDependencies, p.metrics.executorVerifyRecorder)
		ts      = tstate.New(numTxs * 2) // TODO: tune this heuristic
		results = make([]*Result, numTxs)
	)

	// Fetch required keys and execute transactions
	for li, ltx := range b.StatelessBlock.Txs {
		i := li
		tx := ltx

		stateKeys, err := tx.StateKeys(p.balanceHandler)
		if err != nil {
			f.Stop()
			e.Stop()
			return nil, nil, err
		}

		// Ensure we don't consume too many units
		units, err := tx.Units(p.balanceHandler, r)
		if err != nil {
			f.Stop()
			e.Stop()
			return nil, nil, err
		}
		if ok, d := feeManager.Consume(units, r.GetMaxBlockUnits()); !ok {
			f.Stop()
			e.Stop()
			return nil, nil, fmt.Errorf("%w: %d too large", ErrInvalidUnitsConsumed, d)
		}

		// Prefetch state keys from disk
		txID := tx.GetID()
		if err := f.Fetch(ctx, txID, stateKeys.WithoutPermissions()); err != nil {
			return nil, nil, err
		}
		e.Run(stateKeys, func() error {
			// Wait for stateKeys to be read from disk
			storage, err := f.Get(txID)
			if err != nil {
				return err
			}

			// Execute transaction
			//
			// It is critical we explicitly set the scope before each transaction is
			// processed
			tsv := ts.NewView(
				stateKeys,
				state.ImmutableStorage(storage),
				len(stateKeys),
			)

			// Ensure we have enough funds to pay fees
			if err := tx.PreExecute(ctx, feeManager, p.balanceHandler, r, tsv, b.GetTimestamp()); err != nil {
				return err
			}

			result, err := tx.Execute(ctx, blockCtx, feeManager, p.balanceHandler, r, tsv)
			if err != nil {
				return err
			}
			results[i] = result

			// Commit results to parent [TState]
			tsv.Commit()
			return nil
		})
	}
	if err := f.Wait(); err != nil {
		return nil, nil, err
	}
	if err := e.Wait(); err != nil {
		return nil, nil, err
	}

	p.metrics.txsVerified.Add(float64(numTxs))

	// Return tstate that can be used to add block-level keys to state
	return results, ts, nil
}

// verifySignatures creates and kicks off signature verification job for the provided block
// Assumes that the executionBlock's authCounts field has been populated correctly during construction
func (p *Processor) verifySignatures(ctx context.Context, block *ExecutionBlock) (workers.Job, error) {
	sigJob, err := p.authVerificationWorkers.NewJob(len(block.StatelessBlock.Txs))
	if err != nil {
		return nil, err
	}

	// Setup signature verification job
	_, sigVerifySpan := p.tracer.Start(ctx, "Chain.Execute.verifySignatures")

	batchVerifier := NewAuthBatch(p.authVM, sigJob, block.authCounts)
	// Make sure to always call [Done], otherwise we will block all future [Workers]
	defer func() {
		// BatchVerifier is given the responsibility to call [b.sigJob.Done()] because it may add things
		// to the work queue async and that may not have completed by this point.
		go batchVerifier.Done(func() { sigVerifySpan.End() })
	}()

	for _, tx := range block.StatelessBlock.Txs {
		unsignedTxBytes := tx.UnsignedBytes()
		batchVerifier.Add(unsignedTxBytes, tx.Auth)
	}
	return sigJob, nil
}

func (p *Processor) waitSignatures(ctx context.Context, sigJob workers.Job) error {
	_, span := p.tracer.Start(ctx, "Chain.Execute.waitSignatures")
	defer span.End()

	start := time.Now()
	err := sigJob.Wait()
	if err != nil {
		return fmt.Errorf("signatures failed verification: %w", err)
	}
	p.metrics.waitSignaturesCount.Inc()
	p.metrics.waitSignaturesSum.Add(float64(time.Since(start)))
	return nil
}

// createBlockContext extracts and verifies the block context from the parent view
// and provided block
func (p *Processor) createBlockContext(
	ctx context.Context,
	im state.Immutable,
	block *ExecutionBlock,
	r Rules,
) (blockExecContext, error) {
	_, span := p.tracer.Start(ctx, "Chain.Execute.createBlockContext")
	defer span.End()

	// Get parent height
	heightKey := HeightKey(p.metadataManager.HeightPrefix())
	parentHeightRaw, err := im.GetValue(ctx, heightKey)
	if err != nil {
		return blockExecContext{}, fmt.Errorf("%w: %w", ErrFailedToFetchParentHeight, err)
	}
	parentHeight, err := database.ParseUInt64(parentHeightRaw)
	if err != nil {
<<<<<<< HEAD
		return blockExecContext{}, fmt.Errorf("failed to parse parent height from state: %w", err)
=======
		return blockContext{}, fmt.Errorf("%w: %w", ErrFailedToParseParentHeight, err)
>>>>>>> 8d5e588e
	}
	if block.Hght != parentHeight+1 {
		return blockExecContext{}, fmt.Errorf("%w: block height %d != parentHeight (%d) + 1", ErrInvalidBlockHeight, block.Hght, parentHeight)
	}

	// Get parent timestamp
	timestampKey := TimestampKey(p.metadataManager.TimestampPrefix())
	parentTimestampRaw, err := im.GetValue(ctx, timestampKey)
	if err != nil {
<<<<<<< HEAD
		return blockExecContext{}, fmt.Errorf("%w: %w", ErrFailedToFetchParentHeight, err)
	}
	parsedParentTimestamp, err := database.ParseUInt64(parentTimestampRaw)
	if err != nil {
		return blockExecContext{}, fmt.Errorf("failed to parse timestamp from state: %w", err)
=======
		return blockContext{}, fmt.Errorf("%w: %w", ErrFailedToFetchParentTimestamp, err)
	}
	parsedParentTimestamp, err := database.ParseUInt64(parentTimestampRaw)
	if err != nil {
		return blockContext{}, fmt.Errorf("%w: %w", ErrFailedToParseParentTimestamp, err)
>>>>>>> 8d5e588e
	}

	// Confirm block timestamp is valid
	//
	// Parent may not be available (if we preformed state sync), so we
	// can't rely on being able to fetch it during verification.
	parentTimestamp := int64(parsedParentTimestamp)
	if minBlockGap := r.GetMinBlockGap(); block.Tmstmp < parentTimestamp+minBlockGap {
		return blockExecContext{}, fmt.Errorf("%w: block timestamp %d < parentTimestamp (%d) + minBlockGap (%d)", ErrTimestampTooEarly, block.Tmstmp, parentTimestamp, minBlockGap)
	}
	if len(block.StatelessBlock.Txs) == 0 && block.Tmstmp < parentTimestamp+r.GetMinEmptyBlockGap() {
		return blockExecContext{}, fmt.Errorf("%w: timestamp (%d) < parentTimestamp (%d) + minEmptyBlockGap (%d)", ErrTimestampTooEarlyEmptyBlock, block.Tmstmp, parentTimestamp, r.GetMinEmptyBlockGap())
	}

	// Calculate fee manager for this block
	feeKey := FeeKey(p.metadataManager.FeePrefix())
	parentFeeRaw, err := im.GetValue(ctx, feeKey)
	if err != nil {
		return blockExecContext{}, fmt.Errorf("%w: %w", ErrFailedToFetchParentFee, err)
	}
	parentFeeManager := fees.NewManager(parentFeeRaw)
	blockFeeManager := parentFeeManager.ComputeNext(block.Tmstmp, r)

	return blockExecContext{
		height:     block.Hght,
		timestamp:  block.Tmstmp,
		feeManager: blockFeeManager,
	}, nil
}

func (p *Processor) writeBlockContext(
	ctx context.Context,
	mu state.Mutable,
	blockCtx blockExecContext,
) error {
	var (
		heightKey    = HeightKey(p.metadataManager.HeightPrefix())
		timestampKey = TimestampKey(p.metadataManager.TimestampPrefix())
		feeKey       = FeeKey(p.metadataManager.FeePrefix())
	)
	if err := mu.Insert(ctx, heightKey, binary.BigEndian.AppendUint64(nil, blockCtx.height)); err != nil {
		return fmt.Errorf("failed to insert height into state: %w", err)
	}
	if err := mu.Insert(ctx, timestampKey, binary.BigEndian.AppendUint64(nil, uint64(blockCtx.timestamp))); err != nil {
		return fmt.Errorf("failed to insert timestamp into state: %w", err)
	}
	if err := mu.Insert(ctx, feeKey, blockCtx.feeManager.Bytes()); err != nil {
		return fmt.Errorf("failed to insert fee manager into state: %w", err)
	}
	return nil
}

func (p *Processor) verifyParentRoot(
	ctx context.Context,
	parentView merkledb.View,
	stateRoot ids.ID,
) error {
	_, span := p.tracer.Start(ctx, "Chain.Execute.verifyParentRoot")
	defer span.End()

	start := time.Now()
	computedRoot, err := parentView.GetMerkleRoot(ctx)
	if err != nil {
		return fmt.Errorf("failed to calculate parent state root: %w", err)
	}
	p.metrics.waitRootCount.Inc()
	p.metrics.waitRootSum.Add(float64(time.Since(start)))
	if stateRoot != computedRoot {
		return fmt.Errorf(
			"%w: expected=%s found=%s",
			ErrStateRootMismatch,
			computedRoot,
			stateRoot,
		)
	}
	return nil
}

func createView(ctx context.Context, tracer trace.Tracer, parentView state.View, stateDiff map[string]maybe.Maybe[[]byte]) (merkledb.View, error) {
	ctx, span := tracer.Start(
		ctx, "Chain.CreateView",
		oteltrace.WithAttributes(
			attribute.Int("items", len(stateDiff)),
		),
	)
	defer span.End()

	return parentView.NewView(ctx, merkledb.ViewChanges{
		MapOps:       stateDiff,
		ConsumeBytes: true,
	})
}<|MERGE_RESOLUTION|>--- conflicted
+++ resolved
@@ -380,11 +380,7 @@
 	}
 	parentHeight, err := database.ParseUInt64(parentHeightRaw)
 	if err != nil {
-<<<<<<< HEAD
 		return blockExecContext{}, fmt.Errorf("failed to parse parent height from state: %w", err)
-=======
-		return blockContext{}, fmt.Errorf("%w: %w", ErrFailedToParseParentHeight, err)
->>>>>>> 8d5e588e
 	}
 	if block.Hght != parentHeight+1 {
 		return blockExecContext{}, fmt.Errorf("%w: block height %d != parentHeight (%d) + 1", ErrInvalidBlockHeight, block.Hght, parentHeight)
@@ -394,19 +390,11 @@
 	timestampKey := TimestampKey(p.metadataManager.TimestampPrefix())
 	parentTimestampRaw, err := im.GetValue(ctx, timestampKey)
 	if err != nil {
-<<<<<<< HEAD
 		return blockExecContext{}, fmt.Errorf("%w: %w", ErrFailedToFetchParentHeight, err)
 	}
 	parsedParentTimestamp, err := database.ParseUInt64(parentTimestampRaw)
 	if err != nil {
 		return blockExecContext{}, fmt.Errorf("failed to parse timestamp from state: %w", err)
-=======
-		return blockContext{}, fmt.Errorf("%w: %w", ErrFailedToFetchParentTimestamp, err)
-	}
-	parsedParentTimestamp, err := database.ParseUInt64(parentTimestampRaw)
-	if err != nil {
-		return blockContext{}, fmt.Errorf("%w: %w", ErrFailedToParseParentTimestamp, err)
->>>>>>> 8d5e588e
 	}
 
 	// Confirm block timestamp is valid
