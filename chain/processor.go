--- conflicted
+++ resolved
@@ -342,11 +342,7 @@
 
 		// Prefetch state keys from disk
 		txID := tx.GetID()
-<<<<<<< HEAD
-		if err := f.Fetch(ctx, txID, stateKeys.Strip()); err != nil {
-=======
 		if err := f.Fetch(ctx, txID, stateKeys.WithoutPermissions()); err != nil {
->>>>>>> a3c2ac9d
 			return nil, nil, err
 		}
 		e.Run(stateKeys, func() error {
