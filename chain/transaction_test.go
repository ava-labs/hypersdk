--- conflicted
+++ resolved
@@ -30,48 +30,9 @@
 
 const signedTxHex = "0a3208b0bbcac99732122001020304050607000000000000000000000000000000000000000000000000001987d612000000000012360000000000000000010000000000000000000000000000000000000000000000000000000000ffffffffffffffffffffffffffffffff1a5c00000000000000000101020300000000000000000000000000000000000000000000000000000000000001020300000000000000000000000000000000000000000000000000000000000000ffffffffffffffffffffffffffffffff"
 
-<<<<<<< HEAD
-func (*mockAction) Execute(context.Context, chain.BlockContext, chain.Rules, state.Mutable, codec.Address, ids.ID) (codec.Typed, error) {
-	panic("unimplemented")
-}
-
-func (m *mockAction) GetTypeID() uint8 {
-	return m.typeID
-}
-
-func (m *mockAction) StateKeys(codec.Address, ids.ID) state.Keys {
-	return m.stateKeys
-}
-
-func (m *mockAction) ValidRange(chain.Rules) (int64, int64) {
-	return m.start, m.end
-}
-
-type mockTransferAction struct {
-	mockAction
-	To    codec.Address `serialize:"true" json:"to"`
-	Value uint64        `serialize:"true" json:"value"`
-	Memo  []byte        `serialize:"true" json:"memo"`
-}
-
-func (*mockTransferAction) GetTypeID() uint8 {
-	return 111
-}
-
-type action2 struct {
-	mockAction
-	A uint64 `serialize:"true" json:"a"`
-	B uint64 `serialize:"true" json:"b"`
-}
-
-func (*action2) GetTypeID() uint8 {
-	return 222
-}
-=======
 var (
 	_                chain.BalanceHandler = (*mockBalanceHandler)(nil)
 	preSignedTxBytes []byte
->>>>>>> 8d5e588e
 
 	errMockInsufficientBalance = errors.New("mock insufficient balance error")
 )
