// Copyright (C) 2024, Ava Labs, Inc. All rights reserved.
// See the file LICENSE for licensing terms.

package chain_test

import (
	"context"
	"encoding/hex"
	"encoding/json"
	"errors"
	"testing"

	"github.com/ava-labs/avalanchego/ids"
	"github.com/stretchr/testify/require"

	"github.com/ava-labs/hypersdk/chain"
	"github.com/ava-labs/hypersdk/chain/chaintest"
	"github.com/ava-labs/hypersdk/codec"
	"github.com/ava-labs/hypersdk/consts"
	"github.com/ava-labs/hypersdk/genesis"
	"github.com/ava-labs/hypersdk/internal/fees"
	"github.com/ava-labs/hypersdk/internal/validitywindow"
	"github.com/ava-labs/hypersdk/state"
	"github.com/ava-labs/hypersdk/state/balance"
	"github.com/ava-labs/hypersdk/utils"

	safemath "github.com/ava-labs/avalanchego/utils/math"
	externalfees "github.com/ava-labs/hypersdk/fees"
)

const signedTxHex = "0a3208b0bbcac99732122001020304050607000000000000000000000000000000000000000000000000001987d612000000000012360000000000000000010000000000000000000000000000000000000000000000000000000000ffffffffffffffffffffffffffffffff1a5c00000000000000000101020300000000000000000000000000000000000000000000000000000000000001020300000000000000000000000000000000000000000000000000000000000000ffffffffffffffffffffffffffffffff"

var (
	_                chain.BalanceHandler = (*mockBalanceHandler)(nil)
	preSignedTxBytes []byte

	errMockInsufficientBalance = errors.New("mock insufficient balance error")
)

func init() {
	txBytes, err := hex.DecodeString(signedTxHex)
	if err != nil {
		panic(err)
	}
	preSignedTxBytes = txBytes
}

type mockBalanceHandler struct {
	canDeductError error
	deductError    error
}

func (*mockBalanceHandler) AddBalance(_ context.Context, _ codec.Address, _ state.Mutable, _ uint64) error {
	panic("unimplemented")
}

func (m *mockBalanceHandler) CanDeduct(_ context.Context, _ codec.Address, _ state.Immutable, _ uint64) error {
	return m.canDeductError
}

func (m *mockBalanceHandler) Deduct(_ context.Context, _ codec.Address, _ state.Mutable, _ uint64) error {
	return m.deductError
}

func (*mockBalanceHandler) GetBalance(_ context.Context, _ codec.Address, _ state.Immutable) (uint64, error) {
	panic("unimplemented")
}

func (*mockBalanceHandler) SponsorStateKeys(_ codec.Address) state.Keys {
	return state.Keys{}
}

<<<<<<< HEAD
func TestTransactionJSON(t *testing.T) {
	r := require.New(t)

	txData := chain.NewTxData(
		chain.Base{
			Timestamp: 1724315246000,
			ChainID:   [32]byte{1, 2, 3, 4, 5, 6, 7},
			MaxFee:    1234567,
		},
		[]chain.Action{
			chaintest.NewDummyTestAction(),
		},
	)
	authFactory := &chaintest.TestAuthFactory{
		TestAuth: chaintest.NewDummyTestAuth(),
	}
	parser := chaintest.NewTestParser()
=======
type mockAuth struct {
	start        int64
	end          int64
	typeID       uint8
	computeUnits uint64
	actor        codec.Address
	sponsor      codec.Address
	verifyError  error
	size         int
}

func (m *mockAuth) Actor() codec.Address {
	return m.actor
}

func (m *mockAuth) ComputeUnits(chain.Rules) uint64 {
	return m.computeUnits
}

func (m *mockAuth) GetTypeID() uint8 {
	return m.typeID
}

func (*mockAuth) Marshal(*codec.Packer) {}

func (m *mockAuth) Size() int {
	return m.size
}
>>>>>>> b57daad6

	signedTx, err := txData.Sign(authFactory)
	r.NoError(err)

	b, err := json.Marshal(signedTx)
	r.NoError(err)

	txFromJSON := new(chain.Transaction)
	err = txFromJSON.UnmarshalJSON(b, parser)
	r.NoError(err, "failed to unmarshal tx JSON: %q", string(b))
	equalTx(r, signedTx, txFromJSON)
}

func TestSignTransaction(t *testing.T) {
	r := require.New(t)

	txData := chain.NewTxData(
		chain.Base{
			Timestamp: 1724315246000,
			ChainID:   [32]byte{1, 2, 3, 4, 5, 6, 7},
			MaxFee:    1234567,
		},
		[]chain.Action{
			chaintest.NewDummyTestAction(),
			chaintest.NewDummyTestAction(),
		},
	)
	authFactory := &chaintest.TestAuthFactory{
		TestAuth: chaintest.NewDummyTestAuth(),
	}
	parser := chaintest.NewTestParser()

	txBeforeSignBytes := utils.CopyBytes(txData.UnsignedBytes())
	signedTx, err := txData.Sign(authFactory)
	r.NoError(err)

	unsignedTxAfterSignBytes := signedTx.TransactionData.UnsignedBytes()
	r.Equal(txBeforeSignBytes, unsignedTxAfterSignBytes, "signed unsigned bytes matches original unsigned tx data")
	r.NoError(signedTx.VerifyAuth(context.Background()))
	equalTxData(r, txData, signedTx.TransactionData, "signed tx data matches original tx data")

	signedTxBytes := signedTx.Bytes()
	r.Equal(signedTx.GetID(), utils.ToID(signedTxBytes), "signed txID matches expected txID")

	unsignedTxBytes := signedTx.UnsignedBytes()
	originalUnsignedTxBytes := txData.UnsignedBytes()
	r.Equal(originalUnsignedTxBytes, unsignedTxBytes)

	parsedTx, err := chain.UnmarshalTx(signedTxBytes, parser)
	r.NoError(err)

	equalTx(r, signedTx, parsedTx)
}

func TestSignRawActionBytesTx(t *testing.T) {
	require := require.New(t)

	txData := chain.NewTxData(
		chain.Base{
			Timestamp: 1724315246000,
			ChainID:   [32]byte{1, 2, 3, 4, 5, 6, 7},
			MaxFee:    1234567,
		},
		[]chain.Action{
			chaintest.NewDummyTestAction(),
		},
	)

	factory := &chaintest.TestAuthFactory{
		TestAuth: chaintest.NewDummyTestAuth(),
	}

	parser := chaintest.NewTestParser()

	signedTx, err := txData.Sign(factory)
	require.NoError(err)

	actionsBytes := make([][]byte, 0, len(signedTx.Actions))
	for _, action := range signedTx.Actions {
		actionsBytes = append(actionsBytes, action.Bytes())
	}
	rawSignedTxBytes, err := chain.SignRawActionBytesTx(txData.Base, actionsBytes, factory)
	require.NoError(err)

	parseRawSignedTx, err := chain.UnmarshalTx(rawSignedTxBytes, parser)
	require.NoError(err)

	equalTx(require, signedTx, parseRawSignedTx)
}

func TestUnmarshalTx(t *testing.T) {
	r := require.New(t)

	txData := chain.NewTxData(
		chain.Base{
			Timestamp: 1724315246000,
			ChainID:   ids.ID{1, 2, 3, 4, 5, 6, 7},
			MaxFee:    1234567,
		},
		[]chain.Action{
			chaintest.NewDummyTestAction(),
		},
	)
	authFactory := &chaintest.TestAuthFactory{
		TestAuth: chaintest.NewDummyTestAuth(),
	}
	parser := chaintest.NewTestParser()

	signedTx, err := txData.Sign(authFactory)
	r.NoError(err)

	signedTxBytes := signedTx.Bytes()
	parsedTx, err := chain.UnmarshalTx(signedTxBytes, parser)
	r.NoError(err)

	equalTx(r, signedTx, parsedTx)
	r.Equal(preSignedTxBytes, signedTxBytes, "expected %x, actual %x", preSignedTxBytes, signedTxBytes)
}

// go test -benchmem -run=^$ -bench ^BenchmarkUnmarshalTx$ github.com/ava-labs/hypersdk/chain -timeout=15s
//
// goos: darwin
// goarch: arm64
// pkg: github.com/ava-labs/hypersdk/chain
// BenchmarkUnmarshalTx-12    	  452396	      3008 ns/op	    2336 B/op	      20 allocs/op
// PASS
// ok  	github.com/ava-labs/hypersdk/chain	1.748s
func BenchmarkUnmarshalTx(b *testing.B) {
	parser := chaintest.NewTestParser()
	r := require.New(b)
	b.ResetTimer()
	for range b.N {
		tx, err := chain.UnmarshalTx(preSignedTxBytes, parser)
		r.NoError(err)
		r.NotNil(tx)
	}
}

func TestEstimateUnits(t *testing.T) {
	r := require.New(t)

	txData := chain.NewTxData(
		chain.Base{
			Timestamp: 1724315246000,
			ChainID:   ids.ID{1, 2, 3, 4, 5, 6, 7},
			MaxFee:    1234567,
		},
		[]chain.Action{
			chaintest.NewDummyTestAction(),
		},
	)
	authFactory := &chaintest.TestAuthFactory{
		TestAuth: chaintest.NewDummyTestAuth(),
	}
	signedTx, err := txData.Sign(authFactory)
	r.NoError(err)

	rules := genesis.NewDefaultRules()
	balanceHandler := balance.NewPrefixBalanceHandler([]byte{0})

	estimatedUnits, err := chain.EstimateUnits(rules, txData.Actions, authFactory)
	r.NoError(err)

	actualUnits, err := signedTx.Units(balanceHandler, rules)
	r.NoError(err)
	for i := range estimatedUnits {
		r.LessOrEqual(actualUnits[i], estimatedUnits[i])
	}
}

func TestPreExecute(t *testing.T) {
	testRules := genesis.NewDefaultRules()
	differentChainID := ids.ID{1}

	tests := []struct {
		name      string
		tx        *chain.Transaction
		timestamp int64
		err       error
		fm        *fees.Manager
		bh        chain.BalanceHandler
	}{
		{
			name: "valid test case",
			tx: &chain.Transaction{
				TransactionData: chain.TransactionData{
					Base: chain.Base{},
				},
				Auth: chaintest.NewDummyTestAuth(),
			},
			bh: &mockBalanceHandler{},
		},
		{
			name: "base transaction timestamp misaligned",
			tx: &chain.Transaction{
				TransactionData: chain.TransactionData{
					Base: chain.Base{
						Timestamp: consts.MillisecondsPerSecond + 1,
					},
				},
			},
			err: validitywindow.ErrMisalignedTime,
		},
		{
			name: "base transaction timestamp too far in future (61ms > 60ms)",
			tx: &chain.Transaction{
				TransactionData: chain.TransactionData{
					Base: chain.Base{
						Timestamp: testRules.GetValidityWindow() + consts.MillisecondsPerSecond,
					},
				},
			},
			err: validitywindow.ErrFutureTimestamp,
		},
		{
			name: "base transaction timestamp expired (1ms < 2ms)",
			tx: &chain.Transaction{
				TransactionData: chain.TransactionData{
					Base: chain.Base{
						Timestamp: consts.MillisecondsPerSecond,
					},
				},
			},
			timestamp: 2 * consts.MillisecondsPerSecond,
			err:       validitywindow.ErrTimestampExpired,
		},
		{
			name: "base transaction invalid chain id",
			tx: &chain.Transaction{
				TransactionData: chain.TransactionData{
					Base: chain.Base{
						ChainID:   differentChainID,
						Timestamp: consts.MillisecondsPerSecond,
					},
				},
			},
			timestamp: consts.MillisecondsPerSecond,
			err:       chain.ErrInvalidChainID,
		},
		{
			name: "transaction has too many actions (17 > 16)",
			tx: &chain.Transaction{
				TransactionData: chain.TransactionData{
					Base: chain.Base{},
					Actions: func() []chain.Action {
						actions := make([]chain.Action, testRules.MaxActionsPerTx+1)
						for i := 0; i < int(testRules.MaxActionsPerTx)+1; i++ {
							actions = append(actions, chaintest.NewDummyTestAction())
						}
						return actions
					}(),
				},
			},
			err: chain.ErrTooManyActions,
		},
		{
			name: "action timestamp too early (0ms < 1ms)",
			tx: &chain.Transaction{
				TransactionData: chain.TransactionData{
					Base: chain.Base{},
					Actions: []chain.Action{
						&chaintest.TestAction{
							Start: consts.MillisecondsPerSecond,
							End:   -1,
						},
					},
				},
			},
			err: chain.ErrActionNotActivated,
		},
		{
			name: "action timestamp too late (2ms > 1ms)",
			tx: &chain.Transaction{
				TransactionData: chain.TransactionData{
					Base: chain.Base{
						Timestamp: 2 * consts.MillisecondsPerSecond,
					},
					Actions: []chain.Action{
						&chaintest.TestAction{
							Start: consts.MillisecondsPerSecond,
							End:   consts.MillisecondsPerSecond,
						},
					},
				},
			},
			timestamp: 2 * consts.MillisecondsPerSecond,
			err:       chain.ErrActionNotActivated,
		},
		{
			name: "auth timestamp too early",
			tx: &chain.Transaction{
				TransactionData: chain.TransactionData{
					Base: chain.Base{},
				},
				Auth: &chaintest.TestAuth{
					Start: 1 * consts.MillisecondsPerSecond,
					End:   -1,
				},
			},
			err: chain.ErrAuthNotActivated,
		},
		{
			name: "auth timestamp too late",
			tx: &chain.Transaction{
				TransactionData: chain.TransactionData{
					Base: chain.Base{
						Timestamp: 2 * consts.MillisecondsPerSecond,
					},
				},
				Auth: &chaintest.TestAuth{
					Start: -1,
					End:   1 * consts.MillisecondsPerSecond,
				},
			},
			timestamp: 2 * consts.MillisecondsPerSecond,
			err:       chain.ErrAuthNotActivated,
		},
		{
			name: "fee overflow",
			tx: &chain.Transaction{
				TransactionData: chain.TransactionData{
					Base: chain.Base{},
					Actions: []chain.Action{
						chaintest.NewDummyTestAction(),
					},
				},
				Auth: chaintest.NewDummyTestAuth(),
			},
			fm: func() *fees.Manager {
				fm := fees.NewManager([]byte{})
				for i := 0; i < externalfees.FeeDimensions; i++ {
					fm.SetUnitPrice(externalfees.Dimension(i), consts.MaxUint64)
				}
				return fm
			}(),
			bh:  &mockBalanceHandler{},
			err: safemath.ErrOverflow,
		},
		{
			name: "insufficient balance",
			tx: &chain.Transaction{
				TransactionData: chain.TransactionData{
					Base: chain.Base{},
					Actions: []chain.Action{
						chaintest.NewDummyTestAction(),
					},
				},
				Auth: chaintest.NewDummyTestAuth(),
			},
			bh: &mockBalanceHandler{
				canDeductError: errMockInsufficientBalance,
			},
			err: errMockInsufficientBalance,
		},
	}

	for _, tt := range tests {
		t.Run(tt.name, func(t *testing.T) {
			r := require.New(t)
			ctx := context.Background()

			if tt.fm == nil {
				tt.fm = fees.NewManager([]byte{})
			}
			if tt.bh == nil {
				tt.bh = &mockBalanceHandler{}
			}

			r.ErrorIs(
				tt.tx.PreExecute(
					ctx,
					tt.fm,
					tt.bh,
					testRules,
					nil,
					tt.timestamp,
				),
				tt.err,
			)
		})
	}
}

// equalTx confirms that the expected and actual transactions are equal
//
// We cannot do a simple equals check here because:
// 1. AvalancheGo codec does not differentiate nil from empty slice, whereas equals does
// 2. UnmarshalCanoto does not populate the canotoData size field
// We check each field individually to confirm parsing produced the same result
// We can remove this and use a simple equals check after resolving these issues:
// 1. Fix equals check on unmarshalled canoto values https://github.com/StephenButtolph/canoto/issues/73
// 2. Add dynamic serialization support to canoto https://github.com/StephenButtolph/canoto/issues/75
//
// TODO: replace this at the call site with a simple equals check after fixing the above issues
func equalTx(r *require.Assertions, expected *chain.Transaction, actual *chain.Transaction) {
	equalTxData(r, expected.TransactionData, actual.TransactionData)
	r.Equal(expected.Auth, actual.Auth)
	r.Equal(expected.Bytes(), actual.Bytes())
}

func equalTxData(r *require.Assertions, expected chain.TransactionData, actual chain.TransactionData, msgAndArgs ...interface{}) {
	r.Equal(expected.Base.MarshalCanoto(), actual.Base.MarshalCanoto(), msgAndArgs...)
	r.Equal(len(expected.Actions), len(actual.Actions), msgAndArgs...)
	for i, action := range expected.Actions {
		msgAndArgs = append(msgAndArgs, "index", i)
		r.Equal(action.Bytes(), actual.Actions[i].Bytes(), msgAndArgs...)
	}
	r.Equal(expected.UnsignedBytes(), actual.UnsignedBytes(), msgAndArgs...)
}<|MERGE_RESOLUTION|>--- conflicted
+++ resolved
@@ -70,7 +70,6 @@
 	return state.Keys{}
 }
 
-<<<<<<< HEAD
 func TestTransactionJSON(t *testing.T) {
 	r := require.New(t)
 
@@ -88,36 +87,6 @@
 		TestAuth: chaintest.NewDummyTestAuth(),
 	}
 	parser := chaintest.NewTestParser()
-=======
-type mockAuth struct {
-	start        int64
-	end          int64
-	typeID       uint8
-	computeUnits uint64
-	actor        codec.Address
-	sponsor      codec.Address
-	verifyError  error
-	size         int
-}
-
-func (m *mockAuth) Actor() codec.Address {
-	return m.actor
-}
-
-func (m *mockAuth) ComputeUnits(chain.Rules) uint64 {
-	return m.computeUnits
-}
-
-func (m *mockAuth) GetTypeID() uint8 {
-	return m.typeID
-}
-
-func (*mockAuth) Marshal(*codec.Packer) {}
-
-func (m *mockAuth) Size() int {
-	return m.size
-}
->>>>>>> b57daad6
 
 	signedTx, err := txData.Sign(authFactory)
 	r.NoError(err)
