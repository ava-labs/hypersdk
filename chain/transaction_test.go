--- conflicted
+++ resolved
@@ -142,12 +142,7 @@
 	_, err = txBeforeSign.UnsignedBytes()
 	require.NoError(err)
 
-<<<<<<< HEAD
-	signedTx, err := tx.Sign(factory, actionRegistry, authRegistry)
-=======
-	require.Nil(tx.Auth)
 	signedTx, err := tx.Sign(factory, actionCodec, authCodec)
->>>>>>> b3c991f1
 	require.NoError(err)
 	require.Equal(txBeforeSign, tx)
 	require.NotNil(signedTx.Auth)
