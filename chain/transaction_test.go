// Copyright (C) 2024, Ava Labs, Inc. All rights reserved.
// See the file LICENSE for licensing terms.

package chain_test

import (
	"context"
	"encoding/json"
	"testing"

	"github.com/ava-labs/avalanchego/ids"
	"github.com/stretchr/testify/require"

	"github.com/ava-labs/hypersdk/auth"
	"github.com/ava-labs/hypersdk/chain"
	"github.com/ava-labs/hypersdk/chain/chaintest"
	"github.com/ava-labs/hypersdk/codec"
	"github.com/ava-labs/hypersdk/consts"
	"github.com/ava-labs/hypersdk/crypto/ed25519"
	"github.com/ava-labs/hypersdk/state"
	"github.com/ava-labs/hypersdk/utils"
)

var (
	_ chain.Action = (*mockTransferAction)(nil)
	_ chain.Action = (*action2)(nil)
)

type abstractMockAction struct{}

func (*abstractMockAction) ComputeUnits(chain.Rules) uint64 {
	panic("unimplemented")
}

func (*abstractMockAction) Execute(_ context.Context, _ chain.Rules, _ state.Mutable, _ int64, _ codec.Address, _ ids.ID) (codec.Typed, error) {
	panic("unimplemented")
}

func (*abstractMockAction) StateKeys(_ codec.Address, _ ids.ID) state.Keys {
	panic("unimplemented")
}

func (*abstractMockAction) ValidRange(chain.Rules) (start int64, end int64) {
	panic("unimplemented")
}

type mockTransferAction struct {
	abstractMockAction
	To    codec.Address `serialize:"true" json:"to"`
	Value uint64        `serialize:"true" json:"value"`
	Memo  []byte        `serialize:"true" json:"memo"`
}

func (*mockTransferAction) GetTypeID() uint8 {
	return 111
}

type action2 struct {
	abstractMockAction
	A uint64 `serialize:"true" json:"a"`
	B uint64 `serialize:"true" json:"b"`
}

func (*action2) GetTypeID() uint8 {
	return 222
}

func unmarshalTransfer(p *codec.Packer) (chain.Action, error) {
	var transfer mockTransferAction
	err := codec.LinearCodec.UnmarshalFrom(p.Packer, &transfer)
	return &transfer, err
}

func unmarshalAction2(p *codec.Packer) (chain.Action, error) {
	var action action2
	err := codec.LinearCodec.UnmarshalFrom(p.Packer, &action)
	return &action, err
}

func TestJSONMarshalUnmarshal(t *testing.T) {
	require := require.New(t)

	txdata := chain.TransactionData{
		Base: &chain.Base{
			Timestamp: 1724315246000,
			ChainID:   [32]byte{1, 2, 3, 4, 5, 6, 7},
			MaxFee:    1234567,
		},
		Actions: []chain.Action{
			&mockTransferAction{
				To:    codec.Address{1, 2, 3, 4},
				Value: 4,
				Memo:  []byte("hello"),
			},
			&mockTransferAction{
				To:    codec.Address{4, 5, 6, 7},
				Value: 123,
				Memo:  []byte("world"),
			},
			&action2{
				A: 2,
				B: 4,
			},
		},
	}
	priv, err := ed25519.GeneratePrivateKey()
	require.NoError(err)
	factory := auth.NewED25519Factory(priv)

	actionCodec := codec.NewTypeParser[chain.Action]()
	authCodec := codec.NewTypeParser[chain.Auth]()

	err = actionCodec.Register(&mockTransferAction{}, unmarshalTransfer)
	require.NoError(err)
	err = actionCodec.Register(&action2{}, unmarshalAction2)
	require.NoError(err)
	err = authCodec.Register(&auth.ED25519{}, auth.UnmarshalED25519)
	require.NoError(err)

	signedTx, err := txdata.Sign(factory)
	require.NoError(err)

	b, err := json.Marshal(signedTx)
	require.NoError(err)

	parser := chaintest.NewParser(nil, actionCodec, authCodec, nil)

	var txout chain.Transaction
	err = txout.UnmarshalJSON(b, parser)
	require.NoError(err)
	// cannot check direct Equal between signedTx and txout
	// because of the Auth codec.Address that will be different after the unmarshaling.
	require.Equal(signedTx.Base, txout.Base)
	require.Equal(signedTx.Actions, txout.Actions)
	require.Equal(signedTx.ID(), txout.ID())
	require.Equal(signedTx.Bytes(), txout.Bytes())
	require.Equal(signedTx.Size(), txout.Size())
	// verify txout Auth is able to verify unsigned bytes.
	prevUnsignedBytes, err := signedTx.UnsignedBytes()
	require.NoError(err)
	unsignedBytes, err := txout.UnsignedBytes()
	require.NoError(err)
	require.NoError(txout.Auth.Verify(context.Background(), prevUnsignedBytes))
	require.NoError(txout.Auth.Verify(context.Background(), unsignedBytes))
}

// TestMarshalUnmarshal roughly validates that a transaction packs and unpacks correctly
func TestMarshalUnmarshal(t *testing.T) {
	require := require.New(t)

	tx := chain.TransactionData{
		Base: &chain.Base{
			Timestamp: 1724315246000,
			ChainID:   [32]byte{1, 2, 3, 4, 5, 6, 7},
			MaxFee:    1234567,
		},
		Actions: []chain.Action{
			&mockTransferAction{
				To:    codec.Address{1, 2, 3, 4},
				Value: 4,
				Memo:  []byte("hello"),
			},
			&mockTransferAction{
				To:    codec.Address{4, 5, 6, 7},
				Value: 123,
				Memo:  []byte("world"),
			},
			&action2{
				A: 2,
				B: 4,
			},
		},
	}

	priv, err := ed25519.GeneratePrivateKey()
	require.NoError(err)
	factory := auth.NewED25519Factory(priv)

	actionCodec := codec.NewTypeParser[chain.Action]()
	authCodec := codec.NewTypeParser[chain.Auth]()

	err = authCodec.Register(&auth.ED25519{}, auth.UnmarshalED25519)
	require.NoError(err)
	err = actionCodec.Register(&mockTransferAction{}, unmarshalTransfer)
	require.NoError(err)
	err = actionCodec.Register(&action2{}, unmarshalAction2)
	require.NoError(err)

	// call UnsignedBytes so that the "unsignedBytes" field would get populated.
	txBeforeSignBytes, err := tx.UnsignedBytes()
	require.NoError(err)

	signedTx, err := tx.Sign(factory, actionCodec, authCodec)
	require.NoError(err)
	unsignedTxAfterSignBytes, err := signedTx.TransactionData.UnsignedBytes()
	require.NoError(err)
	require.Equal(txBeforeSignBytes, unsignedTxAfterSignBytes)
	require.NotNil(signedTx.Auth)
	require.Equal(len(signedTx.Actions), len(tx.Actions))
	for i, action := range signedTx.Actions {
		require.Equal(tx.Actions[i], action)
	}

	unsignedTxBytes, err := signedTx.UnsignedBytes()
	require.NoError(err)
	originalUnsignedTxBytes, err := tx.UnsignedBytes()
	require.NoError(err)

	require.Equal(unsignedTxBytes, originalUnsignedTxBytes)
	require.Len(unsignedTxBytes, 168)
}

func TestSignRawActionBytesTx(t *testing.T) {
	require := require.New(t)
	tx := chain.TransactionData{
		Base: &chain.Base{
			Timestamp: 1724315246000,
			ChainID:   [32]byte{1, 2, 3, 4, 5, 6, 7},
			MaxFee:    1234567,
		},
		Actions: []chain.Action{
			&mockTransferAction{
				To:    codec.Address{1, 2, 3, 4},
				Value: 4,
				Memo:  []byte("hello"),
			},
			&mockTransferAction{
				To:    codec.Address{4, 5, 6, 7},
				Value: 123,
				Memo:  []byte("world"),
			},
			&action2{
				A: 2,
				B: 4,
			},
		},
	}

<<<<<<< HEAD
	signedTx, err := tx.Sign(factory)
	require.NoError(err)
	require.Equal(txBeforeSign, tx)
	require.NotNil(signedTx.Auth)
	require.Equal(len(signedTx.Actions), len(tx.Actions))
	for i, action := range signedTx.Actions {
		require.Equal(tx.Actions[i], action)
	}
	// validating tx ID, Bytes and Size
	writerPacker := codec.NewWriter(0, consts.NetworkSizeLimit)
	err = signedTx.Marshal(writerPacker)
	require.NoError(err)
	require.Equal(signedTx.ID(), utils.ToID(writerPacker.Bytes()))
	require.Equal(signedTx.Bytes(), writerPacker.Bytes())
	require.Equal(signedTx.Size(), len(writerPacker.Bytes()))
=======
	priv, err := ed25519.GeneratePrivateKey()
	require.NoError(err)
	factory := auth.NewED25519Factory(priv)
>>>>>>> 7bd1a499

	actionCodec := codec.NewTypeParser[chain.Action]()
	authCodec := codec.NewTypeParser[chain.Auth]()

	err = authCodec.Register(&auth.ED25519{}, auth.UnmarshalED25519)
	require.NoError(err)
	err = actionCodec.Register(&mockTransferAction{}, unmarshalTransfer)
	require.NoError(err)
	err = actionCodec.Register(&action2{}, unmarshalAction2)
	require.NoError(err)

	signedTx, err := tx.Sign(factory, actionCodec, authCodec)
	require.NoError(err)

	p := codec.NewWriter(0, consts.NetworkSizeLimit)
	require.NoError(signedTx.Actions.MarshalInto(p))
	actionsBytes := p.Bytes()
	rawSignedTxBytes, err := chain.SignRawActionBytesTx(tx.Base, actionsBytes, factory)
	require.NoError(err)
	require.Equal(signedTx.Bytes(), rawSignedTxBytes)
}<|MERGE_RESOLUTION|>--- conflicted
+++ resolved
@@ -135,7 +135,7 @@
 	require.Equal(signedTx.ID(), txout.ID())
 	require.Equal(signedTx.Bytes(), txout.Bytes())
 	require.Equal(signedTx.Size(), txout.Size())
-	// verify txout Auth is able to verify unsigned bytes.
+	// verify txout Auth is able to verify unsigned bytes of both original tx and unmarshaled tx.
 	prevUnsignedBytes, err := signedTx.UnsignedBytes()
 	require.NoError(err)
 	unsignedBytes, err := txout.UnsignedBytes()
@@ -190,7 +190,7 @@
 	txBeforeSignBytes, err := tx.UnsignedBytes()
 	require.NoError(err)
 
-	signedTx, err := tx.Sign(factory, actionCodec, authCodec)
+	signedTx, err := tx.Sign(factory)
 	require.NoError(err)
 	unsignedTxAfterSignBytes, err := signedTx.TransactionData.UnsignedBytes()
 	require.NoError(err)
@@ -200,6 +200,13 @@
 	for i, action := range signedTx.Actions {
 		require.Equal(tx.Actions[i], action)
 	}
+	// validating tx ID, Bytes and Size
+	writerPacker := codec.NewWriter(0, consts.NetworkSizeLimit)
+	err = signedTx.Marshal(writerPacker)
+	require.NoError(err)
+	require.Equal(signedTx.ID(), utils.ToID(writerPacker.Bytes()))
+	require.Equal(signedTx.Bytes(), writerPacker.Bytes())
+	require.Equal(signedTx.Size(), len(writerPacker.Bytes()))
 
 	unsignedTxBytes, err := signedTx.UnsignedBytes()
 	require.NoError(err)
@@ -236,27 +243,9 @@
 		},
 	}
 
-<<<<<<< HEAD
-	signedTx, err := tx.Sign(factory)
-	require.NoError(err)
-	require.Equal(txBeforeSign, tx)
-	require.NotNil(signedTx.Auth)
-	require.Equal(len(signedTx.Actions), len(tx.Actions))
-	for i, action := range signedTx.Actions {
-		require.Equal(tx.Actions[i], action)
-	}
-	// validating tx ID, Bytes and Size
-	writerPacker := codec.NewWriter(0, consts.NetworkSizeLimit)
-	err = signedTx.Marshal(writerPacker)
-	require.NoError(err)
-	require.Equal(signedTx.ID(), utils.ToID(writerPacker.Bytes()))
-	require.Equal(signedTx.Bytes(), writerPacker.Bytes())
-	require.Equal(signedTx.Size(), len(writerPacker.Bytes()))
-=======
 	priv, err := ed25519.GeneratePrivateKey()
 	require.NoError(err)
 	factory := auth.NewED25519Factory(priv)
->>>>>>> 7bd1a499
 
 	actionCodec := codec.NewTypeParser[chain.Action]()
 	authCodec := codec.NewTypeParser[chain.Auth]()
@@ -268,7 +257,7 @@
 	err = actionCodec.Register(&action2{}, unmarshalAction2)
 	require.NoError(err)
 
-	signedTx, err := tx.Sign(factory, actionCodec, authCodec)
+	signedTx, err := tx.Sign(factory)
 	require.NoError(err)
 
 	p := codec.NewWriter(0, consts.NetworkSizeLimit)
