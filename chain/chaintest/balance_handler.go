// Copyright (C) 2024, Ava Labs, Inc. All rights reserved.
// See the file LICENSE for licensing terms.

package chaintest

import (
	"context"
	"testing"

	"github.com/stretchr/testify/require"

	"github.com/ava-labs/hypersdk/chain"
	"github.com/ava-labs/hypersdk/codec/codectest"
	"github.com/ava-labs/hypersdk/consts"
	"github.com/ava-labs/hypersdk/state"
	"github.com/ava-labs/hypersdk/state/tstate"
)

// TestBalanceHandler tests b by requiring that it upholds the invariants
// described in the BalanceHandler interface.
func TestBalanceHandler(t *testing.T, ctx context.Context, bf func() chain.BalanceHandler) {
	addrOne := codectest.NewRandomAddress()
	addrTwo := codectest.NewRandomAddress()

	// AddBalance() tests are not checked for state keys
	t.Run("add balance", func(t *testing.T) {
		r := require.New(t)
		ms := NewInMemoryStore()
		bh := bf()

		r.NoError(bh.AddBalance(ctx, addrOne, ms, 1))

		balance, err := bh.GetBalance(ctx, addrOne, ms)
		r.NoError(err)
		r.Equal(uint64(1), balance)
	})

	t.Run("add balance - overflow", func(t *testing.T) {
		r := require.New(t)
		ms := NewInMemoryStore()
		bh := bf()

		r.NoError(bh.AddBalance(ctx, addrOne, ms, consts.MaxUint64))

		r.Error(bh.AddBalance(ctx, addrOne, ms, 1))

		balance, err := bh.GetBalance(ctx, addrOne, ms)
		r.NoError(err)
		r.Equal(consts.MaxUint64, balance)
	})

	t.Run("add balance - multiple accounts", func(t *testing.T) {
		r := require.New(t)
		ms := NewInMemoryStore()
		bh := bf()

		r.NoError(bh.AddBalance(ctx, addrOne, ms, 1))
		r.NoError(bh.AddBalance(ctx, addrTwo, ms, 2))

		balance, err := bh.GetBalance(ctx, addrOne, ms)
		r.NoError(err)
		r.Equal(uint64(1), balance)

		balance, err = bh.GetBalance(ctx, addrTwo, ms)
		r.NoError(err)
		r.Equal(uint64(2), balance)
	})

	t.Run("deduct", func(t *testing.T) {
		r := require.New(t)
		ms := NewInMemoryStore()
		bh := bf()

		r.NoError(bh.AddBalance(ctx, addrOne, ms, 1))

		ts := tstate.New(1)
		stateKeys := bh.SponsorStateKeys(addrOne)
		tsv := ts.NewView(
<<<<<<< HEAD
			bh.SponsorStateKeys(addrOne),
			tstate.ImmutableScopeStorage(ms.Storage),
=======
			stateKeys,
			state.ImmutableStorage(ms.Storage),
			len(stateKeys),
>>>>>>> d194b71e
		)

		r.NoError(bh.Deduct(ctx, addrOne, tsv, 1))

		balance, err := bh.GetBalance(ctx, addrOne, tsv)
		r.NoError(err)
		r.Equal(uint64(0), balance)
	})

	t.Run("deduct - not enough balance", func(t *testing.T) {
		r := require.New(t)
		ms := NewInMemoryStore()
		bh := bf()

		r.NoError(bh.AddBalance(ctx, addrOne, ms, 1))

		ts := tstate.New(1)
		stateKeys := bh.SponsorStateKeys(addrOne)
		tsv := ts.NewView(
<<<<<<< HEAD
			bh.SponsorStateKeys(addrOne),
			tstate.ImmutableScopeStorage(ms.Storage),
=======
			stateKeys,
			state.ImmutableStorage(ms.Storage),
			len(stateKeys),
>>>>>>> d194b71e
		)

		r.Error(bh.Deduct(ctx, addrOne, tsv, 2))

		balance, err := bh.GetBalance(ctx, addrOne, tsv)
		r.NoError(err)
		r.Equal(uint64(1), balance)
	})

	t.Run("can deduct", func(t *testing.T) {
		r := require.New(t)
		ms := NewInMemoryStore()
		bh := bf()

		r.NoError(bh.AddBalance(ctx, addrOne, ms, 1))

		ts := tstate.New(1)
		stateKeys := bh.SponsorStateKeys(addrOne)
		tsv := ts.NewView(
<<<<<<< HEAD
			bh.SponsorStateKeys(addrOne),
			tstate.ImmutableScopeStorage(ms.Storage),
=======
			stateKeys,
			state.ImmutableStorage(ms.Storage),
			len(stateKeys),
>>>>>>> d194b71e
		)

		r.NoError(bh.CanDeduct(ctx, addrOne, tsv, 1))

		balance, err := bh.GetBalance(ctx, addrOne, tsv)
		r.NoError(err)
		r.Equal(uint64(1), balance)
	})

	t.Run("can deduct - not enough balance", func(t *testing.T) {
		r := require.New(t)
		ms := NewInMemoryStore()
		bh := bf()

		r.NoError(bh.AddBalance(ctx, addrOne, ms, 1))

		ts := tstate.New(1)
		stateKeys := bh.SponsorStateKeys(addrOne)
		tsv := ts.NewView(
<<<<<<< HEAD
			bh.SponsorStateKeys(addrOne),
			tstate.ImmutableScopeStorage(ms.Storage),
=======
			stateKeys,
			state.ImmutableStorage(ms.Storage),
			len(stateKeys),
>>>>>>> d194b71e
		)

		r.Error(bh.CanDeduct(ctx, addrOne, tsv, 2))

		balance, err := bh.GetBalance(ctx, addrOne, tsv)
		r.NoError(err)
		r.Equal(uint64(1), balance)
	})
}<|MERGE_RESOLUTION|>--- conflicted
+++ resolved
@@ -76,14 +76,9 @@
 		ts := tstate.New(1)
 		stateKeys := bh.SponsorStateKeys(addrOne)
 		tsv := ts.NewView(
-<<<<<<< HEAD
-			bh.SponsorStateKeys(addrOne),
-			tstate.ImmutableScopeStorage(ms.Storage),
-=======
 			stateKeys,
 			state.ImmutableStorage(ms.Storage),
 			len(stateKeys),
->>>>>>> d194b71e
 		)
 
 		r.NoError(bh.Deduct(ctx, addrOne, tsv, 1))
@@ -103,14 +98,9 @@
 		ts := tstate.New(1)
 		stateKeys := bh.SponsorStateKeys(addrOne)
 		tsv := ts.NewView(
-<<<<<<< HEAD
-			bh.SponsorStateKeys(addrOne),
-			tstate.ImmutableScopeStorage(ms.Storage),
-=======
 			stateKeys,
 			state.ImmutableStorage(ms.Storage),
 			len(stateKeys),
->>>>>>> d194b71e
 		)
 
 		r.Error(bh.Deduct(ctx, addrOne, tsv, 2))
@@ -130,14 +120,9 @@
 		ts := tstate.New(1)
 		stateKeys := bh.SponsorStateKeys(addrOne)
 		tsv := ts.NewView(
-<<<<<<< HEAD
-			bh.SponsorStateKeys(addrOne),
-			tstate.ImmutableScopeStorage(ms.Storage),
-=======
 			stateKeys,
 			state.ImmutableStorage(ms.Storage),
 			len(stateKeys),
->>>>>>> d194b71e
 		)
 
 		r.NoError(bh.CanDeduct(ctx, addrOne, tsv, 1))
@@ -157,14 +142,9 @@
 		ts := tstate.New(1)
 		stateKeys := bh.SponsorStateKeys(addrOne)
 		tsv := ts.NewView(
-<<<<<<< HEAD
-			bh.SponsorStateKeys(addrOne),
-			tstate.ImmutableScopeStorage(ms.Storage),
-=======
 			stateKeys,
 			state.ImmutableStorage(ms.Storage),
 			len(stateKeys),
->>>>>>> d194b71e
 		)
 
 		r.Error(bh.CanDeduct(ctx, addrOne, tsv, 2))
