// Copyright (C) 2024, Ava Labs, Inc. All rights reserved.
// See the file LICENSE for licensing terms.

package chain

import (
	"context"
	"encoding/binary"
	"errors"
	"fmt"
	"sync"
	"time"

	"github.com/ava-labs/avalanchego/database"
	"github.com/ava-labs/avalanchego/ids"
	"github.com/ava-labs/avalanchego/trace"
	"github.com/ava-labs/avalanchego/utils/logging"
	"go.opentelemetry.io/otel/attribute"
	"go.uber.org/zap"

	"github.com/ava-labs/hypersdk/internal/executor"
	"github.com/ava-labs/hypersdk/internal/fees"
	"github.com/ava-labs/hypersdk/keys"
	"github.com/ava-labs/hypersdk/state"
	"github.com/ava-labs/hypersdk/state/tstate"
)

const (
	maxViewPreallocation = 10_000

	// TODO: make these tunable
	streamBatch             = 256
	streamPrefetchThreshold = streamBatch / 2
	stopBuildingThreshold   = 2_048 // units
)

var errBlockFull = errors.New("block full")

func HandlePreExecute(log logging.Logger, err error) bool {
	switch {
	case errors.Is(err, ErrInsufficientPrice):
		return false
	case errors.Is(err, ErrTimestampTooEarly):
		return true
	case errors.Is(err, ErrTimestampTooLate):
		return false
	case errors.Is(err, ErrAuthNotActivated):
		return false
	case errors.Is(err, ErrAuthFailed):
		return false
	case errors.Is(err, ErrActionNotActivated):
		return false
	default:
		// If unknown error, drop
		log.Warn("unknown PreExecute error", zap.Error(err))
		return false
	}
}

type Builder struct {
	tracer          trace.Tracer
	ruleFactory     RuleFactory
	log             logging.Logger
	metadataManager MetadataManager
	balanceHandler  BalanceHandler
	mempool         Mempool
	validityWindow  ValidityWindow
	metrics         *chainMetrics
	config          Config
}

func NewBuilder(
	tracer trace.Tracer,
	ruleFactory RuleFactory,
	log logging.Logger,
	metadataManager MetadataManager,
	balanceHandler BalanceHandler,
	mempool Mempool,
	validityWindow ValidityWindow,
	metrics *chainMetrics,
	config Config,
) *Builder {
	return &Builder{
		tracer:          tracer,
		ruleFactory:     ruleFactory,
		log:             log,
		metadataManager: metadataManager,
		balanceHandler:  balanceHandler,
		mempool:         mempool,
		validityWindow:  validityWindow,
		metrics:         metrics,
		config:          config,
	}
}

func (c *Builder) BuildBlock(ctx context.Context, parentOutputBlock *OutputBlock) (*ExecutionBlock, *OutputBlock, error) {
	ctx, span := c.tracer.Start(ctx, "Chain.BuildBlock")
	defer span.End()

	parent := parentOutputBlock.ExecutionBlock
	parentView := parentOutputBlock.View

	// Select next timestamp
	nextTime := time.Now().UnixMilli()
	r := c.ruleFactory.GetRules(nextTime)
	if nextTime < parent.Tmstmp+r.GetMinBlockGap() {
		c.log.Debug("block building failed", zap.Error(ErrTimestampTooEarly))
		return nil, nil, fmt.Errorf("%w: proposed build block time (%d) < parentTimestamp (%d) + minBlockGap (%d)", ErrTimestampTooEarly, nextTime, parent.Tmstmp, r.GetMinBlockGap())
	}
	var (
		parentID          = parent.ID()
		timestamp         = nextTime
		height            = parent.Hght + 1
		blockTransactions = []*Transaction{}
	)

	// Compute next unit prices to use
	feeKey := FeeKey(c.metadataManager.FeePrefix())
	feeRaw, err := parentView.GetValue(ctx, feeKey)
	if err != nil {
		return nil, nil, err
	}
	parentFeeManager := fees.NewManager(feeRaw)
	feeManager, err := parentFeeManager.ComputeNext(nextTime, r)
	if err != nil {
		return nil, nil, err
	}
	maxUnits := r.GetMaxBlockUnits()
	targetUnits := r.GetWindowTargetUnits()

	mempoolSize := c.mempool.Len(ctx)
	changesEstimate := min(mempoolSize, maxViewPreallocation)

	var (
		ts            = tstate.New(changesEstimate)
		oldestAllowed = nextTime - r.GetValidityWindow()

		// restorable txs after block attempt finishes
		restorableLock sync.Mutex
		restorable     = []*Transaction{}

		// cache contains keys already fetched from state that can be
		// used during prefetching.
		cacheLock sync.RWMutex
		cache     = map[string]*fetchData{}

		blockLock    sync.RWMutex
		start        = time.Now()
		txsAttempted = 0
		results      = []*Result{}

		// prepareStreamLock ensures we don't overwrite stream prefetching spawned
		// asynchronously.
		prepareStreamLock sync.Mutex

		// stop is used to trigger that we should stop building, assuming we are no longer executing
		stop bool
	)

	// Batch fetch items from mempool to unblock incoming RPC/Gossip traffic
	c.mempool.StartStreaming(ctx)
	for time.Since(start) < c.config.TargetBuildDuration && !stop {
		prepareStreamLock.Lock()
		txs := c.mempool.Stream(ctx, streamBatch)
		prepareStreamLock.Unlock()
		if len(txs) == 0 {
			c.metrics.clearedMempool.Inc()
			break
		}
		ctx, executeSpan := c.tracer.Start(ctx, "Chain.BuildBlock.Execute") //nolint:spancheck

		// Perform a batch repeat check
		// IsRepeat only returns an error if we fail to fetch the full validity window of blocks.
		// This should only happen after startup, so we add the transactions back to the mempool.
		dup, err := c.validityWindow.IsRepeat(ctx, parent, txs, oldestAllowed)
		if err != nil {
			restorable = append(restorable, txs...)
			break
		}

		e := executor.New(streamBatch, c.config.TransactionExecutionCores, MaxKeyDependencies, c.metrics.executorBuildRecorder)
		pending := make(map[ids.ID]*Transaction, streamBatch)
		var pendingLock sync.Mutex
		totalTxsSize := 0
		for li, ltx := range txs {
			txsAttempted++
			totalTxsSize += ltx.Size()
			if totalTxsSize > c.config.TargetTxsSize {
				c.log.Debug("Transactions in block exceeded allotted limit ", zap.Int("size", ltx.Size()))
				restorable = append(restorable, txs[li:]...)
				break
			}

			i := li
			tx := ltx

			// Skip any duplicates before going async
			if dup.Contains(i) {
				continue
			}

			stateKeys, err := tx.StateKeys(c.balanceHandler)
			if err != nil {
				// Drop bad transaction and continue
				//
				// This should not happen because we check this before
				// adding a transaction to the mempool.
				continue
			}

			// Once we get part way through a prefetching job, we start
			// to prepare for the next stream.
			if i == streamPrefetchThreshold {
				prepareStreamLock.Lock()
				go func() {
					c.mempool.PrepareStream(ctx, streamBatch)
					prepareStreamLock.Unlock()
				}()
			}

			// We track pending transactions because an error may cause us
			// not to execute restorable transactions.
			pendingLock.Lock()
			pending[tx.GetID()] = tx
			pendingLock.Unlock()
			e.Run(stateKeys, func() error {
				// We use defer here instead of covering all returns because it is
				// much easier to manage.
				var restore bool
				defer func() {
					pendingLock.Lock()
					delete(pending, tx.GetID())
					pendingLock.Unlock()

					if !restore {
						return
					}
					restorableLock.Lock()
					restorable = append(restorable, tx)
					restorableLock.Unlock()
				}()

				// Fetch keys from cache
				var (
					storage  = make(map[string][]byte, len(stateKeys))
					toLookup = make([]string, 0, len(stateKeys))
				)
				cacheLock.RLock()
				for k := range stateKeys {
					if v, ok := cache[k]; ok {
						if v.exists {
							storage[k] = v.v
						}
						continue
					}
					toLookup = append(toLookup, k)
				}
				cacheLock.RUnlock()

				// Fetch keys from disk
				var toCache map[string]*fetchData
				if len(toLookup) > 0 {
					toCache = make(map[string]*fetchData, len(toLookup))
					for _, k := range toLookup {
						v, err := parentView.GetValue(ctx, []byte(k))
						if errors.Is(err, database.ErrNotFound) {
							toCache[k] = &fetchData{nil, false, 0}
							continue
						} else if err != nil {
							return err
						}
						// We verify that the [NumChunks] is already less than the number
						// added on the write path, so we don't need to do so again here.
						numChunks, ok := keys.NumChunks(v)
						if !ok {
							return ErrInvalidKeyValue
						}
						toCache[k] = &fetchData{v, true, numChunks}
						storage[k] = v
					}

					// Update key cache regardless of whether exit is graceful
					defer func() {
						cacheLock.Lock()
						for k := range toCache {
							cache[k] = toCache[k]
						}
						cacheLock.Unlock()
					}()
				}

				// Execute block
				tsv := ts.NewView(
					stateKeys,
					state.ImmutableStorage(storage),
					len(stateKeys),
				)
				if err := tx.PreExecute(ctx, feeManager, c.balanceHandler, r, tsv, nextTime); err != nil {
					// We don't need to rollback [tsv] here because it will never
					// be committed.
					if HandlePreExecute(c.log, err) {
						restore = true
					}
					return nil
				}
				result, err := tx.Execute(
					ctx,
					feeManager,
					c.balanceHandler,
					r,
					tsv,
					nextTime,
				)
				if err != nil {
					// Returning an error here should be avoided at all costs (can be a DoS). Rather,
					// all units for the transaction should be consumed and a fee should be charged.
					c.log.Warn("unexpected post-execution error", zap.Error(err))
					restore = true
					return err
				}

				blockLock.Lock()
				defer blockLock.Unlock()

				// Ensure block isn't too big
				if ok, dimension := feeManager.Consume(result.Units, maxUnits); !ok {
					c.log.Debug(
						"skipping tx: too many units",
						zap.Int("dimension", int(dimension)),
						zap.Uint64("tx", result.Units[dimension]),
						zap.Uint64("block units", feeManager.LastConsumed(dimension)),
						zap.Uint64("max block units", maxUnits[dimension]),
					)
					restore = true

					// If we are above the target for the dimension we can't consume, we will
					// stop building. This prevents a full mempool iteration looking for the
					// "perfect fit".
					if feeManager.LastConsumed(dimension) >= targetUnits[dimension] {
						stop = true
						return errBlockFull
					}
					// Skip this transaction and continue packing if it exceeds the dimension's
					// limit.
					return nil
				}

				// Update block with new transaction
				tsv.Commit()
				blockTransactions = append(blockTransactions, tx)
				results = append(results, result)
				return nil
			})
		}
		execErr := e.Wait()
		executeSpan.End()

		// Handle execution result
		if execErr != nil {
			for _, tx := range pending {
				// If we stopped executing, make sure to add those txs back
				restorable = append(restorable, tx)
			}
			if !errors.Is(execErr, errBlockFull) {
				// Wait for stream preparation to finish to make
				// sure all transactions are returned to the mempool.
				go func() {
					prepareStreamLock.Lock() // we never need to unlock this as it will not be used after this
					restored := c.mempool.FinishStreaming(ctx, append(blockTransactions, restorable...))
					c.log.Debug("transactions restored to mempool", zap.Int("count", restored))
				}()
				c.log.Warn("build failed", zap.Error(execErr))
				return nil, nil, execErr
			}
			break
		}
	}

	// Wait for stream preparation to finish to make
	// sure all transactions are returned to the mempool.
	go func() {
		prepareStreamLock.Lock()
		restored := c.mempool.FinishStreaming(ctx, restorable)
		c.log.Debug("transactions restored to mempool", zap.Int("count", restored))
	}()

	// Update tracking metrics
	span.SetAttributes(
		attribute.Int("attempted", txsAttempted),
		attribute.Int("added", len(blockTransactions)),
	)
	if time.Since(start) > c.config.TargetBuildDuration {
		c.metrics.buildCapped.Inc()
	}

	// Perform basic validity checks to make sure the block is well-formatted
	if len(blockTransactions) == 0 {
		if nextTime < parent.Tmstmp+r.GetMinEmptyBlockGap() {
			return nil, nil, fmt.Errorf("%w: allowed in %d ms", ErrNoTxs, parent.Tmstmp+r.GetMinEmptyBlockGap()-nextTime) //nolint:spancheck
		}
		c.metrics.emptyBlockBuilt.Inc()
	}

	// Update chain metadata
	heightKey := HeightKey(c.metadataManager.HeightPrefix())
	heightKeyStr := string(heightKey)
	timestampKey := TimestampKey(c.metadataManager.TimestampPrefix())
	timestampKeyStr := string(timestampKey)
	feeKeyStr := string(feeKey)

	keys := make(state.Keys)
	keys.Add(heightKeyStr, state.Write)
	keys.Add(timestampKeyStr, state.Write)
	keys.Add(feeKeyStr, state.Write)
	tsv := ts.NewView(
		keys,
		state.ImmutableStorage(map[string][]byte{
			heightKeyStr:    binary.BigEndian.AppendUint64(nil, parent.Hght),
			timestampKeyStr: binary.BigEndian.AppendUint64(nil, uint64(parent.Tmstmp)),
			feeKeyStr:       parentFeeManager.Bytes(),
		}),
		len(keys),
	)
	if err := tsv.Insert(ctx, heightKey, binary.BigEndian.AppendUint64(nil, height)); err != nil {
		return nil, nil, fmt.Errorf("%w: unable to insert height", err)
	}
	if err := tsv.Insert(ctx, timestampKey, binary.BigEndian.AppendUint64(nil, uint64(timestamp))); err != nil {
		return nil, nil, fmt.Errorf("%w: unable to insert timestamp", err)
	}
	if err := tsv.Insert(ctx, feeKey, feeManager.Bytes()); err != nil {
		return nil, nil, fmt.Errorf("%w: unable to insert fees", err)
	}
	tsv.Commit()

	// Fetch [parentView] root as late as possible to allow
	// for async processing to complete
	parentStateRoot, err := parentView.GetMerkleRoot(ctx)
	if err != nil {
		return nil, nil, err
	}

	// Get view from [tstate] after writing all changed keys
	view, err := ts.ExportMerkleDBView(ctx, c.tracer, parentView)
	if err != nil {
		return nil, nil, err
	}

	// Initialize finalized metadata fields
	blk, err := NewStatelessBlock(
		parentID,
		timestamp,
		height,
		blockTransactions,
		parentStateRoot,
	)
	if err != nil {
		return nil, nil, err
	}

	// Kickoff root generation
	go func() {
		start := time.Now()
		root, err := view.GetMerkleRoot(ctx)
		if err != nil {
			c.log.Error("merkle root generation failed", zap.Error(err))
			return
		}
		c.log.Info("merkle root generated",
			zap.Uint64("height", blk.Hght),
			zap.Stringer("blkID", blk.ID()),
			zap.Stringer("root", root),
		)
		c.metrics.rootCalculatedCount.Inc()
		c.metrics.rootCalculatedSum.Add(float64(time.Since(start)))
	}()

	c.metrics.txsBuilt.Add(float64(len(blockTransactions)))
	c.log.Info(
		"built block",
		zap.Uint64("hght", height),
		zap.Int("attempted", txsAttempted),
		zap.Int("added", len(blockTransactions)),
		zap.Int("state changes", ts.PendingChanges()),
		zap.Int("state operations", ts.OpIndex()),
		zap.Int64("parent (t)", parent.Tmstmp),
		zap.Int64("block (t)", timestamp),
	)
<<<<<<< HEAD
	execBlock, err := NewExecutionBlock(blk)
	if err != nil {
		return nil, nil, err
	}
	return execBlock, &OutputBlock{
		ExecutionBlock: execBlock,
		View:           view,
		ExecutionResults: ExecutionResults{
			Results:       results,
			UnitPrices:    feeManager.UnitPrices(),
			UnitsConsumed: feeManager.UnitsConsumed(),
		},
	}, nil
=======
	execBlock := NewExecutionBlock(blk)
	return execBlock, &ExecutedBlock{
		Block:         blk,
		Results:       results,
		UnitPrices:    feeManager.UnitPrices(),
		UnitsConsumed: feeManager.UnitsConsumed(),
	}, view, nil
>>>>>>> 143eaea2
}<|MERGE_RESOLUTION|>--- conflicted
+++ resolved
@@ -108,7 +108,7 @@
 		return nil, nil, fmt.Errorf("%w: proposed build block time (%d) < parentTimestamp (%d) + minBlockGap (%d)", ErrTimestampTooEarly, nextTime, parent.Tmstmp, r.GetMinBlockGap())
 	}
 	var (
-		parentID          = parent.ID()
+		parentID          = parent.GetID()
 		timestamp         = nextTime
 		height            = parent.Hght + 1
 		blockTransactions = []*Transaction{}
@@ -467,7 +467,7 @@
 		}
 		c.log.Info("merkle root generated",
 			zap.Uint64("height", blk.Hght),
-			zap.Stringer("blkID", blk.ID()),
+			zap.Stringer("blkID", blk.GetID()),
 			zap.Stringer("root", root),
 		)
 		c.metrics.rootCalculatedCount.Inc()
@@ -485,11 +485,7 @@
 		zap.Int64("parent (t)", parent.Tmstmp),
 		zap.Int64("block (t)", timestamp),
 	)
-<<<<<<< HEAD
-	execBlock, err := NewExecutionBlock(blk)
-	if err != nil {
-		return nil, nil, err
-	}
+	execBlock := NewExecutionBlock(blk)
 	return execBlock, &OutputBlock{
 		ExecutionBlock: execBlock,
 		View:           view,
@@ -499,13 +495,4 @@
 			UnitsConsumed: feeManager.UnitsConsumed(),
 		},
 	}, nil
-=======
-	execBlock := NewExecutionBlock(blk)
-	return execBlock, &ExecutedBlock{
-		Block:         blk,
-		Results:       results,
-		UnitPrices:    feeManager.UnitPrices(),
-		UnitsConsumed: feeManager.UnitsConsumed(),
-	}, view, nil
->>>>>>> 143eaea2
 }