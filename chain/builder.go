--- conflicted
+++ resolved
@@ -15,10 +15,6 @@
 	"github.com/ava-labs/avalanchego/ids"
 	"github.com/ava-labs/avalanchego/trace"
 	"github.com/ava-labs/avalanchego/utils/logging"
-<<<<<<< HEAD
-	"github.com/ava-labs/avalanchego/x/merkledb"
-=======
->>>>>>> 49cbe484
 	"go.opentelemetry.io/otel/attribute"
 	"go.uber.org/zap"
 
@@ -96,12 +92,6 @@
 		config:          config,
 	}
 }
-<<<<<<< HEAD
-
-func (c *Builder) BuildBlock(ctx context.Context, parentView state.View, parent *ExecutionBlock) (*ExecutionBlock, *ExecutedBlock, merkledb.View, error) {
-	ctx, span := c.tracer.Start(ctx, "Chain.BuildBlock")
-	defer span.End()
-=======
 
 func (c *Builder) BuildBlock(ctx context.Context, parentOutputBlock *OutputBlock) (*ExecutionBlock, *OutputBlock, error) {
 	ctx, span := c.tracer.Start(ctx, "Chain.BuildBlock")
@@ -109,24 +99,16 @@
 
 	parent := parentOutputBlock.ExecutionBlock
 	parentView := parentOutputBlock.View
->>>>>>> 49cbe484
 
 	// Select next timestamp
 	nextTime := time.Now().UnixMilli()
 	r := c.ruleFactory.GetRules(nextTime)
 	if nextTime < parent.Tmstmp+r.GetMinBlockGap() {
 		c.log.Debug("block building failed", zap.Error(ErrTimestampTooEarly))
-<<<<<<< HEAD
-		return nil, nil, nil, ErrTimestampTooEarly
-	}
-	var (
-		parentID          = parent.ID()
-=======
 		return nil, nil, fmt.Errorf("%w: proposed build block time (%d) < parentTimestamp (%d) + minBlockGap (%d)", ErrTimestampTooEarly, nextTime, parent.Tmstmp, r.GetMinBlockGap())
 	}
 	var (
 		parentID          = parent.GetID()
->>>>>>> 49cbe484
 		timestamp         = nextTime
 		height            = parent.Hght + 1
 		blockTransactions = []*Transaction{}
@@ -136,21 +118,11 @@
 	feeKey := FeeKey(c.metadataManager.FeePrefix())
 	feeRaw, err := parentView.GetValue(ctx, feeKey)
 	if err != nil {
-<<<<<<< HEAD
-		return nil, nil, nil, err
-	}
-	parentFeeManager := fees.NewManager(feeRaw)
-	feeManager, err := parentFeeManager.ComputeNext(nextTime, r)
-	if err != nil {
-		return nil, nil, nil, err
-	}
-=======
 		return nil, nil, err
 	}
 	parentFeeManager := fees.NewManager(feeRaw)
 	feeManager := parentFeeManager.ComputeNext(nextTime, r)
 
->>>>>>> 49cbe484
 	maxUnits := r.GetMaxBlockUnits()
 	targetUnits := r.GetWindowTargetUnits()
 
@@ -158,12 +130,7 @@
 	changesEstimate := min(mempoolSize, maxViewPreallocation)
 
 	var (
-<<<<<<< HEAD
-		ts            = tstate.New(changesEstimate)
-		oldestAllowed = nextTime - r.GetValidityWindow()
-=======
 		ts = tstate.New(changesEstimate)
->>>>>>> 49cbe484
 
 		// restorable txs after block attempt finishes
 		restorableLock sync.Mutex
@@ -202,11 +169,7 @@
 		// Perform a batch repeat check
 		// IsRepeat only returns an error if we fail to fetch the full validity window of blocks.
 		// This should only happen after startup, so we add the transactions back to the mempool.
-<<<<<<< HEAD
-		dup, err := c.validityWindow.IsRepeat(ctx, parent, txs, oldestAllowed)
-=======
 		dup, err := c.validityWindow.IsRepeat(ctx, parent, nextTime, txs)
->>>>>>> 49cbe484
 		if err != nil {
 			restorable = append(restorable, txs...)
 			break
@@ -324,15 +287,11 @@
 				}
 
 				// Execute block
-<<<<<<< HEAD
-				tsv := ts.NewView(stateKeys, storage)
-=======
 				tsv := ts.NewView(
 					stateKeys,
 					state.ImmutableStorage(storage),
 					len(stateKeys),
 				)
->>>>>>> 49cbe484
 				if err := tx.PreExecute(ctx, feeManager, c.balanceHandler, r, tsv, nextTime); err != nil {
 					// We don't need to rollback [tsv] here because it will never
 					// be committed.
@@ -408,11 +367,7 @@
 					c.log.Debug("transactions restored to mempool", zap.Int("count", restored))
 				}()
 				c.log.Warn("build failed", zap.Error(execErr))
-<<<<<<< HEAD
-				return nil, nil, nil, execErr
-=======
 				return nil, nil, execErr
->>>>>>> 49cbe484
 			}
 			break
 		}
@@ -438,11 +393,7 @@
 	// Perform basic validity checks to make sure the block is well-formatted
 	if len(blockTransactions) == 0 {
 		if nextTime < parent.Tmstmp+r.GetMinEmptyBlockGap() {
-<<<<<<< HEAD
-			return nil, nil, nil, fmt.Errorf("%w: allowed in %d ms", ErrNoTxs, parent.Tmstmp+r.GetMinEmptyBlockGap()-nextTime) //nolint:spancheck
-=======
 			return nil, nil, fmt.Errorf("%w: allowed in %d ms", ErrNoTxs, parent.Tmstmp+r.GetMinEmptyBlockGap()-nextTime) //nolint:spancheck
->>>>>>> 49cbe484
 		}
 		c.metrics.emptyBlockBuilt.Inc()
 	}
@@ -458,21 +409,6 @@
 	keys.Add(heightKeyStr, state.Write)
 	keys.Add(timestampKeyStr, state.Write)
 	keys.Add(feeKeyStr, state.Write)
-<<<<<<< HEAD
-	tsv := ts.NewView(keys, map[string][]byte{
-		heightKeyStr:    binary.BigEndian.AppendUint64(nil, parent.Hght),
-		timestampKeyStr: binary.BigEndian.AppendUint64(nil, uint64(parent.Tmstmp)),
-		feeKeyStr:       parentFeeManager.Bytes(),
-	})
-	if err := tsv.Insert(ctx, heightKey, binary.BigEndian.AppendUint64(nil, height)); err != nil {
-		return nil, nil, nil, fmt.Errorf("%w: unable to insert height", err)
-	}
-	if err := tsv.Insert(ctx, timestampKey, binary.BigEndian.AppendUint64(nil, uint64(timestamp))); err != nil {
-		return nil, nil, nil, fmt.Errorf("%w: unable to insert timestamp", err)
-	}
-	if err := tsv.Insert(ctx, feeKey, feeManager.Bytes()); err != nil {
-		return nil, nil, nil, fmt.Errorf("%w: unable to insert fees", err)
-=======
 	tsv := ts.NewView(
 		keys,
 		state.ImmutableStorage(map[string][]byte{
@@ -490,7 +426,6 @@
 	}
 	if err := tsv.Insert(ctx, feeKey, feeManager.Bytes()); err != nil {
 		return nil, nil, fmt.Errorf("%w: unable to insert fees", err)
->>>>>>> 49cbe484
 	}
 	tsv.Commit()
 
@@ -498,15 +433,6 @@
 	// for async processing to complete
 	parentStateRoot, err := parentView.GetMerkleRoot(ctx)
 	if err != nil {
-<<<<<<< HEAD
-		return nil, nil, nil, err
-	}
-
-	// Get view from [tstate] after writing all changed keys
-	view, err := ts.ExportMerkleDBView(ctx, c.tracer, parentView)
-	if err != nil {
-		return nil, nil, nil, err
-=======
 		return nil, nil, err
 	}
 
@@ -514,7 +440,6 @@
 	view, err := createView(ctx, c.tracer, parentView, ts.ChangedKeys())
 	if err != nil {
 		return nil, nil, err
->>>>>>> 49cbe484
 	}
 
 	// Initialize finalized metadata fields
@@ -526,11 +451,7 @@
 		parentStateRoot,
 	)
 	if err != nil {
-<<<<<<< HEAD
-		return nil, nil, nil, err
-=======
 		return nil, nil, err
->>>>>>> 49cbe484
 	}
 
 	// Kickoff root generation
@@ -543,21 +464,14 @@
 		}
 		c.log.Info("merkle root generated",
 			zap.Uint64("height", blk.Hght),
-<<<<<<< HEAD
-			zap.Stringer("blkID", blk.ID()),
-=======
 			zap.Stringer("blkID", blk.GetID()),
->>>>>>> 49cbe484
 			zap.Stringer("root", root),
 		)
 		c.metrics.rootCalculatedCount.Inc()
 		c.metrics.rootCalculatedSum.Add(float64(time.Since(start)))
 	}()
 
-<<<<<<< HEAD
-=======
 	c.metrics.txsBuilt.Add(float64(len(blockTransactions)))
->>>>>>> 49cbe484
 	c.log.Info(
 		"built block",
 		zap.Uint64("hght", height),
@@ -568,18 +482,6 @@
 		zap.Int64("parent (t)", parent.Tmstmp),
 		zap.Int64("block (t)", timestamp),
 	)
-<<<<<<< HEAD
-	execBlock, err := NewExecutionBlock(blk)
-	if err != nil {
-		return nil, nil, nil, err
-	}
-	return execBlock, &ExecutedBlock{
-		Block:         blk,
-		Results:       results,
-		UnitPrices:    feeManager.UnitPrices(),
-		UnitsConsumed: feeManager.UnitsConsumed(),
-	}, view, nil
-=======
 	execBlock := NewExecutionBlock(blk)
 	return execBlock, &OutputBlock{
 		ExecutionBlock: execBlock,
@@ -590,5 +492,4 @@
 			UnitsConsumed: feeManager.UnitsConsumed(),
 		},
 	}, nil
->>>>>>> 49cbe484
 }