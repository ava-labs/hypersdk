// Copyright (C) 2023, Ava Labs, Inc. All rights reserved.
// See the file LICENSE for licensing terms.

package chain

import (
	"context"
	"encoding/binary"
	"errors"
	"fmt"
	"time"

	"github.com/ava-labs/avalanchego/ids"
	smblock "github.com/ava-labs/avalanchego/snow/engine/snowman/block"
	"github.com/ava-labs/avalanchego/utils/math"
	"go.opentelemetry.io/otel/attribute"
	"go.uber.org/zap"

	"github.com/ava-labs/hypersdk/tstate"
	"github.com/ava-labs/hypersdk/utils"
)

const chunkOverhead = 4

func HandlePreExecute(
	err error,
) (bool /* continue */, bool /* restore */, bool /* remove account */) {
	switch {
	case errors.Is(err, ErrInsufficientPrice):
		return true, true, false
	case errors.Is(err, ErrTimestampTooEarly):
		return true, true, false
	case errors.Is(err, ErrTimestampTooLate):
		return true, false, false
	case errors.Is(err, ErrInvalidBalance):
		return true, false, true
	case errors.Is(err, ErrAuthNotActivated):
		return true, false, false
	case errors.Is(err, ErrAuthFailed):
		return true, false, false
	case errors.Is(err, ErrActionNotActivated):
		return true, false, false
	default:
		// If unknown error, drop
		return true, false, false
	}
}

func BuildBlock(
	ctx context.Context,
	vm VM,
	preferred ids.ID,
	blockContext *smblock.Context,
) (*StatelessBlock, error) {
	ctx, span := vm.Tracer().Start(ctx, "chain.BuildBlock")
	defer span.End()
	log := vm.Logger()

	nextTime := time.Now().Unix()
	r := vm.Rules(nextTime)
	parent, err := vm.GetStatelessBlock(ctx, preferred)
	if err != nil {
		log.Warn("block building failed: couldn't get parent", zap.Error(err))
		return nil, err
	}
	ectx, err := GenerateExecutionContext(ctx, vm.ChainID(), nextTime, parent, vm.Tracer(), r)
	if err != nil {
		log.Warn("block building failed: couldn't get execution context", zap.Error(err))
		return nil, err
	}
	b := NewBlock(ectx, vm, parent, nextTime)

	changesEstimate := math.Min(vm.Mempool().Len(ctx), r.GetMaxBlockTxs())
	state, err := parent.childState(ctx, changesEstimate)
	if err != nil {
		log.Warn("block building failed: couldn't get parent db", zap.Error(err))
		return nil, err
	}
	ts := tstate.New(changesEstimate)

	// Restorable txs after block attempt finishes
	b.Txs = []*Transaction{}
	var (
		oldestAllowed = nextTime - r.GetValidityWindow()

		surplusFee = uint64(0)
		mempool    = vm.Mempool()

		txsAttempted = 0
		results      = []*Result{}

		virtualChunkSize  = uint64(chunkOverhead)
		virtualChunkCount = 1

		vdrState = vm.ValidatorState()
		sm       = vm.StateManager()

		start    = time.Now()
		lockWait time.Duration
	)
	mempoolErr := mempool.Build(
		ctx,
		func(fctx context.Context, next *Transaction) (cont bool, restore bool, removeAcct bool, err error) {
			if txsAttempted == 0 {
				lockWait = time.Since(start)
			}
			txsAttempted++

			// Simulate how many chunks will be created
			if virtualChunkSize+next.Size() > uint64(r.GetMaxChunkSize()) {
				if virtualChunkCount >= r.GetMaxChunks() {
					return false, true, false, nil
				}
				virtualChunkSize = chunkOverhead
				virtualChunkCount++
			}
			virtualChunkSize += next.Size()

			// Ensure we can process if transaction includes a warp message
			if next.WarpMessage != nil && blockContext == nil {
				log.Info(
					"dropping pending warp message because no context provided",
					zap.Stringer("txID", next.ID()),
				)
				return true, next.Base.Timestamp > oldestAllowed, false, nil
			}

			// Skip warp message if at max
			if next.WarpMessage != nil && b.WarpCount == MaxWarpMessages {
				log.Info(
					"dropping pending warp message because already have MaxWarpMessages",
					zap.Stringer("txID", next.ID()),
				)
				return true, true, false, nil
			}

			// Check for repeats
			//
			// TODO: check a bunch at once during pre-fetch to avoid re-walking blocks
			// for every tx
			dup, err := parent.IsRepeat(ctx, oldestAllowed, []*Transaction{next})
			if err != nil {
				return false, false, false, err
			}
			if dup {
				// tx will be restored when ancestry is rejected
				return true, false, false, nil
			}

			// Ensure we have room
			nextUnits, err := next.MaxUnits(r)
			if err != nil {
				// Should never happen
				log.Debug(
					"skipping invalid tx",
					zap.Error(err),
				)
				return true, false, false, nil
			}
			if b.UnitsConsumed+nextUnits > r.GetMaxBlockUnits() {
				log.Debug(
					"skipping tx: too many units",
					zap.Uint64("block units", b.UnitsConsumed),
					zap.Uint64("tx max units", nextUnits),
				)
				return false /* make simpler */, true, false, nil // could be txs that fit that are smaller
			}

			// Populate required transaction state and restrict which keys can be used
			//
			// TODO: prefetch state of upcoming txs that we will pull (should make much
			// faster)
			txStart := ts.OpIndex()
			if err := ts.FetchAndSetScope(ctx, next.StateKeys(sm), state); err != nil {
				return false, true, false, err
			}

			// PreExecute next to see if it is fit
			if err := next.PreExecute(fctx, ectx, r, ts, nextTime); err != nil {
				ts.Rollback(ctx, txStart)
				cont, restore, removeAcct := HandlePreExecute(err)
				return cont, restore, removeAcct, nil
			}

			// Verify warp message, if it exists
			//
			// We don't drop invalid warp messages because we must collect fees for
			// the work the sender made us do (otherwise this would be a DoS).
			//
			// We wait as long as possible to verify the signature to ensure we don't
			// spend unnecessary time on an invalid tx.
			var warpErr error
			if next.WarpMessage != nil {
				num, denom, err := preVerifyWarpMessage(next.WarpMessage, vm.ChainID(), r)
				if err == nil {
					warpErr = next.WarpMessage.Signature.Verify(
						ctx, &next.WarpMessage.UnsignedMessage,
						vdrState, blockContext.PChainHeight, num, denom,
					)
				} else {
					warpErr = err
				}
				if warpErr != nil {
					log.Warn(
						"warp verification failed",
						zap.Stringer("txID", next.ID()),
						zap.Error(warpErr),
					)
				}
			}

			// If execution works, keep moving forward with new state
			result, err := next.Execute(
				fctx,
				ectx,
				r,
				sm,
				ts,
				nextTime,
				next.WarpMessage != nil && warpErr == nil,
			)
			if err != nil {
				// This error should only be raised by the handler, not the
				// implementation itself
				log.Warn("unexpected post-execution error", zap.Error(err))
				return false, false, false, err
			}

			// Update block with new transaction
			b.Txs = append(b.Txs, next)
			b.UnitsConsumed += result.Units
			surplusFee += (next.Base.UnitPrice - b.UnitPrice) * result.Units
			results = append(results, result)
			if next.WarpMessage != nil {
				if warpErr == nil {
					// Add a bit if the warp message was verified
					b.WarpResults.Add(uint(b.WarpCount))
				}
				b.WarpCount++
			}
			return len(b.Txs) < r.GetMaxBlockTxs(), false, false, nil
		},
	)
	span.SetAttributes(
		attribute.Int("attempted", txsAttempted),
		attribute.Int("added", len(b.Txs)),
	)
	if mempoolErr != nil {
		b.vm.Mempool().Add(ctx, b.Txs)
		return nil, err
	}

	// Perform basic validity checks to make sure the block is well-formatted
	if len(b.Txs) == 0 {
		return nil, ErrNoTxs
	}
	requiredSurplus := b.UnitPrice * b.BlockCost
	if surplusFee < requiredSurplus {
		// This is a very common result during block building
		b.vm.Mempool().Add(ctx, b.Txs)
		return nil, fmt.Errorf(
			"%w: required=%d found=%d",
			ErrInsufficientSurplus,
			requiredSurplus,
			surplusFee,
		)
	}
	b.SurplusFee = surplusFee

	// Get root from underlying state changes after writing all changed keys
	if err := ts.WriteChanges(ctx, state, vm.Tracer()); err != nil {
		return nil, err
	}

	// Store height in state to prevent duplicate roots
	if err := state.Insert(ctx, sm.HeightKey(), binary.BigEndian.AppendUint64(nil, b.Hght)); err != nil {
		return nil, err
	}

	// Compute state root after all data has been written to trie
	root, err := state.GetMerkleRoot(ctx)
	if err != nil {
		return nil, err
	}
	b.StateRoot = root

	// Generate chunks
	b.Chunks = []ids.ID{}
	var (
		chunks                       = [][]byte{}
		current                      = 0
		limit                        = len(b.Txs)
		actionRegistry, authRegistry = vm.Registry()
	)
	for current < limit {
		var (
			chunkSize = uint64(chunkOverhead)
			last      int
		)
		for i := current; i < limit; i++ {
			tx := b.Txs[i]
			size := tx.Size()
			if chunkSize+size > uint64(r.GetMaxChunkSize()) {
				break
			}
			chunkSize += size
			last = i
		}
		txRange := b.Txs[current : last+1]
		chunk, err := MarshalTxs(txRange, actionRegistry, authRegistry)
		if err != nil {
			return nil, err
		}
		current = last + 1
		chunks = append(chunks, chunk)
		b.Chunks = append(b.Chunks, utils.ToID(chunk))
	}

	// Compute block hash and marshaled representation
	if err := b.initializeBuilt(ctx, chunks, state, results); err != nil {
		return nil, err
	}
	log.Info(
		"built block",
		zap.Uint64("hght", b.Hght),
		zap.Int("attempted", txsAttempted),
		zap.Int("added", len(b.Txs)),
		zap.Int("chunks", len(b.Chunks)),
		zap.Int("mempool size", b.vm.Mempool().Len(ctx)),
		zap.Duration("mempool lock wait", lockWait),
		zap.Bool("context", blockContext != nil),
<<<<<<< HEAD
		zap.Duration("t", time.Since(start)),
=======
		zap.Int("state changes", ts.PendingChanges()),
		zap.Int("state operations", ts.OpIndex()),
>>>>>>> 21393147
	)
	return b, nil
}<|MERGE_RESOLUTION|>--- conflicted
+++ resolved
@@ -329,12 +329,9 @@
 		zap.Int("mempool size", b.vm.Mempool().Len(ctx)),
 		zap.Duration("mempool lock wait", lockWait),
 		zap.Bool("context", blockContext != nil),
-<<<<<<< HEAD
-		zap.Duration("t", time.Since(start)),
-=======
 		zap.Int("state changes", ts.PendingChanges()),
 		zap.Int("state operations", ts.OpIndex()),
->>>>>>> 21393147
+		zap.Duration("t", time.Since(start)),
 	)
 	return b, nil
 }