--- conflicted
+++ resolved
@@ -299,15 +299,11 @@
 				}
 
 				// Execute block
-<<<<<<< HEAD
-				tsv := ts.NewView(stateKeys, state)
-=======
 				tsv := ts.NewView(
 					stateKeys,
 					state.ImmutableStorage(storage),
 					len(stateKeys),
 				)
->>>>>>> d194b71e
 				if err := tx.PreExecute(ctx, feeManager, c.balanceHandler, r, tsv, nextTime); err != nil {
 					// We don't need to rollback [tsv] here because it will never
 					// be committed.
@@ -434,13 +430,6 @@
 	keys.Add(heightKeyStr, state.Write)
 	keys.Add(timestampKeyStr, state.Write)
 	keys.Add(feeKeyStr, state.Write)
-<<<<<<< HEAD
-	tsv := ts.NewView(keys, tstate.ImmutableScopeStorage(map[string][]byte{
-		heightKeyStr:    binary.BigEndian.AppendUint64(nil, parent.Hght),
-		timestampKeyStr: binary.BigEndian.AppendUint64(nil, uint64(parent.Tmstmp)),
-		feeKeyStr:       parentFeeManager.Bytes(),
-	}))
-=======
 	tsv := ts.NewView(
 		keys,
 		state.ImmutableStorage(map[string][]byte{
@@ -450,7 +439,6 @@
 		}),
 		len(keys),
 	)
->>>>>>> d194b71e
 	if err := tsv.Insert(ctx, heightKey, binary.BigEndian.AppendUint64(nil, height)); err != nil {
 		return nil, nil, nil, fmt.Errorf("%w: unable to insert height", err)
 	}
