// Copyright (C) 2024, Ava Labs, Inc. All rights reserved.
// See the file LICENSE for licensing terms.

package chain

import (
	"context"
	"encoding/binary"
	"errors"
	"fmt"
	"sync"
	"time"

	"github.com/ava-labs/avalanchego/database"
	"github.com/ava-labs/avalanchego/ids"
	"github.com/ava-labs/avalanchego/trace"
	"github.com/ava-labs/avalanchego/utils/logging"
	"github.com/ava-labs/avalanchego/x/merkledb"
	"go.opentelemetry.io/otel/attribute"
	"go.uber.org/zap"

	"github.com/ava-labs/hypersdk/consts"
	"github.com/ava-labs/hypersdk/internal/executor"
	"github.com/ava-labs/hypersdk/internal/fees"
	"github.com/ava-labs/hypersdk/keys"
	"github.com/ava-labs/hypersdk/state"
	"github.com/ava-labs/hypersdk/state/tstate"
	"github.com/ava-labs/hypersdk/utils"
)

const (
	maxViewPreallocation = 10_000

	// TODO: make these tunable
	streamBatch             = 256
	streamPrefetchThreshold = streamBatch / 2
	stopBuildingThreshold   = 2_048 // units
)

var errBlockFull = errors.New("block full")

func HandlePreExecute(log logging.Logger, err error) bool {
	switch {
	case errors.Is(err, ErrInsufficientPrice):
		return false
	case errors.Is(err, ErrTimestampTooEarly):
		return true
	case errors.Is(err, ErrTimestampTooLate):
		return false
	case errors.Is(err, ErrInvalidBalance):
		return false
	case errors.Is(err, ErrAuthNotActivated):
		return false
	case errors.Is(err, ErrAuthFailed):
		return false
	case errors.Is(err, ErrActionNotActivated):
		return false
	default:
		// If unknown error, drop
		log.Warn("unknown PreExecute error", zap.Error(err))
		return false
	}
}

type Builder struct {
	tracer          trace.Tracer
	ruleFactory     RuleFactory
	log             logging.Logger
	metadataManager MetadataManager
	balanceHandler  BalanceHandler
	mempool         Mempool
	validityWindow  *TimeValidityWindow
	metrics         *chainMetrics
	config          Config
}

func NewBuilder(
	tracer trace.Tracer,
	ruleFactory RuleFactory,
	log logging.Logger,
	metadataManager MetadataManager,
	balanceHandler BalanceHandler,
	mempool Mempool,
	validityWindow *TimeValidityWindow,
	metrics *chainMetrics,
	config Config,
) *Builder {
	return &Builder{
		tracer:          tracer,
		ruleFactory:     ruleFactory,
		log:             log,
		metadataManager: metadataManager,
		balanceHandler:  balanceHandler,
		mempool:         mempool,
		validityWindow:  validityWindow,
		metrics:         metrics,
		config:          config,
	}
}

func (c *Builder) BuildBlock(ctx context.Context, parentView state.View, parent *ExecutionBlock) (*ExecutionBlock, *ExecutedBlock, merkledb.View, error) {
	ctx, span := c.tracer.Start(ctx, "Chain.BuildBlock")
	defer span.End()

	// Select next timestamp
	nextTime := time.Now().UnixMilli()
	r := c.ruleFactory.GetRules(nextTime)
	if nextTime < parent.Tmstmp+r.GetMinBlockGap() {
		c.log.Debug("block building failed", zap.Error(ErrTimestampTooEarly))
		return nil, nil, nil, ErrTimestampTooEarly
	}
	var (
		parentID          = parent.ID()
		timestamp         = nextTime
		height            = parent.Hght + 1
		blockTransactions = []*Transaction{}
	)

	// Compute next unit prices to use
	feeKey := FeeKey(c.metadataManager.FeePrefix())
	feeRaw, err := parentView.GetValue(ctx, feeKey)
	if err != nil {
		return nil, nil, nil, err
	}
	parentFeeManager := fees.NewManager(feeRaw)
	feeManager, err := parentFeeManager.ComputeNext(nextTime, r)
	if err != nil {
		return nil, nil, nil, err
	}
	maxUnits := r.GetMaxBlockUnits()
	targetUnits := r.GetWindowTargetUnits()

	mempoolSize := c.mempool.Len(ctx)
	changesEstimate := min(mempoolSize, maxViewPreallocation)

	var (
		ts            = tstate.New(changesEstimate)
		oldestAllowed = nextTime - r.GetValidityWindow()

		// restorable txs after block attempt finishes
		restorableLock sync.Mutex
		restorable     = []*Transaction{}

		// cache contains keys already fetched from state that can be
		// used during prefetching.
		cacheLock sync.RWMutex
		cache     = map[string]*fetchData{}

		blockLock    sync.RWMutex
		start        = time.Now()
		txsAttempted = 0
		results      = []*Result{}

		// prepareStreamLock ensures we don't overwrite stream prefetching spawned
		// asynchronously.
		prepareStreamLock sync.Mutex

		// stop is used to trigger that we should stop building, assuming we are no longer executing
		stop bool
	)

	// Batch fetch items from mempool to unblock incoming RPC/Gossip traffic
	c.mempool.StartStreaming(ctx)
	for time.Since(start) < c.config.TargetBuildDuration && !stop {
		prepareStreamLock.Lock()
		txs := c.mempool.Stream(ctx, streamBatch)
		prepareStreamLock.Unlock()
		if len(txs) == 0 {
			c.metrics.clearedMempool.Inc()
			break
		}
		ctx, executeSpan := c.tracer.Start(ctx, "Chain.BuildBlock.Execute") //nolint:spancheck

		// Perform a batch repeat check
		// IsRepeat only returns an error if we fail to fetch the full validity window of blocks.
		// This should only happen after startup, so we add the transactions back to the mempool.
		dup, err := c.validityWindow.IsRepeat(ctx, parent, txs, oldestAllowed)
		if err != nil {
			restorable = append(restorable, txs...)
			break
		}

		e := executor.New(streamBatch, c.config.TransactionExecutionCores, MaxKeyDependencies, c.metrics.executorBuildRecorder)
		pending := make(map[ids.ID]*Transaction, streamBatch)
		var pendingLock sync.Mutex
<<<<<<< HEAD
		totalTxSize := 0
=======
		totalTxsSize := 0
>>>>>>> 6d8dcfed
		for li, ltx := range txs {
			// check if block size is full 
			if totalTxSize += ltx.size; totalTxSize > consts.MaxTargetTxsSize {
				utils.Outf("{{red}}block size is full{{/}}\n")
				log.Debug("block size is full hehehehehehekjnaskjl")
				restorable = append(restorable, txs[li:]...)
				break
			}

			txsAttempted++
			totalTxsSize += ltx.Size()
			if totalTxsSize > c.config.TargetTxsSize {
				c.log.Debug("Transactions in block exceeded allotted limit ", zap.Int("size", ltx.Size()))
				restorable = append(restorable, txs[li:]...)
				break
			}

			i := li
			tx := ltx

			// Skip any duplicates before going async
			if dup.Contains(i) {
				continue
			}

			stateKeys, err := tx.StateKeys(c.balanceHandler)
			if err != nil {
				// Drop bad transaction and continue
				//
				// This should not happen because we check this before
				// adding a transaction to the mempool.
				continue
			}

			// Once we get part way through a prefetching job, we start
			// to prepare for the next stream.
			if i == streamPrefetchThreshold {
				prepareStreamLock.Lock()
				go func() {
					c.mempool.PrepareStream(ctx, streamBatch)
					prepareStreamLock.Unlock()
				}()
			}

			// We track pending transactions because an error may cause us
			// not to execute restorable transactions.
			pendingLock.Lock()
			pending[tx.ID()] = tx
			pendingLock.Unlock()
			e.Run(stateKeys, func() error {
				// We use defer here instead of covering all returns because it is
				// much easier to manage.
				var restore bool
				defer func() {
					pendingLock.Lock()
					delete(pending, tx.ID())
					pendingLock.Unlock()

					if !restore {
						return
					}
					restorableLock.Lock()
					restorable = append(restorable, tx)
					restorableLock.Unlock()
				}()

				// Fetch keys from cache
				var (
					storage  = make(map[string][]byte, len(stateKeys))
					toLookup = make([]string, 0, len(stateKeys))
				)
				cacheLock.RLock()
				for k := range stateKeys {
					if v, ok := cache[k]; ok {
						if v.exists {
							storage[k] = v.v
						}
						continue
					}
					toLookup = append(toLookup, k)
				}
				cacheLock.RUnlock()

				// Fetch keys from disk
				var toCache map[string]*fetchData
				if len(toLookup) > 0 {
					toCache = make(map[string]*fetchData, len(toLookup))
					for _, k := range toLookup {
						v, err := parentView.GetValue(ctx, []byte(k))
						if errors.Is(err, database.ErrNotFound) {
							toCache[k] = &fetchData{nil, false, 0}
							continue
						} else if err != nil {
							return err
						}
						// We verify that the [NumChunks] is already less than the number
						// added on the write path, so we don't need to do so again here.
						numChunks, ok := keys.NumChunks(v)
						if !ok {
							return ErrInvalidKeyValue
						}
						toCache[k] = &fetchData{v, true, numChunks}
						storage[k] = v
					}

					// Update key cache regardless of whether exit is graceful
					defer func() {
						cacheLock.Lock()
						for k := range toCache {
							cache[k] = toCache[k]
						}
						cacheLock.Unlock()
					}()
				}

				// Execute block
				tsv := ts.NewView(stateKeys, storage)
				if err := tx.PreExecute(ctx, feeManager, c.balanceHandler, r, tsv, nextTime); err != nil {
					// We don't need to rollback [tsv] here because it will never
					// be committed.
					if HandlePreExecute(c.log, err) {
						restore = true
					}
					return nil
				}
				result, err := tx.Execute(
					ctx,
					feeManager,
					c.balanceHandler,
					r,
					tsv,
					nextTime,
				)
				if err != nil {
					// Returning an error here should be avoided at all costs (can be a DoS). Rather,
					// all units for the transaction should be consumed and a fee should be charged.
					c.log.Warn("unexpected post-execution error", zap.Error(err))
					restore = true
					return err
				}

				blockLock.Lock()
				defer blockLock.Unlock()

				// Ensure block isn't too big
				if ok, dimension := feeManager.Consume(result.Units, maxUnits); !ok {
					c.log.Debug(
						"skipping tx: too many units",
						zap.Int("dimension", int(dimension)),
						zap.Uint64("tx", result.Units[dimension]),
						zap.Uint64("block units", feeManager.LastConsumed(dimension)),
						zap.Uint64("max block units", maxUnits[dimension]),
					)
					restore = true

					// If we are above the target for the dimension we can't consume, we will
					// stop building. This prevents a full mempool iteration looking for the
					// "perfect fit".
					if feeManager.LastConsumed(dimension) >= targetUnits[dimension] {
						stop = true
						return errBlockFull
					}
					// Skip this transaction and continue packing if it exceeds the dimension's
					// limit.
					return nil
				}

				// Update block with new transaction
				tsv.Commit()
				blockTransactions = append(blockTransactions, tx)
				results = append(results, result)
				return nil
			})
		}
		execErr := e.Wait()
		executeSpan.End()

		// Handle execution result
		if execErr != nil {
			for _, tx := range pending {
				// If we stopped executing, make sure to add those txs back
				restorable = append(restorable, tx)
			}
			if !errors.Is(execErr, errBlockFull) {
				// Wait for stream preparation to finish to make
				// sure all transactions are returned to the mempool.
				go func() {
					prepareStreamLock.Lock() // we never need to unlock this as it will not be used after this
					restored := c.mempool.FinishStreaming(ctx, append(blockTransactions, restorable...))
					c.log.Debug("transactions restored to mempool", zap.Int("count", restored))
				}()
				c.log.Warn("build failed", zap.Error(execErr))
				return nil, nil, nil, execErr
			}
			break
		}
	}

	// Wait for stream preparation to finish to make
	// sure all transactions are returned to the mempool.
	go func() {
		prepareStreamLock.Lock()
		restored := c.mempool.FinishStreaming(ctx, restorable)
		c.log.Debug("transactions restored to mempool", zap.Int("count", restored))
	}()

	// Update tracking metrics
	span.SetAttributes(
		attribute.Int("attempted", txsAttempted),
		attribute.Int("added", len(blockTransactions)),
	)
	if time.Since(start) > c.config.TargetBuildDuration {
		c.metrics.buildCapped.Inc()
	}

	// Perform basic validity checks to make sure the block is well-formatted
	if len(blockTransactions) == 0 {
		if nextTime < parent.Tmstmp+r.GetMinEmptyBlockGap() {
			return nil, nil, nil, fmt.Errorf("%w: allowed in %d ms", ErrNoTxs, parent.Tmstmp+r.GetMinEmptyBlockGap()-nextTime) //nolint:spancheck
		}
		c.metrics.emptyBlockBuilt.Inc()
	}

	// Update chain metadata
	heightKey := HeightKey(c.metadataManager.HeightPrefix())
	heightKeyStr := string(heightKey)
	timestampKey := TimestampKey(c.metadataManager.TimestampPrefix())
	timestampKeyStr := string(timestampKey)
	feeKeyStr := string(feeKey)

	keys := make(state.Keys)
	keys.Add(heightKeyStr, state.Write)
	keys.Add(timestampKeyStr, state.Write)
	keys.Add(feeKeyStr, state.Write)
	tsv := ts.NewView(keys, map[string][]byte{
		heightKeyStr:    binary.BigEndian.AppendUint64(nil, parent.Hght),
		timestampKeyStr: binary.BigEndian.AppendUint64(nil, uint64(parent.Tmstmp)),
		feeKeyStr:       parentFeeManager.Bytes(),
	})
	if err := tsv.Insert(ctx, heightKey, binary.BigEndian.AppendUint64(nil, height)); err != nil {
		return nil, nil, nil, fmt.Errorf("%w: unable to insert height", err)
	}
	if err := tsv.Insert(ctx, timestampKey, binary.BigEndian.AppendUint64(nil, uint64(timestamp))); err != nil {
		return nil, nil, nil, fmt.Errorf("%w: unable to insert timestamp", err)
	}
	if err := tsv.Insert(ctx, feeKey, feeManager.Bytes()); err != nil {
		return nil, nil, nil, fmt.Errorf("%w: unable to insert fees", err)
	}
	tsv.Commit()

	// Fetch [parentView] root as late as possible to allow
	// for async processing to complete
	parentStateRoot, err := parentView.GetMerkleRoot(ctx)
	if err != nil {
		return nil, nil, nil, err
	}

	// Get view from [tstate] after writing all changed keys
	view, err := ts.ExportMerkleDBView(ctx, c.tracer, parentView)
	if err != nil {
		return nil, nil, nil, err
	}

	// Initialize finalized metadata fields
	blk, err := NewStatelessBlock(
		parentID,
		timestamp,
		height,
		blockTransactions,
		parentStateRoot,
	)
	if err != nil {
		return nil, nil, nil, err
	}

	// Kickoff root generation
	go func() {
		start := time.Now()
		root, err := view.GetMerkleRoot(ctx)
		if err != nil {
			c.log.Error("merkle root generation failed", zap.Error(err))
			return
		}
		c.log.Info("merkle root generated",
			zap.Uint64("height", blk.Hght),
			zap.Stringer("blkID", blk.ID()),
			zap.Stringer("root", root),
		)
		c.metrics.rootCalculatedCount.Inc()
		c.metrics.rootCalculatedSum.Add(float64(time.Since(start)))
	}()

	c.log.Info(
		"built block",
		zap.Uint64("hght", height),
		zap.Int("attempted", txsAttempted),
		zap.Int("added", len(blockTransactions)),
		zap.Int("state changes", ts.PendingChanges()),
		zap.Int("state operations", ts.OpIndex()),
		zap.Int64("parent (t)", parent.Tmstmp),
		zap.Int64("block (t)", timestamp),
	)
	return NewExecutionBlock(blk), &ExecutedBlock{
		Block:         blk,
		Results:       results,
		UnitPrices:    feeManager.UnitPrices(),
		UnitsConsumed: feeManager.UnitsConsumed(),
	}, view, nil
}<|MERGE_RESOLUTION|>--- conflicted
+++ resolved
@@ -19,13 +19,11 @@
 	"go.opentelemetry.io/otel/attribute"
 	"go.uber.org/zap"
 
-	"github.com/ava-labs/hypersdk/consts"
 	"github.com/ava-labs/hypersdk/internal/executor"
 	"github.com/ava-labs/hypersdk/internal/fees"
 	"github.com/ava-labs/hypersdk/keys"
 	"github.com/ava-labs/hypersdk/state"
 	"github.com/ava-labs/hypersdk/state/tstate"
-	"github.com/ava-labs/hypersdk/utils"
 )
 
 const (
@@ -183,20 +181,8 @@
 		e := executor.New(streamBatch, c.config.TransactionExecutionCores, MaxKeyDependencies, c.metrics.executorBuildRecorder)
 		pending := make(map[ids.ID]*Transaction, streamBatch)
 		var pendingLock sync.Mutex
-<<<<<<< HEAD
-		totalTxSize := 0
-=======
 		totalTxsSize := 0
->>>>>>> 6d8dcfed
 		for li, ltx := range txs {
-			// check if block size is full 
-			if totalTxSize += ltx.size; totalTxSize > consts.MaxTargetTxsSize {
-				utils.Outf("{{red}}block size is full{{/}}\n")
-				log.Debug("block size is full hehehehehehekjnaskjl")
-				restorable = append(restorable, txs[li:]...)
-				break
-			}
-
 			txsAttempted++
 			totalTxsSize += ltx.Size()
 			if totalTxsSize > c.config.TargetTxsSize {
