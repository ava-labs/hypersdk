// Copyright (C) 2024, Ava Labs, Inc. All rights reserved.
// See the file LICENSE for licensing terms.

package chain

import (
	"context"
	"encoding/binary"
	"errors"
	"fmt"
	"time"

	"github.com/ava-labs/avalanchego/database"
	"github.com/ava-labs/avalanchego/ids"
	"github.com/ava-labs/avalanchego/snow/consensus/snowman"
	"github.com/ava-labs/avalanchego/snow/engine/snowman/block"
	"github.com/ava-labs/avalanchego/utils/set"
	"github.com/ava-labs/avalanchego/x/merkledb"
	"go.opentelemetry.io/otel/attribute"
	"go.opentelemetry.io/otel/trace"
	"go.uber.org/zap"

	"github.com/ava-labs/hypersdk/codec"
	"github.com/ava-labs/hypersdk/consts"
	"github.com/ava-labs/hypersdk/fees"
	"github.com/ava-labs/hypersdk/internal/window"
	"github.com/ava-labs/hypersdk/internal/workers"
	"github.com/ava-labs/hypersdk/state"
	"github.com/ava-labs/hypersdk/utils"

	internalfees "github.com/ava-labs/hypersdk/internal/fees"
)

var (
	_ snowman.Block      = (*StatefulBlock)(nil)
	_ block.StateSummary = (*SyncableBlock)(nil)
)

type StatelessBlock struct {
	Prnt   ids.ID `json:"parent"`
	Tmstmp int64  `json:"timestamp"`
	Hght   uint64 `json:"height"`

	Txs []*Transaction `json:"txs"`

	// StateRoot is the root of the post-execution state
	// of [Prnt].
	//
	// This "deferred root" design allows for merklization
	// to be done asynchronously instead of during [Build]
	// or [Verify], which reduces the amount of time we are
	// blocking the consensus engine from voting on the block,
	// starting the verification of another block, etc.
	StateRoot ids.ID `json:"stateRoot"`

	size int

	// authCounts can be used by batch signature verification
	// to preallocate memory
	authCounts map[uint8]int
}

func (b *StatelessBlock) Size() int {
	return b.size
}

func (b *StatelessBlock) ID() (ids.ID, error) {
	blk, err := b.Marshal()
	if err != nil {
		return ids.ID{}, err
	}
	return utils.ToID(blk), nil
}

func (b *StatelessBlock) Marshal() ([]byte, error) {
	size := ids.IDLen + consts.Uint64Len + consts.Uint64Len +
		consts.Uint64Len + window.WindowSliceSize +
		consts.IntLen + codec.CummSize(b.Txs) +
		ids.IDLen + consts.Uint64Len + consts.Uint64Len

	p := codec.NewWriter(size, consts.NetworkSizeLimit)

	p.PackID(b.Prnt)
	p.PackInt64(b.Tmstmp)
	p.PackUint64(b.Hght)

	p.PackInt(uint32(len(b.Txs)))
	b.authCounts = map[uint8]int{}
	for _, tx := range b.Txs {
		if err := tx.Marshal(p); err != nil {
			return nil, err
		}
		b.authCounts[tx.Auth.GetTypeID()]++
	}

	p.PackID(b.StateRoot)
	bytes := p.Bytes()
	if err := p.Err(); err != nil {
		return nil, err
	}
	b.size = len(bytes)
	return bytes, nil
}

func UnmarshalBlock(raw []byte, parser Parser) (*StatelessBlock, error) {
	var (
		p = codec.NewReader(raw, consts.NetworkSizeLimit)
		b StatelessBlock
	)
	b.size = len(raw)

	p.UnpackID(false, &b.Prnt)
	b.Tmstmp = p.UnpackInt64(false)
	b.Hght = p.UnpackUint64(false)

	// Parse transactions
	txCount := p.UnpackInt(false) // can produce empty blocks
	actionRegistry, authRegistry := parser.ActionRegistry(), parser.AuthRegistry()
	b.Txs = []*Transaction{} // don't preallocate all to avoid DoS
	b.authCounts = map[uint8]int{}
	for i := uint32(0); i < txCount; i++ {
		tx, err := UnmarshalTx(p, actionRegistry, authRegistry)
		if err != nil {
			return nil, err
		}
		b.Txs = append(b.Txs, tx)
		b.authCounts[tx.Auth.GetTypeID()]++
	}

	p.UnpackID(false, &b.StateRoot)

	// Ensure no leftover bytes
	if !p.Empty() {
		return nil, fmt.Errorf("%w: remaining=%d", ErrInvalidObject, len(raw)-p.Offset())
	}
	return &b, p.Err()
}

func NewGenesisBlock(root ids.ID) *StatelessBlock {
	return &StatelessBlock{
		// We set the genesis block timestamp to be after the ProposerVM fork activation.
		//
		// This prevents an issue (when using millisecond timestamps) during ProposerVM activation
		// where the child timestamp is rounded down to the nearest second (which may be before
		// the timestamp of its parent, which is denoted in milliseconds).
		//
		// Link: https://github.com/ava-labs/avalanchego/blob/0ec52a9c6e5b879e367688db01bb10174d70b212
		// .../vms/proposervm/pre_fork_block.go#L201
		Tmstmp: time.Date(2023, time.January, 1, 0, 0, 0, 0, time.UTC).UnixMilli(),

		// StateRoot should include all allocates made when loading the genesis file
		StateRoot: root,
	}
}

// Stateless is defined separately from "Block"
// in case external packages need to use the stateless block
// without mocking VM or parent block
type StatefulBlock struct {
	*StatelessBlock `json:"block"`

	id       ids.ID
	accepted bool
	t        time.Time
	bytes    []byte
	txsSet   set.Set[ids.ID]

	results    []*Result
	feeManager *internalfees.Manager

	vm   VM
	view merkledb.View

	sigJob workers.Job
}

func NewBlock(vm VM, parent snowman.Block, tmstp int64) *StatefulBlock {
	return &StatefulBlock{
		StatelessBlock: &StatelessBlock{
			Prnt:   parent.ID(),
			Tmstmp: tmstp,
			Hght:   parent.Height() + 1,
		},
		vm:       vm,
		accepted: false,
	}
}

func ParseBlock(
	ctx context.Context,
	source []byte,
	accepted bool,
	vm VM,
) (*StatefulBlock, error) {
	ctx, span := vm.Tracer().Start(ctx, "chain.ParseBlock")
	defer span.End()

	blk, err := UnmarshalBlock(source, vm)
	if err != nil {
		return nil, err
	}
	// Not guaranteed that a parsed block is verified
	return ParseStatelessBlock(ctx, blk, source, accepted, vm)
}

// populateTxs is only called on blocks we did not build
func (b *StatefulBlock) populateTxs(ctx context.Context) error {
	ctx, span := b.vm.Tracer().Start(ctx, "StatefulBlock.populateTxs")
	defer span.End()

	// Setup signature verification job
	_, sigVerifySpan := b.vm.Tracer().Start(ctx, "StatefulBlock.verifySignatures") //nolint:spancheck
	job, err := b.vm.AuthVerifiers().NewJob(len(b.Txs))
	if err != nil {
		return err //nolint:spancheck
	}
	b.sigJob = job
	batchVerifier := NewAuthBatch(b.vm, b.sigJob, b.authCounts)

	// Make sure to always call [Done], otherwise we will block all future [Workers]
	defer func() {
		// BatchVerifier is given the responsibility to call [b.sigJob.Done()] because it may add things
		// to the work queue async and that may not have completed by this point.
		go batchVerifier.Done(func() { sigVerifySpan.End() })
	}()

	// Confirm no transaction duplicates and setup
	// AWM processing
	b.txsSet = set.NewSet[ids.ID](len(b.Txs))
	for _, tx := range b.Txs {
		// Ensure there are no duplicate transactions
		if b.txsSet.Contains(tx.ID()) {
			return ErrDuplicateTx
		}
		b.txsSet.Add(tx.ID())

		// Verify signature async
		if b.vm.GetVerifyAuth() {
			txDigest, err := tx.Digest()
			if err != nil {
				return err
			}
			batchVerifier.Add(txDigest, tx.Auth)
		}
	}
	return nil
}

func ParseStatelessBlock(
	ctx context.Context,
	blk *StatelessBlock,
	source []byte,
	accepted bool,
	vm VM,
) (*StatefulBlock, error) {
	ctx, span := vm.Tracer().Start(ctx, "chain.ParseStatelessBlock")
	defer span.End()

	// Perform basic correctness checks before doing any expensive work
	if blk.Tmstmp > time.Now().Add(FutureBound).UnixMilli() {
		return nil, ErrTimestampTooLate
	}

	if len(source) == 0 {
		nsource, err := blk.Marshal()
		if err != nil {
			return nil, err
		}
		source = nsource
	}
	b := &StatefulBlock{
		StatelessBlock: blk,
		t:              time.UnixMilli(blk.Tmstmp),
		bytes:          source,
		accepted:       accepted,
		vm:             vm,
		id:             utils.ToID(source),
	}

	// If we are parsing an older block, it will not be re-executed and should
	// not be tracked as a parsed block
	lastAccepted := b.vm.LastAcceptedBlock()
	if lastAccepted == nil || b.Hght <= lastAccepted.Hght { // nil when parsing genesis
		return b, nil
	}

	// Populate hashes and tx set
	return b, b.populateTxs(ctx)
}

// [initializeBuilt] is invoked after a block is built
func (b *StatefulBlock) initializeBuilt(
	ctx context.Context,
	view merkledb.View,
	results []*Result,
	feeManager *internalfees.Manager,
) error {
	_, span := b.vm.Tracer().Start(ctx, "StatefulBlock.initializeBuilt")
	defer span.End()

	blk, err := b.StatelessBlock.Marshal()
	if err != nil {
		return err
	}
	b.bytes = blk
	b.id = utils.ToID(b.bytes)
	b.view = view
	b.t = time.UnixMilli(b.StatelessBlock.Tmstmp)
	b.results = results
	b.feeManager = feeManager
	b.txsSet = set.NewSet[ids.ID](len(b.Txs))
	for _, tx := range b.Txs {
		b.txsSet.Add(tx.ID())
	}
	return nil
}

// implements "snowman.Block.choices.Decidable"
func (b *StatefulBlock) ID() ids.ID { return b.id }

// implements "snowman.Block"
func (b *StatefulBlock) Verify(ctx context.Context) error {
	start := time.Now()
	defer func() {
		b.vm.RecordBlockVerify(time.Since(start))
	}()

	stateReady := b.vm.StateReady()
	ctx, span := b.vm.Tracer().Start(
		ctx, "StatefulBlock.Verify",
		trace.WithAttributes(
			attribute.Int("txs", len(b.Txs)),
			attribute.Int64("height", int64(b.Hght)),
			attribute.Bool("stateReady", stateReady),
			attribute.Bool("built", b.Processed()),
		),
	)
	defer span.End()

	log := b.vm.Logger()
	switch {
	case !stateReady:
		// If the state of the accepted tip has not been fully fetched, it is not safe to
		// verify any block.
		log.Info(
			"skipping verification, state not ready",
			zap.Uint64("height", b.Hght),
			zap.Stringer("blkID", b.ID()),
		)
	case b.Processed():
		// If we built the block, the state will already be populated and we don't
		// need to compute it (we assume that we built a correct block and it isn't
		// necessary to re-verify anything).
		log.Info(
			"skipping verification of locally built block",
			zap.Uint64("height", b.Hght),
			zap.Stringer("blkID", b.ID()),
		)
	default:
		// Get the [VerifyContext] needed to process this block.
		//
		// If the parent block's height is less than or equal to the last accepted height (and
		// the last accepted height is processed), the accepted state will be used as the execution
		// context. Otherwise, the parent block will be used as the execution context.
		vctx, err := b.GetVerifyContext(ctx, b.Hght, b.Prnt)
		if err != nil {
			b.vm.Logger().Warn("unable to get verify context",
				zap.Uint64("height", b.Hght),
				zap.Stringer("blkID", b.ID()),
				zap.Error(err),
			)
			return fmt.Errorf("%w: unable to load verify context", err)
		}

		// Parent block may not be processed when we verify this block, so [innerVerify] may
		// recursively verify ancestry.
		if err := b.innerVerify(ctx, vctx); err != nil {
			b.vm.Logger().Warn("verification failed",
				zap.Uint64("height", b.Hght),
				zap.Stringer("blkID", b.ID()),
				zap.Error(err),
			)
			return err
		}
	}

	// At any point after this, we may attempt to verify the block. We should be
	// sure we are prepared to do so.
	//
	// NOTE: mempool is modified by VM handler
	b.vm.Verified(ctx, b)
	return nil
}

// innerVerify executes the block on top of the provided [VerifyContext].
//
// Invariants:
// Accepted / Rejected blocks should never have Verify called on them.
// Blocks that were verified (and returned nil) with Verify will not have verify called again.
// Blocks that were verified with VerifyWithContext may have verify called multiple times.
//
// When this may be called:
//  1. [Verify|VerifyWithContext]
//  2. If the parent view is missing when verifying (dynamic state sync)
//  3. If the view of a block we are accepting is missing (finishing dynamic
//     state sync)
func (b *StatefulBlock) innerVerify(ctx context.Context, vctx VerifyContext) error {
	var (
		log = b.vm.Logger()
		r   = b.vm.Rules(b.Tmstmp)
	)

	// Perform basic correctness checks before doing any expensive work
	if b.Timestamp().UnixMilli() > time.Now().Add(FutureBound).UnixMilli() {
		return ErrTimestampTooLate
	}

	// Fetch view where we will apply block state transitions
	//
	// This call may result in our ancestry being verified.
	parentView, err := vctx.View(ctx, true)
	if err != nil {
		return fmt.Errorf("%w: unable to load parent view", err)
	}

	// Fetch parent height key and ensure block height is valid
	heightKey := HeightKey(b.vm.StateManager().HeightKey())
	parentHeightRaw, err := parentView.GetValue(ctx, heightKey)
	if err != nil {
		return err
	}
	parentHeight, err := database.ParseUInt64(parentHeightRaw)
	if err != nil {
		return err
	}
	if b.Hght != parentHeight+1 {
		return ErrInvalidBlockHeight
	}

	// Fetch parent timestamp and confirm block timestamp is valid
	//
	// Parent may not be available (if we preformed state sync), so we
	// can't rely on being able to fetch it during verification.
	timestampKey := TimestampKey(b.vm.StateManager().TimestampKey())
	parentTimestampRaw, err := parentView.GetValue(ctx, timestampKey)
	if err != nil {
		return err
	}
	parentTimestampUint64, err := database.ParseUInt64(parentTimestampRaw)
	if err != nil {
		return err
	}
	parentTimestamp := int64(parentTimestampUint64)
	if b.Tmstmp < parentTimestamp+r.GetMinBlockGap() {
		return ErrTimestampTooEarly
	}
	if len(b.Txs) == 0 && b.Tmstmp < parentTimestamp+r.GetMinEmptyBlockGap() {
		return ErrTimestampTooEarly
	}

	// Expiry replay protection
	//
	// Replay protection confirms a transaction has not been included within the
	// past validity window.
	// Before the node is ready (we have synced a validity window of blocks), this
	// function may return an error when other nodes see the block as valid.
	//
	// If a block is already accepted, its transactions have already been added
	// to the VM's seen emap and calling [IsRepeat] will return a non-zero value
	// when it should already be considered valid, so we skip this step here.
	if !b.accepted {
		oldestAllowed := b.Tmstmp - r.GetValidityWindow()
		if oldestAllowed < 0 {
			// Can occur if verifying genesis
			oldestAllowed = 0
		}
		dup, err := vctx.IsRepeat(ctx, oldestAllowed, b.Txs, set.NewBits(), true)
		if err != nil {
			return err
		}
		if dup.Len() > 0 {
			return fmt.Errorf("%w: duplicate in ancestry", ErrDuplicateTx)
		}
	}

	// Compute next unit prices to use
	feeKey := FeeKey(b.vm.StateManager().FeeKey())
	feeRaw, err := parentView.GetValue(ctx, feeKey)
	if err != nil {
		return err
	}
	parentFeeManager := internalfees.NewManager(feeRaw)
	feeManager, err := parentFeeManager.ComputeNext(b.Tmstmp, r)
	if err != nil {
		return err
	}

	// Process transactions
	results, ts, err := b.Execute(ctx, b.vm.Tracer(), parentView, feeManager, r)
	if err != nil {
		log.Error("failed to execute block", zap.Error(err))
		return err
	}
	b.results = results
	b.feeManager = feeManager

	// Update chain metadata
	heightKeyStr := string(heightKey)
	timestampKeyStr := string(timestampKey)
	feeKeyStr := string(feeKey)

	keys := make(state.Keys)
	keys.Add(heightKeyStr, state.Write)
	keys.Add(timestampKeyStr, state.Write)
	keys.Add(feeKeyStr, state.Write)
	tsv := ts.NewView(keys, map[string][]byte{
		heightKeyStr:    parentHeightRaw,
		timestampKeyStr: parentTimestampRaw,
		feeKeyStr:       parentFeeManager.Bytes(),
	})
	if err := tsv.Insert(ctx, heightKey, binary.BigEndian.AppendUint64(nil, b.Hght)); err != nil {
		return err
	}
	if err := tsv.Insert(ctx, timestampKey, binary.BigEndian.AppendUint64(nil, uint64(b.Tmstmp))); err != nil {
		return err
	}
	if err := tsv.Insert(ctx, feeKey, feeManager.Bytes()); err != nil {
		return err
	}
	tsv.Commit()

	// Compare state root
	//
	// Because fee bytes are not recorded in state, it is sufficient to check the state root
	// to verify all fee calculations were correct.
	_, rspan := b.vm.Tracer().Start(ctx, "StatefulBlock.Verify.WaitRoot")
	start := time.Now()
	computedRoot, err := parentView.GetMerkleRoot(ctx)
	rspan.End()
	if err != nil {
		return err
	}
	b.vm.RecordWaitRoot(time.Since(start))
	if b.StateRoot != computedRoot {
		return fmt.Errorf(
			"%w: expected=%s found=%s",
			ErrStateRootMismatch,
			computedRoot,
			b.StateRoot,
		)
	}

	// Ensure signatures are verified
	_, sspan := b.vm.Tracer().Start(ctx, "StatefulBlock.Verify.WaitSignatures")
	start = time.Now()
	err = b.sigJob.Wait()
	sspan.End()
	if err != nil {
		return err
	}
	b.vm.RecordWaitSignatures(time.Since(start))

	// Get view from [tstate] after processing all state transitions
	b.vm.RecordStateChanges(ts.PendingChanges())
	b.vm.RecordStateOperations(ts.OpIndex())
	view, err := ts.ExportMerkleDBView(ctx, b.vm.Tracer(), parentView)
	if err != nil {
		return err
	}
	b.view = view

	// Kickoff root generation
	go func() {
		start := time.Now()
		root, err := view.GetMerkleRoot(ctx)
		if err != nil {
			log.Error("merkle root generation failed", zap.Error(err))
			return
		}
		log.Info("merkle root generated",
			zap.Uint64("height", b.Hght),
			zap.Stringer("blkID", b.ID()),
			zap.Stringer("root", root),
		)
		b.vm.RecordRootCalculated(time.Since(start))
	}()
	return nil
}

// implements "snowman.Block.choices.Decidable"
func (b *StatefulBlock) Accept(ctx context.Context) error {
	start := time.Now()
	defer func() {
		b.vm.RecordBlockAccept(time.Since(start))
	}()

	ctx, span := b.vm.Tracer().Start(ctx, "StatefulBlock.Accept")
	defer span.End()

	// Consider verifying the a block if it is not processed and we are no longer
	// syncing.
	if !b.Processed() {
		// The state of this block was not calculated during the call to
		// [StatefulBlock.Verify]. This is because the VM was state syncing
		// and did not have the state necessary to verify the block.
		updated, err := b.vm.UpdateSyncTarget(b)
		if err != nil {
			return err
		}
		if updated {
			b.vm.Logger().Info("updated state sync target",
				zap.Stringer("id", b.ID()),
				zap.Stringer("root", b.StateRoot),
			)
			return nil // the sync is still ongoing
		}

		// This code handles the case where this block was not
		// verified during state sync (stopped syncing with a
		// processing block).
		//
		// If state sync completes before accept is called
		// then we need to process it here.
		b.vm.Logger().Info("verifying unprocessed block in accept",
			zap.Stringer("id", b.ID()),
			zap.Stringer("root", b.StateRoot),
		)
		vctx, err := b.GetVerifyContext(ctx, b.Hght, b.Prnt)
		if err != nil {
			return fmt.Errorf("%w: unable to get verify context", err)
		}
		if err := b.innerVerify(ctx, vctx); err != nil {
			return fmt.Errorf("%w: unable to verify block", err)
		}
	}

	// Commit view if we don't return before here (would happen if we are still
	// syncing)
	if err := b.view.CommitToDB(ctx); err != nil {
		return fmt.Errorf("%w: unable to commit block", err)
	}

	// Mark block as accepted and update last accepted in storage
	b.MarkAccepted(ctx)
	return nil
}

func (b *StatefulBlock) MarkAccepted(ctx context.Context) {
	// Accept block and free unnecessary memory
	b.accepted = true
	b.txsSet = nil // only used for replay protection when processing

	// [Accepted] will persist the block to disk and set in-memory variables
	// needed to ensure we don't resync all blocks when state sync finishes.
	//
	// Note: We will not call [b.vm.Verified] before accepting during state sync
	b.vm.Accepted(ctx, b)
}

// implements "snowman.Block.choices.Decidable"
func (b *StatefulBlock) Reject(ctx context.Context) error {
	ctx, span := b.vm.Tracer().Start(ctx, "StatefulBlock.Reject")
	defer span.End()

	b.vm.Rejected(ctx, b)
	return nil
}

// implements "snowman.Block"
func (b *StatefulBlock) Parent() ids.ID { return b.StatelessBlock.Prnt }

// implements "snowman.Block"
func (b *StatefulBlock) Bytes() []byte { return b.bytes }

// implements "snowman.Block"
func (b *StatefulBlock) Height() uint64 { return b.StatelessBlock.Hght }

// implements "snowman.Block"
func (b *StatefulBlock) Timestamp() time.Time { return b.t }

// Used to determine if should notify listeners and/or pass to controller
func (b *StatefulBlock) Processed() bool {
	return b.view != nil
}

// View returns the [merkledb.TrieView] of the block (representing the state
// post-execution) or returns the accepted state if the block is accepted or
// is height 0 (genesis).
//
// If [b.view] is nil (not processed), this function will either return an error or will
// run verification (depending on whether the height is in [acceptedState]).
//
// We still need to handle returning the accepted state here because
// the [VM] will call [View] on the preferred tip of the chain (whether or
// not it is accepted).
//
// Invariant: [View] with [verify] == true should not be called concurrently, otherwise,
// it will result in undefined behavior.
func (b *StatefulBlock) View(ctx context.Context, verify bool) (state.View, error) {
	ctx, span := b.vm.Tracer().Start(ctx, "StatefulBlock.View",
		trace.WithAttributes(
			attribute.Bool("processed", b.Processed()),
			attribute.Bool("verify", verify),
		),
	)
	defer span.End()

	// If this is the genesis block, return the base state.
	if b.Hght == 0 {
		return b.vm.State()
	}

	// If block is processed, we can return either the accepted state
	// or its pending view.
	if b.Processed() {
		if b.accepted {
			// We assume that base state was properly updated if this
			// block was accepted (this is not obvious because
			// the accepted state may be that of the parent of the last
			// accepted block right after state sync finishes).
			return b.vm.State()
		}
		return b.view, nil
	}

	// If the block is not processed but [acceptedState] equals the height
	// of the block, we should return the accepted state.
	//
	// This can happen when we are building a child block immediately after
	// restart (latest block will not be considered [Processed] because there
	// will be no attached view from execution).
	//
	// We cannot use the merkle root to check against the accepted state
	// because the block only contains the root of the parent block's post-execution.
	if b.accepted {
		acceptedState, err := b.vm.State()
		if err != nil {
			return nil, err
		}
		acceptedHeightRaw, err := acceptedState.Get(HeightKey(b.vm.StateManager().HeightKey()))
		if err != nil {
			return nil, err
		}
		acceptedHeight, err := database.ParseUInt64(acceptedHeightRaw)
		if err != nil {
			return nil, err
		}
		if acceptedHeight == b.Hght {
			b.vm.Logger().Info("accepted block not processed but found post-execution state on-disk",
				zap.Uint64("height", b.Hght),
				zap.Stringer("blkID", b.ID()),
				zap.Bool("verify", verify),
			)
			return acceptedState, nil
		}
		b.vm.Logger().Info("accepted block not processed and does not match state on-disk",
			zap.Uint64("height", b.Hght),
			zap.Stringer("blkID", b.ID()),
			zap.Bool("verify", verify),
		)
	} else {
		b.vm.Logger().Info("block not processed",
			zap.Uint64("height", b.Hght),
			zap.Stringer("blkID", b.ID()),
			zap.Bool("verify", verify),
		)
	}
	if !verify {
		return nil, ErrBlockNotProcessed
	}

	// If there are no processing blocks when state sync finishes,
	// the first block we attempt to verify will reach this execution
	// path.
	//
	// In this scenario, the last accepted block will not be processed
	// and [acceptedState] will correspond to the post-execution state
	// of the new block's grandparent (our parent). To remedy this,
	// we need to process this block to return a valid view.
	b.vm.Logger().Info("verifying block when view requested",
		zap.Uint64("height", b.Hght),
		zap.Stringer("blkID", b.ID()),
		zap.Bool("accepted", b.accepted),
	)
	vctx, err := b.GetVerifyContext(ctx, b.Hght, b.Prnt)
	if err != nil {
		b.vm.Logger().Error("unable to get verify context", zap.Error(err))
		return nil, err
	}
	if err := b.innerVerify(ctx, vctx); err != nil {
		b.vm.Logger().Error("unable to verify block", zap.Error(err))
		return nil, err
	}
	if !b.accepted {
		return b.view, nil
	}

	// If the block is already accepted, we should update
	// the accepted state to ensure future calls to [View]
	// return the correct state (now that the block is considered
	// processed).
	//
	// It is not possible to reach this function if this block
	// is not the child of the block whose post-execution state
	// is currently stored on disk, so it is safe to call [CommitToDB].
	if err := b.view.CommitToDB(ctx); err != nil {
		b.vm.Logger().Error("unable to commit to DB", zap.Error(err))
		return nil, err
	}
	return b.vm.State()
}

// IsRepeat returns a bitset of all transactions that are considered repeats in
// the range that spans back to [oldestAllowed].
//
// If [stop] is set to true, IsRepeat will return as soon as the first repeat
// is found (useful for block verification).
func (b *StatefulBlock) IsRepeat(
	ctx context.Context,
	oldestAllowed int64,
	txs []*Transaction,
	marker set.Bits,
	stop bool,
) (set.Bits, error) {
	ctx, span := b.vm.Tracer().Start(ctx, "StatefulBlock.IsRepeat")
	defer span.End()

	// Early exit if we are already back at least [ValidityWindow]
	//
	// It is critical to ensure this logic is equivalent to [emap] to avoid
	// non-deterministic verification.
	if b.Tmstmp < oldestAllowed {
		return marker, nil
	}

	// If we are at an accepted block or genesis, we can use the emap on the VM
	// instead of checking each block
	if b.accepted || b.Hght == 0 /* genesis */ {
		return b.vm.IsRepeat(ctx, txs, marker, stop), nil
	}

	// Check if block contains any overlapping txs
	for i, tx := range txs {
		if marker.Contains(i) {
			continue
		}
		if b.txsSet.Contains(tx.ID()) {
			marker.Add(i)
			if stop {
				return marker, nil
			}
		}
	}
	prnt, err := b.vm.GetStatefulBlock(ctx, b.Prnt)
	if err != nil {
		return marker, err
	}
	return prnt.IsRepeat(ctx, oldestAllowed, txs, marker, stop)
}

func (b *StatefulBlock) GetVerifyContext(ctx context.Context, blockHeight uint64, parent ids.ID) (VerifyContext, error) {
	// If [blockHeight] is 0, we throw an error because there is no pre-genesis verification context.
	if blockHeight == 0 {
		return nil, errors.New("cannot get context of genesis block")
	}

	// If the parent block is not yet accepted, we should return the block's processing parent (it may
	// or may not be verified yet).
	lastAcceptedBlock := b.vm.LastAcceptedBlock()
	if blockHeight-1 > lastAcceptedBlock.Hght {
		blk, err := b.vm.GetStatefulBlock(ctx, parent)
		if err != nil {
			return nil, err
		}
		return &PendingVerifyContext{blk}, nil
	}

	// If the last accepted block is not yet processed, we can't use the accepted state for the
	// verification context. This could happen if state sync finishes with no processing blocks (we
	// sync to the post-execution state of the parent of the last accepted block, not the post-execution
	// state of the last accepted block).
	//
	// Invariant: When [View] is called on [vm.lastAccepted], the block will be verified and the accepted
	// state will be updated.
	if !lastAcceptedBlock.Processed() && parent == lastAcceptedBlock.ID() {
		return &PendingVerifyContext{lastAcceptedBlock}, nil
	}

	// If the parent block is accepted and processed, we should
	// just use the accepted state as the verification context.
	return &AcceptedVerifyContext{b.vm}, nil
}

func (b *StatefulBlock) GetTxs() []*Transaction {
	return b.Txs
}

func (b *StatefulBlock) GetTimestamp() int64 {
	return b.Tmstmp
}

func (b *StatefulBlock) Results() []*Result {
	return b.results
}

func (b *StatefulBlock) FeeManager() *internalfees.Manager {
	return b.feeManager
}

type ExecutedBlock struct {
	BlockID    ids.ID          `json:"blockID"`
	Block      *StatelessBlock `json:"block"`
	Results    []*Result       `json:"results"`
	UnitPrices fees.Dimensions `json:"unitPrices"`
}

func NewExecutedBlockFromStateful(b *StatefulBlock) *ExecutedBlock {
	return &ExecutedBlock{
		BlockID:    b.ID(),
		Block:      b.StatelessBlock,
		Results:    b.results,
		UnitPrices: b.feeManager.UnitPrices(),
	}
}

func NewExecutedBlock(statelessBlock *StatelessBlock, results []*Result, unitPrices fees.Dimensions) (*ExecutedBlock, error) {
	blkID, err := statelessBlock.ID()
	if err != nil {
		return nil, err
	}
	return &ExecutedBlock{
		BlockID:    blkID,
		Block:      statelessBlock,
		Results:    results,
		UnitPrices: unitPrices,
	}, nil
}

func (b *ExecutedBlock) Marshal() ([]byte, error) {
	blockBytes, err := b.Block.Marshal()
	if err != nil {
		return nil, err
	}

	size := codec.BytesLen(blockBytes) + codec.CummSize(b.Results) + fees.DimensionsLen
	writer := codec.NewWriter(size, consts.NetworkSizeLimit)

	writer.PackBytes(blockBytes)
	resultBytes, err := MarshalResults(b.Results)
	if err != nil {
		return nil, err
	}
	writer.PackBytes(resultBytes)
	writer.PackFixedBytes(b.UnitPrices.Bytes())

	return writer.Bytes(), writer.Err()
}

func UnmarshalExecutedBlock(bytes []byte, parser Parser) (*ExecutedBlock, error) {
	reader := codec.NewReader(bytes, consts.NetworkSizeLimit)

	var blkMsg []byte
	reader.UnpackBytes(-1, true, &blkMsg)
	blk, err := UnmarshalBlock(blkMsg, parser)
	if err != nil {
		return nil, err
	}
	var resultsMsg []byte
	reader.UnpackBytes(-1, true, &resultsMsg)
	results, err := UnmarshalResults(resultsMsg)
	if err != nil {
		return nil, err
	}
	unitPricesBytes := make([]byte, fees.DimensionsLen)
	reader.UnpackFixedBytes(fees.DimensionsLen, &unitPricesBytes)
	prices, err := fees.UnpackDimensions(unitPricesBytes)
	if err != nil {
		return nil, err
	}
	if !reader.Empty() {
		return nil, ErrInvalidObject
	}
<<<<<<< HEAD
	if err := reader.Err(); err != nil {
		return nil, err
	}
=======
>>>>>>> e191c88f
	return NewExecutedBlock(blk, results, prices)
}

type SyncableBlock struct {
	*StatefulBlock
}

func (sb *SyncableBlock) Accept(ctx context.Context) (block.StateSyncMode, error) {
	return sb.vm.AcceptedSyncableBlock(ctx, sb)
}

func NewSyncableBlock(sb *StatefulBlock) *SyncableBlock {
	return &SyncableBlock{sb}
}

func (sb *SyncableBlock) String() string {
	return fmt.Sprintf("%d:%s root=%s", sb.Height(), sb.ID(), sb.StateRoot)
}

// Testing
func (b *StatefulBlock) MarkUnprocessed() {
	b.view = nil
}<|MERGE_RESOLUTION|>--- conflicted
+++ resolved
@@ -980,12 +980,9 @@
 	if !reader.Empty() {
 		return nil, ErrInvalidObject
 	}
-<<<<<<< HEAD
 	if err := reader.Err(); err != nil {
 		return nil, err
 	}
-=======
->>>>>>> e191c88f
 	return NewExecutedBlock(blk, results, prices)
 }
 
