--- conflicted
+++ resolved
@@ -39,23 +39,10 @@
 	stateKeys state.Keys
 }
 
-<<<<<<< HEAD
-type WarpResult struct {
-	Message   *warp.Message
-	VerifyErr error
-}
-
-func NewTx(base *Base, wm *warp.Message, actions []Action) *Transaction {
+func NewTx(base *Base, actions []Action) *Transaction {
 	return &Transaction{
 		Base:        base,
-		WarpMessage: wm,
 		Actions:     actions,
-=======
-func NewTx(base *Base, act Action) *Transaction {
-	return &Transaction{
-		Base:   base,
-		Action: act,
->>>>>>> 897be9b4
 	}
 }
 
@@ -63,33 +50,18 @@
 	if len(t.digest) > 0 {
 		return t.digest, nil
 	}
-<<<<<<< HEAD
-	var warpBytes []byte
-	if t.WarpMessage != nil {
-		warpBytes = t.WarpMessage.Bytes()
-	}
-	size := t.Base.Size() +
-		codec.BytesLen(warpBytes) +
-		consts.IntLen
+	size := t.Base.Size()
 	for _, action := range t.Actions {
 		size += consts.ByteLen + action.Size()
 	}
 	p := codec.NewWriter(size, consts.NetworkSizeLimit)
 	t.Base.Marshal(p)
-	p.PackBytes(warpBytes)
 	p.PackInt(len(t.Actions))
 	for i, action := range t.Actions {
 		actionID := action.GetActionID(uint8(i), t.id)
 		p.PackAddress(actionID)
 		action.Marshal(p)
 	}
-=======
-	actionID := t.Action.GetTypeID()
-	p := codec.NewWriter(t.Base.Size()+consts.ByteLen+t.Action.Size(), consts.NetworkSizeLimit)
-	t.Base.Marshal(p)
-	p.PackByte(actionID)
-	t.Action.Marshal(p)
->>>>>>> 897be9b4
 	return p.Bytes(), p.Err()
 }
 
@@ -160,16 +132,6 @@
 		}
 	}
 
-<<<<<<< HEAD
-	// Add keys used to manage warp operations
-	if t.WarpMessage != nil {
-		p := sm.IncomingWarpKeyPrefix(t.WarpMessage.SourceChainID, t.warpID)
-		k := keys.EncodeChunks(p, MaxIncomingWarpChunks)
-		stateKeys.Add(string(k), state.All)
-	}
-
-=======
->>>>>>> 897be9b4
 	// Cache keys if called again
 	t.stateKeys = stateKeys
 	return stateKeys, nil
@@ -183,21 +145,7 @@
 func (t *Transaction) MaxUnits(sm StateManager, r Rules) (fees.Dimensions, error) {
 	// Cacluate max compute costs
 	maxComputeUnitsOp := math.NewUint64Operator(r.GetBaseComputeUnits())
-<<<<<<< HEAD
-	if t.WarpMessage != nil {
-		maxComputeUnitsOp.Add(r.GetBaseWarpComputeUnits())
-		maxComputeUnitsOp.MulAdd(uint64(t.numWarpSigners), r.GetWarpComputeUnitsPerSigner())
-	}
-	for _, action := range t.Actions {
-		maxComputeUnitsOp.Add(action.MaxComputeUnits(r))
-		if action.OutputsWarpMessage() {
-			// Chunks later accounted for by call to [StateKeys]
-			maxComputeUnitsOp.Add(r.GetOutgoingWarpComputeUnits())
-		}
-	}
-=======
 	maxComputeUnitsOp.Add(t.Action.MaxComputeUnits(r))
->>>>>>> 897be9b4
 	maxComputeUnitsOp.Add(t.Auth.ComputeUnits(r))
 	maxComputeUnits, err := maxComputeUnitsOp.Value()
 	if err != nil {
@@ -350,12 +298,7 @@
 	r Rules,
 	ts *tstate.TStateView,
 	timestamp int64,
-<<<<<<< HEAD
-	warpVerified bool,
 ) ([]*Result, error) {
-=======
-) (*Result, error) {
->>>>>>> 897be9b4
 	// Always charge fee first (in case [Action] moves funds)
 	maxUnits, err := t.MaxUnits(s, r)
 	if err != nil {
@@ -373,27 +316,6 @@
 		return nil, err
 	}
 
-<<<<<<< HEAD
-	// Check warp message is not duplicate
-	if t.WarpMessage != nil {
-		p := s.IncomingWarpKeyPrefix(t.WarpMessage.SourceChainID, t.warpID)
-		k := keys.EncodeChunks(p, MaxIncomingWarpChunks)
-		_, err := ts.GetValue(ctx, k)
-		switch {
-		case err == nil:
-			// Override all errors because warp message is a duplicate
-			warpVerified = false
-		case errors.Is(err, database.ErrNotFound):
-			// This means there are no conflicts
-		case err != nil:
-			// An error here can indicate there is an issue with the database or that
-			// the key was not properly specified.
-			return []*Result{{false, utils.ErrBytes(err), maxUnits, maxFee, nil}}, nil
-		}
-	}
-
-=======
->>>>>>> 897be9b4
 	// We create a temp state checkpoint to ensure we don't commit failed actions to state.
 	actionStart := ts.OpIndex()
 	handleRevert := func(rerr error) ([]*Result, error) {
@@ -401,12 +323,12 @@
 		// are set when this function is defined. If any of them are
 		// modified later, they will not be used here.
 		ts.Rollback(ctx, actionStart)
-<<<<<<< HEAD
 		return []*Result{{false, utils.ErrBytes(rerr), maxUnits, maxFee, nil}}, nil
 	}
+
 	results := make([]*Result, 0)
 	for _, action := range t.Actions {
-		success, actionCUs, output, warpMessage, err := action.Execute(ctx, r, ts, timestamp, t.Auth.Actor(), t.id, warpVerified)
+		success, actionCUs, output, err := t.Action.Execute(ctx, r, ts, timestamp, t.Auth.Actor(), t.id)
 		if err != nil {
 			return handleRevert(err)
 		}
@@ -415,98 +337,17 @@
 			// fast)
 			return handleRevert(ErrInvalidObject)
 		}
-		outputsWarp := action.OutputsWarpMessage()
 		if !success {
 			ts.Rollback(ctx, actionStart)
-			warpMessage = nil // warp messages can only be emitted on success
-		} else {
-			// Ensure constraints hold if successful
-			if (warpMessage == nil && outputsWarp) || (warpMessage != nil && !outputsWarp) {
-				return handleRevert(ErrInvalidObject)
-			}
-
-			// Store incoming warp messages in state by their ID to prevent replays
-			if t.WarpMessage != nil {
-				p := s.IncomingWarpKeyPrefix(t.WarpMessage.SourceChainID, t.warpID)
-				k := keys.EncodeChunks(p, MaxIncomingWarpChunks)
-				if err := ts.Insert(ctx, k, nil); err != nil {
-					return handleRevert(err)
-				}
-			}
-
-			// Store newly created warp messages in state by their txID to ensure we can
-			// always sign for a message
-			if warpMessage != nil {
-				// Enforce we are the source of our own messages
-				warpMessage.NetworkID = r.NetworkID()
-				warpMessage.SourceChainID = r.ChainID()
-				// Initialize message (compute bytes) now that everything is populated
-				if err := warpMessage.Initialize(); err != nil {
-					return handleRevert(err)
-				}
-				// TODO: use actionID?
-				// We use txID here because did not know the warpID before execution (and
-				// we pre-reserve this key for the processor).
-				p := s.OutgoingWarpKeyPrefix(t.id)
-				k := keys.EncodeChunks(p, MaxOutgoingWarpChunks)
-				if err := ts.Insert(ctx, k, warpMessage.Bytes()); err != nil {
-					return handleRevert(err)
-				}
-			}
 		}
 
 		// Calculate units used
 		computeUnitsOp := math.NewUint64Operator(r.GetBaseComputeUnits())
 		computeUnitsOp.Add(t.Auth.ComputeUnits(r))
 		computeUnitsOp.Add(actionCUs)
-		if t.WarpMessage != nil {
-			computeUnitsOp.Add(r.GetBaseWarpComputeUnits())
-			computeUnitsOp.MulAdd(uint64(t.numWarpSigners), r.GetWarpComputeUnitsPerSigner())
-		}
-		if success && outputsWarp {
-			computeUnitsOp.Add(r.GetOutgoingWarpComputeUnits())
-		}
 		computeUnits, err := computeUnitsOp.Value()
 		if err != nil {
 			return handleRevert(err)
-=======
-		return &Result{false, utils.ErrBytes(rerr), maxUnits, maxFee}, nil
-	}
-	success, actionCUs, output, err := t.Action.Execute(ctx, r, ts, timestamp, t.Auth.Actor(), t.id)
-	if err != nil {
-		return handleRevert(err)
-	}
-	if len(output) == 0 && output != nil {
-		// Enforce object standardization (this is a VM bug and we should fail
-		// fast)
-		return handleRevert(ErrInvalidObject)
-	}
-	if !success {
-		ts.Rollback(ctx, actionStart)
-	}
-
-	// Calculate units used
-	computeUnitsOp := math.NewUint64Operator(r.GetBaseComputeUnits())
-	computeUnitsOp.Add(t.Auth.ComputeUnits(r))
-	computeUnitsOp.Add(actionCUs)
-	computeUnits, err := computeUnitsOp.Value()
-	if err != nil {
-		return handleRevert(err)
-	}
-
-	// Because the key database is abstracted from [Auth]/[Actions], we can compute
-	// all storage use in the background. KeyOperations is unique to a view.
-	allocates, writes := ts.KeyOperations()
-
-	// Because we compute the fee before [Auth.Refund] is called, we need
-	// to pessimistically precompute the storage it will change.
-	for key := range s.SponsorStateKeys(t.Auth.Sponsor()) {
-		// maxChunks will be greater than the chunks read in any of these keys,
-		// so we don't need to check for pre-existing values.
-		maxChunks, ok := keys.MaxChunks([]byte(key))
-		if !ok {
-			return handleRevert(ErrInvalidKeyValue)
->>>>>>> 897be9b4
 		}
 
 		// Because the key database is abstracted from [Auth]/[Actions], we can compute
@@ -580,23 +421,15 @@
 			}
 		}
 
-<<<<<<< HEAD
 		results = append(results, &Result{
 			Success: success,
 			Output:  output,
 
 			Consumed: used,
 			Fee:      feeRequired,
-
-			WarpMessage: warpMessage,
 		})
 	}
 	return results, nil
-=======
-		Consumed: used,
-		Fee:      feeRequired,
-	}, nil
->>>>>>> 897be9b4
 }
 
 func (t *Transaction) Marshal(p *codec.Packer) error {
@@ -605,34 +438,17 @@
 		return p.Err()
 	}
 
-<<<<<<< HEAD
 	// TODO: do I need all this within the loop?
 	for i, action := range t.Actions {
 		actionID := action.GetActionID(uint8(i), t.id)
 		authID := t.Auth.GetTypeID()
 		t.Base.Marshal(p)
-		var warpBytes []byte
-		if t.WarpMessage != nil {
-			warpBytes = t.WarpMessage.Bytes()
-			if len(warpBytes) == 0 {
-				return ErrWarpMessageNotInitialized
-			}
-		}
-		p.PackBytes(warpBytes)
+
 		p.PackAddress(actionID)
 		action.Marshal(p)
 		p.PackByte(authID)
 		t.Auth.Marshal(p)
 	}
-=======
-	actionID := t.Action.GetTypeID()
-	authID := t.Auth.GetTypeID()
-	t.Base.Marshal(p)
-	p.PackByte(actionID)
-	t.Action.Marshal(p)
-	p.PackByte(authID)
-	t.Auth.Marshal(p)
->>>>>>> 897be9b4
 	return p.Err()
 }
 
@@ -714,12 +530,7 @@
 
 	var tx Transaction
 	tx.Base = base
-<<<<<<< HEAD
 	tx.Actions = []Action{action}
-	tx.WarpMessage = warpMessage
-=======
-	tx.Action = action
->>>>>>> 897be9b4
 	tx.Auth = auth
 	if err := p.Err(); err != nil {
 		return nil, p.Err()
