--- conflicted
+++ resolved
@@ -59,20 +59,13 @@
 	p.PackByte(uint8(len(t.Actions)))
 	for _, action := range t.Actions {
 		p.PackByte(action.GetTypeID())
-<<<<<<< HEAD
 		if marshaller, ok := action.(Marshaller); ok {
 			marshaller.Marshal(p)
-		} else {
-			codec.AutoMarshalStruct(p, action)
-=======
-		if marshaler, ok := action.(Marshaler); ok {
-			marshaler.Marshal(p)
 		} else {
 			err := codec.LinearCodecInstance.MarshalInto(action, p.Packer)
 			if err != nil {
 				return nil, err
 			}
->>>>>>> e8aed2ec
 		}
 	}
 	return p.Bytes, p.Err
@@ -380,20 +373,13 @@
 	for _, action := range t.Actions {
 		actionID := action.GetTypeID()
 		p.PackByte(actionID)
-<<<<<<< HEAD
 		if marshaller, ok := action.(Marshaller); ok {
 			marshaller.Marshal(p)
-		} else {
-			codec.AutoMarshalStruct(p, action)
-=======
-		if marshaler, ok := action.(Marshaler); ok {
-			marshaler.Marshal(p)
 		} else {
 			err := codec.LinearCodecInstance.MarshalInto(action, p.Packer)
 			if err != nil {
 				return err
 			}
->>>>>>> e8aed2ec
 		}
 	}
 	authID := t.Auth.GetTypeID()
@@ -505,11 +491,7 @@
 		}
 		if unmarshalAction == nil {
 			var action Action
-<<<<<<< HEAD
-			err := codec.AutoUnmarshalStruct(p, &action)
-=======
 			err := codec.LinearCodecInstance.UnmarshalFrom(p.Packer, &action)
->>>>>>> e8aed2ec
 			if err != nil {
 				return nil, fmt.Errorf("%w: could not unmarshal action", err)
 			}
