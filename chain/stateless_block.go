--- conflicted
+++ resolved
@@ -59,19 +59,13 @@
 	return block, nil
 }
 
-func (b *StatelessBlock) ID() ids.ID           { return b.id }
-func (b *StatelessBlock) Bytes() []byte        { return b.bytes }
+func (b *StatelessBlock) GetID() ids.ID        { return b.id }
+func (b *StatelessBlock) GetBytes() []byte     { return b.bytes }
 func (b *StatelessBlock) Size() int            { return len(b.bytes) }
 func (b *StatelessBlock) GetStateRoot() ids.ID { return b.StateRoot }
-<<<<<<< HEAD
-func (b *StatelessBlock) Height() uint64       { return b.Hght }
-func (b *StatelessBlock) Parent() ids.ID       { return b.Prnt }
-func (b *StatelessBlock) Timestamp() int64     { return b.Tmstmp }
-=======
 func (b *StatelessBlock) GetHeight() uint64    { return b.Hght }
 func (b *StatelessBlock) GetTimestamp() int64  { return b.Tmstmp }
 func (b *StatelessBlock) GetParent() ids.ID    { return b.Prnt }
->>>>>>> 143eaea2
 
 func (b *StatelessBlock) String() string {
 	return fmt.Sprintf("(BlockID=%s, Height=%d, ParentRoot=%s, NumTxs=%d, Size=%d)", b.id, b.Hght, b.Prnt, len(b.Txs), len(b.bytes))
