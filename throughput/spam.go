// Copyright (C) 2024, Ava Labs, Inc. All rights reserved.
// See the file LICENSE for licensing terms.

package throughput

import (
	"context"
	"fmt"
	"math/rand"
	"os"
	"os/signal"
	"runtime"
	"sync"
	"syscall"
	"time"

	"github.com/ava-labs/avalanchego/utils/set"
	"golang.org/x/sync/errgroup"

	"github.com/ava-labs/hypersdk/api/jsonrpc"
	"github.com/ava-labs/hypersdk/api/ws"
	"github.com/ava-labs/hypersdk/auth"
	"github.com/ava-labs/hypersdk/chain"
	"github.com/ava-labs/hypersdk/consts"
	"github.com/ava-labs/hypersdk/fees"
	"github.com/ava-labs/hypersdk/pubsub"
	"github.com/ava-labs/hypersdk/utils"
)

const (
	pendingTargetMultiplier        = 10
	successfulRunsToIncreaseTarget = 10
	failedRunsToDecreaseTarget     = 5

	issuerShutdownTimeout = 60 * time.Second
)

// TODO: remove the use of global variables
var (
	maxConcurrency = runtime.NumCPU()
)

type Spammer struct {
	uris        []string
	authFactory chain.AuthFactory
	balance     uint64

	// Zipf distribution parameters
	zipfSeed *rand.Rand
	sZipf    float64
	vZipf    float64

	// TPS parameters
	txsPerSecond     int
	minTxsPerSecond  int
	txsPerSecondStep int
	numClients       int // Number of clients per uri node

	// Number of accounts
	numAccounts int

	signals chan os.Signal

	// keep track of variables shared across issuers
	tracker  *tracker
	issuerWg *sync.WaitGroup
}

func NewSpammer(sc *Config, sh SpamHelper) (*Spammer, error) {
	// Log Zipf participants
	zipfSeed := rand.New(rand.NewSource(0)) //nolint:gosec
	balance, err := sh.LookupBalance(sc.authFactory.Address())
	if err != nil {
		return nil, err
	}

	return &Spammer{
		uris:        sc.uris,
		authFactory: sc.authFactory,
		balance:     balance,
		zipfSeed:    zipfSeed,
		sZipf:       sc.sZipf,
		vZipf:       sc.vZipf,

		txsPerSecond:     sc.txsPerSecond,
		minTxsPerSecond:  sc.minTxsPerSecond,
		txsPerSecondStep: sc.txsPerSecondStep,
		numClients:       sc.numClients,
		numAccounts:      sc.numAccounts,

		tracker:  newTracker(),
		issuerWg: &sync.WaitGroup{},
	}, nil
}

// Spam tests the throughput of the network by sending transactions using
// multiple accounts and clients. It first distributes funds to the accounts
// and then sends transactions between the accounts. It returns the funds to
// the original account after the test is complete.
// [sh] injects the necessary functions to interact with the network.
// [terminate] if true, the spammer will stop after reaching the target TPS.
// [symbol] is used to format the output.
func (s *Spammer) Spam(ctx context.Context, sh SpamHelper, terminate bool, symbol string) error {
	// make sure we can exit gracefully & return funds
	s.signals = make(chan os.Signal, 2)
	signal.Notify(s.signals, syscall.SIGINT, syscall.SIGTERM)

	cctx, cancel := context.WithCancel(ctx)
	go func() {
		<-s.signals
		utils.Outf("{{yellow}}received interrupt signal{{/}}\n")
		cancel()
	}()

	// log distribution
	s.logZipf(s.zipfSeed)

	// new JSONRPC client
	cli := jsonrpc.NewJSONRPCClient(s.uris[0])

	// Compute max units
<<<<<<< HEAD
	parser, err := sh.GetParser(cctx)
=======
	parser := sh.GetParser()
	ruleFactory, err := sh.GetRuleFactory(ctx)
>>>>>>> 05f65613
	if err != nil {
		return err
	}

	actions := sh.GetTransfer(s.authFactory.Address(), 0, []byte{})
	maxUnits, err := chain.EstimateUnits(ruleFactory.GetRules(time.Now().UnixMilli()), actions, s.authFactory)
	if err != nil {
		return err
	}

	unitPrices, err := cli.UnitPrices(cctx, false)
	if err != nil {
		return err
	}
	feePerTx, err := fees.MulSum(unitPrices, maxUnits)
	if err != nil {
		return err
	}

	// distribute funds
<<<<<<< HEAD
	accounts, factories, err := s.distributeFunds(cctx, parser, feePerTx, sh)
=======
	accounts, factories, err := s.distributeFunds(ctx, feePerTx, sh)
>>>>>>> 05f65613
	if err != nil {
		return err
	}

	// create issuers
	issuers, err := s.createIssuers(parser, ruleFactory)
	if err != nil {
		return err
	}

	for _, issuer := range issuers {
		issuer.start(cctx)
	}

	s.tracker.startPeriodicLog(cctx, cli)

	if err := s.broadcast(cctx, sh, factories, issuers, feePerTx, terminate); err != nil {
		cancel()
		return err
	}

	// [cancel] signals to the issuers and the tracker to stop
	// this call is necessary if [terminate] is true
	cancel()
	utils.Outf("{{yellow}}waiting for issuers to return{{/}}\n")
	s.issuerWg.Wait()

	maxUnits, err = chain.EstimateUnits(ruleFactory.GetRules(time.Now().UnixMilli()), actions, s.authFactory)
	if err != nil {
		return err
	}
	return s.returnFunds(ctx, cli, maxUnits, sh, accounts, factories, symbol)
}

func (s *Spammer) broadcast(
	ctx context.Context,
	sh SpamHelper,

	factories []chain.AuthFactory,
	issuers []*issuer,

	feePerTx uint64,
	terminate bool,
) error {
	var (
		// Do not call this function concurrently (math.Rand is not safe for concurrent use)
		z = rand.NewZipf(s.zipfSeed, s.sZipf, s.vZipf, uint64(s.numAccounts)-1)

		it                      = time.NewTimer(0)
		currentTarget           = min(s.txsPerSecond, s.minTxsPerSecond)
		consecutiveUnderBacklog int
		consecutiveAboveBacklog int
		broadcastErr            error
		stop                    bool
	)
	utils.Outf("{{cyan}}initial target tps:{{/}} %d\n", currentTarget)
	for !stop {
		select {
		case <-it.C:
			start := time.Now()

			// Check to see if we should wait for pending txs
			if int64(currentTarget)+s.tracker.inflight.Load() > int64(currentTarget*pendingTargetMultiplier) {
				consecutiveUnderBacklog = 0
				consecutiveAboveBacklog++
				if consecutiveAboveBacklog >= failedRunsToDecreaseTarget {
					if currentTarget > s.txsPerSecondStep {
						currentTarget -= s.txsPerSecondStep
						utils.Outf("{{cyan}}skipping issuance because large backlog detected, decreasing target tps:{{/}} %d\n", currentTarget)
					} else {
						utils.Outf("{{cyan}}skipping issuance because large backlog detected, cannot decrease target{{/}}\n")
					}
					consecutiveAboveBacklog = 0
				}
				sleep(it, start)
				continue
			}

			// Issue txs
			g := &errgroup.Group{}
			g.SetLimit(maxConcurrency)
			for i := 0; i < currentTarget; i++ {
				senderIndex := z.Uint64()
				issuer := getRandomIssuer(issuers)

				g.Go(func() error {
					factory := factories[senderIndex]
					// Send transaction
					actions := sh.GetActions()
					s.tracker.incrementSent()
					// assumes the sender has the funds to pay for the transaction
					return issuer.send(actions, factory, feePerTx)
				})
			}

			// Wait for txs to finish
			if err := g.Wait(); err != nil {
				// We don't return here because we want to return funds
				utils.Outf("{{orange}}broadcast loop error:{{/}} %v\n", err)
				broadcastErr = err
				stop = true
				break
			}

			sleep(it, start)

			// Check to see if we should increase target
			consecutiveAboveBacklog = 0
			consecutiveUnderBacklog++
			// once desired TPS is reached, stop the spammer
			if terminate && currentTarget == s.txsPerSecond && consecutiveUnderBacklog >= successfulRunsToIncreaseTarget {
				utils.Outf("{{green}}reached target tps:{{/}} %d\n", currentTarget)
				stop = true
			} else if consecutiveUnderBacklog >= successfulRunsToIncreaseTarget && currentTarget < s.txsPerSecond {
				currentTarget = min(currentTarget+s.txsPerSecondStep, s.txsPerSecond)
				utils.Outf("{{cyan}}increasing target tps:{{/}} %d\n", currentTarget)
				consecutiveUnderBacklog = 0
			}
		case <-ctx.Done():
			stop = true
			utils.Outf("{{yellow}}context canceled{{/}}\n")
		}
	}

	return broadcastErr
}

func (s *Spammer) logZipf(zipfSeed *rand.Rand) {
	zz := rand.NewZipf(zipfSeed, s.sZipf, s.vZipf, uint64(s.numAccounts)-1)
	trials := s.txsPerSecond * 60 * 2 // sender/receiver
	unique := set.NewSet[uint64](trials)
	for i := 0; i < trials; i++ {
		unique.Add(zz.Uint64())
	}
	utils.Outf("{{blue}}unique participants expected every 60s:{{/}} %d\n", unique.Len())
}

// createIssuers creates an [numClients] transaction issuers for each URI in [uris]
func (s *Spammer) createIssuers(parser chain.Parser, ruleFactory chain.RuleFactory) ([]*issuer, error) {
	issuers := []*issuer{}

	index := 0
	for i := 0; i < len(s.uris); i++ {
		for j := 0; j < s.numClients; j++ {
			webSocketClient, err := ws.NewWebSocketClient(s.uris[i], ws.DefaultHandshakeTimeout, pubsub.MaxPendingMessages, pubsub.MaxReadMessageSize) // we write the max read
			if err != nil {
				return nil, err
			}
<<<<<<< HEAD
			issuer := newIssuer(
				index,
				webSocketClient,
				parser,
				s.uris[i],
				s.tracker,
				s.issuerWg,
			)
=======
			issuer := &issuer{
				i:           len(issuers),
				cli:         cli,
				ws:          webSocketClient,
				parser:      parser,
				ruleFactory: ruleFactory,
				uri:         s.uris[i],
				tracker:     s.tracker,
				wg:          s.issuerWg,
			}
>>>>>>> 05f65613
			issuers = append(issuers, issuer)
			index++
		}
	}
	return issuers, nil
}

func (s *Spammer) distributeFunds(ctx context.Context, feePerTx uint64, sh SpamHelper) ([]*auth.PrivateKey, []chain.AuthFactory, error) {
	withholding := feePerTx * uint64(s.numAccounts)
	if s.balance < withholding {
		return nil, nil, fmt.Errorf("insufficient funds (have=%d need=%d)", s.balance, withholding)
	}
	ruleFactory, err := sh.GetRuleFactory(ctx)
	if err != nil {
		return nil, nil, err
	}
	rules := ruleFactory.GetRules(time.Now().UnixMilli())

	distAmount := (s.balance - withholding) / uint64(s.numAccounts)

	utils.Outf("{{yellow}}distributing funds to each account{{/}}\n")

	accounts := make([]*auth.PrivateKey, s.numAccounts)
	factories := make([]chain.AuthFactory, s.numAccounts)

	webSocketClient, err := ws.NewWebSocketClient(s.uris[0], ws.DefaultHandshakeTimeout, pubsub.MaxPendingMessages, pubsub.MaxReadMessageSize) // we write the max read
	if err != nil {
		return nil, nil, err
	}
	p := newPacer(webSocketClient, s.minTxsPerSecond)
	go p.Run(ctx)
	for i := 0; i < s.numAccounts; i++ {
		// Create account
		pk, err := sh.CreateAccount()
		if err != nil {
			return nil, nil, err
		}
		accounts[i] = pk
		f, err := auth.GetFactory(pk)
		if err != nil {
			return nil, nil, err
		}
		factories[i] = f

		// Send funds
		actions := sh.GetTransfer(pk.Address, distAmount, []byte{})
		tx, err := chain.GenerateTransactionManual(rules, actions, s.authFactory, feePerTx)
		if err != nil {
			return nil, nil, err
		}
		if err := p.Add(tx); err != nil {
			return nil, nil, fmt.Errorf("%w: failed to register tx", err)
		}

		// Log progress
		if i%1000 == 0 && i > 0 {
			utils.Outf("{{yellow}}issued transfer to %d accounts{{/}}\n", i)
		}
	}
	if err := p.Wait(); err != nil {
		utils.Outf("{{red}}failed to distribute funds:{{/}} %v\n", err)
		return nil, nil, err
	}
	utils.Outf("{{yellow}}distributed funds to %d accounts{{/}}\n", s.numAccounts)

	return accounts, factories, nil
}

func (s *Spammer) returnFunds(ctx context.Context, cli *jsonrpc.JSONRPCClient, maxUnits fees.Dimensions, sh SpamHelper, accounts []*auth.PrivateKey, factories []chain.AuthFactory, symbol string) error {
	// Return funds
	unitPrices, err := cli.UnitPrices(ctx, false)
	if err != nil {
		return err
	}
	feePerTx, err := fees.MulSum(unitPrices, maxUnits)
	if err != nil {
		return err
	}
	utils.Outf("{{yellow}}returning funds to %s{{/}}\n", s.authFactory.Address())
	var returnedBalance uint64

	webSocketClient, err := ws.NewWebSocketClient(s.uris[0], ws.DefaultHandshakeTimeout, pubsub.MaxPendingMessages, pubsub.MaxReadMessageSize) // we write the max read
	if err != nil {
		return err
	}
<<<<<<< HEAD
	p := newPacer(webSocketClient, s.minTxsPerSecond)
	go p.Run(ctx)
=======
	ruleFactory, err := sh.GetRuleFactory(ctx)
	if err != nil {
		return err
	}
	rules := ruleFactory.GetRules(time.Now().UnixMilli())
	p := &pacer{ws: webSocketClient}
	go p.Run(ctx, s.minTxsPerSecond)
	// TODO: we sleep here because occasionally the pacer will hang. Potentially due to
	// p.wait() closing the inflight channel before the tx is registered/sent. Debug more.
	time.Sleep(3 * time.Second)
>>>>>>> 05f65613
	for i := 0; i < s.numAccounts; i++ {
		// Determine if we should return funds
		balance, err := sh.LookupBalance(accounts[i].Address)
		if err != nil {
			return err
		}
		if feePerTx > balance {
			continue
		}

		// Send funds
		returnAmt := balance - feePerTx
		actions := sh.GetTransfer(s.authFactory.Address(), returnAmt, []byte{})
		tx, err := chain.GenerateTransactionManual(rules, actions, factories[i], feePerTx)
		if err != nil {
			return err
		}
		if err := p.Add(tx); err != nil {
			return err
		}
		returnedBalance += returnAmt

		if i%250 == 0 && i > 0 {
			utils.Outf("{{yellow}}checked %d accounts for fund return{{/}}\n", i)
		}
		utils.Outf("{{yellow}}returning funds to %s:{{/}} %s %s\n", accounts[i].Address, utils.FormatBalance(returnAmt), symbol)
	}
	if err := p.Wait(); err != nil {
		utils.Outf("{{orange}}failed to return funds:{{/}} %v\n", err)
		return err
	}
	utils.Outf(
		"{{yellow}}returned funds:{{/}} %s %s\n",
		utils.FormatBalance(returnedBalance),
		symbol,
	)
	return nil
}

// sleep updates the timer to tick immediately if >= 1s has elapsed
// and otherwise tick after 1s has elapsed since start
func sleep(it *time.Timer, start time.Time) {
	dur := time.Since(start)
	sleep := max(float64(consts.MillisecondsPerSecond-dur.Milliseconds()), 0)
	it.Reset(time.Duration(sleep) * time.Millisecond)
}<|MERGE_RESOLUTION|>--- conflicted
+++ resolved
@@ -119,12 +119,8 @@
 	cli := jsonrpc.NewJSONRPCClient(s.uris[0])
 
 	// Compute max units
-<<<<<<< HEAD
-	parser, err := sh.GetParser(cctx)
-=======
 	parser := sh.GetParser()
 	ruleFactory, err := sh.GetRuleFactory(ctx)
->>>>>>> 05f65613
 	if err != nil {
 		return err
 	}
@@ -145,11 +141,7 @@
 	}
 
 	// distribute funds
-<<<<<<< HEAD
-	accounts, factories, err := s.distributeFunds(cctx, parser, feePerTx, sh)
-=======
-	accounts, factories, err := s.distributeFunds(ctx, feePerTx, sh)
->>>>>>> 05f65613
+	accounts, factories, err := s.distributeFunds(cctx, feePerTx, sh)
 	if err != nil {
 		return err
 	}
@@ -298,27 +290,15 @@
 			if err != nil {
 				return nil, err
 			}
-<<<<<<< HEAD
 			issuer := newIssuer(
 				index,
 				webSocketClient,
+				ruleFactory,
 				parser,
 				s.uris[i],
 				s.tracker,
 				s.issuerWg,
 			)
-=======
-			issuer := &issuer{
-				i:           len(issuers),
-				cli:         cli,
-				ws:          webSocketClient,
-				parser:      parser,
-				ruleFactory: ruleFactory,
-				uri:         s.uris[i],
-				tracker:     s.tracker,
-				wg:          s.issuerWg,
-			}
->>>>>>> 05f65613
 			issuers = append(issuers, issuer)
 			index++
 		}
@@ -404,21 +384,13 @@
 	if err != nil {
 		return err
 	}
-<<<<<<< HEAD
+	ruleFactory, err := sh.GetRuleFactory(ctx)
+	if err != nil {
+		return err
+	}
+	rules := ruleFactory.GetRules(time.Now().UnixMilli())
 	p := newPacer(webSocketClient, s.minTxsPerSecond)
 	go p.Run(ctx)
-=======
-	ruleFactory, err := sh.GetRuleFactory(ctx)
-	if err != nil {
-		return err
-	}
-	rules := ruleFactory.GetRules(time.Now().UnixMilli())
-	p := &pacer{ws: webSocketClient}
-	go p.Run(ctx, s.minTxsPerSecond)
-	// TODO: we sleep here because occasionally the pacer will hang. Potentially due to
-	// p.wait() closing the inflight channel before the tx is registered/sent. Debug more.
-	time.Sleep(3 * time.Second)
->>>>>>> 05f65613
 	for i := 0; i < s.numAccounts; i++ {
 		// Determine if we should return funds
 		balance, err := sh.LookupBalance(accounts[i].Address)
