// Copyright (C) 2024, Ava Labs, Inc. All rights reserved.
// See the file LICENSE for licensing terms.

package throughput

import (
	"context"
	"fmt"
	"math/rand"
	"os"
	"os/signal"
	"runtime"
	"syscall"
	"time"

	"github.com/ava-labs/avalanchego/utils/set"
	"golang.org/x/sync/errgroup"

	"github.com/ava-labs/hypersdk/api/jsonrpc"
	"github.com/ava-labs/hypersdk/api/ws"
	"github.com/ava-labs/hypersdk/auth"
	"github.com/ava-labs/hypersdk/chain"
	"github.com/ava-labs/hypersdk/consts"
	"github.com/ava-labs/hypersdk/fees"
	"github.com/ava-labs/hypersdk/pubsub"
	"github.com/ava-labs/hypersdk/utils"
)

const (
	pendingTargetMultiplier        = 10
	successfulRunsToIncreaseTarget = 10
	failedRunsToDecreaseTarget     = 5

	issuerShutdownTimeout = 60 * time.Second
)

// TODO: remove the use of global variables
var (
	maxConcurrency = runtime.NumCPU()
)

type Spammer struct {
	uris        []string
	authFactory chain.AuthFactory
	balance     uint64

	// Zipf distribution parameters
	zipfSeed *rand.Rand
	sZipf    float64
	vZipf    float64

	// TPS parameters
	txsPerSecond     int
	minTxsPerSecond  int
	txsPerSecondStep int
	numClients       int // Number of clients per uri node

	// Number of accounts
	numAccounts int

	// keep track of variables shared across issuers
	tracker *tracker
}

func NewSpammer(sc *Config, sh SpamHelper) (*Spammer, error) {
	// Log Zipf participants
	zipfSeed := rand.New(rand.NewSource(0)) //nolint:gosec
	tracker := &tracker{}
	balance, err := sh.LookupBalance(sc.authFactory.Address())
	if err != nil {
		return nil, err
	}

	return &Spammer{
		uris:        sc.uris,
		authFactory: sc.authFactory,
		balance:     balance,
		zipfSeed:    zipfSeed,
		sZipf:       sc.sZipf,
		vZipf:       sc.vZipf,

		txsPerSecond:     sc.txsPerSecond,
		minTxsPerSecond:  sc.minTxsPerSecond,
		txsPerSecondStep: sc.txsPerSecondStep,
		numClients:       sc.numClients,
		numAccounts:      sc.numAccounts,

		tracker: tracker,
	}, nil
}

// Spam tests the throughput of the network by sending transactions using
// multiple accounts and clients. It first distributes funds to the accounts
// and then sends transactions between the accounts. It returns the funds to
// the original account after the test is complete.
// [sh] injects the necessary functions to interact with the network.
// [terminate] if true, the spammer will stop after reaching the target TPS. 
// [symbol] and [decimals] are used to format the output.
func (s *Spammer) Spam(ctx context.Context, sh SpamHelper, terminate bool, symbol string) error {
	// log distribution
	s.logZipf(s.zipfSeed)

	// new JSONRPC client
	cli := jsonrpc.NewJSONRPCClient(s.uris[0])

	// Compute max units
	parser, err := sh.GetParser(ctx)
	if err != nil {
		return err
	}
<<<<<<< HEAD
	actions := sh.GetTransfer(s.key.Address, 0, []byte{})
	maxUnits, err := chain.EstimateUnits(parser.Rules(time.Now().UnixMilli()), actions, factory)
=======
	actions := sh.GetTransfer(s.authFactory.Address(), 0, s.tracker.uniqueBytes())
	maxUnits, err := chain.EstimateUnits(parser.Rules(time.Now().UnixMilli()), actions, s.authFactory)
>>>>>>> bfad1211
	if err != nil {
		return err
	}

	unitPrices, err := cli.UnitPrices(ctx, false)
	if err != nil {
		return err
	}
	feePerTx, err := fees.MulSum(unitPrices, maxUnits)
	if err != nil {
		return err
	}

	// distribute funds
	accounts, factories, err := s.distributeFunds(ctx, cli, parser, feePerTx, sh)
	if err != nil {
		return err
	}

	// create issuers
	issuers, err := s.createIssuers(parser)
	if err != nil {
		return err
	}

	cctx, cancel := context.WithCancel(ctx)
	defer cancel()

	for _, issuer := range issuers {
		utils.Outf("{{yellow}}starting issuer %d{{/}}\n", issuer.i)
		issuer.Start(cctx)
	}

	// set logging
	s.tracker.logState(cctx, issuers[0].cli)

	// broadcast transactions
	err = s.broadcast(cctx, sh, accounts, factories, issuers, feePerTx, terminate)
	cancel()
	if err != nil {
		return err
	}

	// Wait for all issuers to finish
	utils.Outf("{{yellow}}waiting for issuers to return{{/}}\n")
	s.tracker.issuerWg.Wait()

	maxUnits, err = chain.EstimateUnits(parser.Rules(time.Now().UnixMilli()), actions, s.authFactory)
	if err != nil {
		return err
	}
	return s.returnFunds(ctx, cli, parser, maxUnits, sh, accounts, factories, symbol)
}

func (s Spammer) broadcast(
	ctx context.Context,
	sh SpamHelper,
	accounts []*auth.PrivateKey,

	factories []chain.AuthFactory,
	issuers []*issuer,

	feePerTx uint64,
	terminate bool,
) error {
	// make sure we can exit gracefully & return funds
	signals := make(chan os.Signal, 2)
	signal.Notify(signals, syscall.SIGINT, syscall.SIGTERM)

	var (
		// Do not call this function concurrently (math.Rand is not safe for concurrent use)
		z = rand.NewZipf(s.zipfSeed, s.sZipf, s.vZipf, uint64(s.numAccounts)-1)

		it                      = time.NewTimer(0)
		currentTarget           = min(s.txsPerSecond, s.minTxsPerSecond)
		consecutiveUnderBacklog int
		consecutiveAboveBacklog int
		broadcastErr            error
		stop                    bool
	)
	utils.Outf("{{cyan}}initial target tps:{{/}} %d\n", currentTarget)
	for !stop {
		select {
		case <-it.C:
			start := time.Now()

			// Check to see if we should wait for pending txs
			if int64(currentTarget)+s.tracker.inflight.Load() > int64(currentTarget*pendingTargetMultiplier) {
				consecutiveUnderBacklog = 0
				consecutiveAboveBacklog++
				if consecutiveAboveBacklog >= failedRunsToDecreaseTarget {
					if currentTarget > s.txsPerSecondStep {
						currentTarget -= s.txsPerSecondStep
						utils.Outf("{{cyan}}skipping issuance because large backlog detected, decreasing target tps:{{/}} %d\n", currentTarget)
					} else {
						utils.Outf("{{cyan}}skipping issuance because large backlog detected, cannot decrease target{{/}}\n")
					}
					consecutiveAboveBacklog = 0
				}
				sleep(it, start)
				continue 
			}

			// Issue txs
			g := &errgroup.Group{}
			g.SetLimit(maxConcurrency)
			for i := 0; i < currentTarget; i++ {
				senderIndex := z.Uint64()
				issuer := getRandomIssuer(issuers)
				
				g.Go(func() error {
					factory := factories[senderIndex]
					// Send transaction
					actions := sh.GetActions()
					s.tracker.IncrementSent()
					// assumes the sender has the funds to pay for the transaction
					return issuer.Send(ctx, actions, factory, feePerTx)
				})
			}

			// Wait for txs to finish
			if err := g.Wait(); err != nil {
				// We don't return here because we want to return funds
				utils.Outf("{{orange}}broadcast loop error:{{/}} %v\n", err)
				broadcastErr = err
				stop = true
				break
			}

			sleep(it, start)

			// Check to see if we should increase target
			consecutiveAboveBacklog = 0
			consecutiveUnderBacklog++
			// once desired TPS is reached, stop the spammer
			if terminate && currentTarget == s.txsPerSecond && consecutiveUnderBacklog >= successfulRunsToIncreaseTarget {
				utils.Outf("{{green}}reached target tps:{{/}} %d\n", currentTarget)
				stop = true
			} else if consecutiveUnderBacklog >= successfulRunsToIncreaseTarget && currentTarget < s.txsPerSecond {
				currentTarget = min(currentTarget+s.txsPerSecondStep, s.txsPerSecond)
				utils.Outf("{{cyan}}increasing target tps:{{/}} %d\n", currentTarget)
				consecutiveUnderBacklog = 0
			}
		case <-ctx.Done():
			stop = true
			utils.Outf("{{yellow}}context canceled{{/}}\n")
		case <-signals:
			stop = true
			utils.Outf("{{yellow}}exiting broadcast loop{{/}}\n")
		}
	}

	return broadcastErr
}

func (s *Spammer) logZipf(zipfSeed *rand.Rand) {
	zz := rand.NewZipf(zipfSeed, s.sZipf, s.vZipf, uint64(s.numAccounts)-1)
	trials := s.txsPerSecond * 60 * 2 // sender/receiver
	unique := set.NewSet[uint64](trials)
	for i := 0; i < trials; i++ {
		unique.Add(zz.Uint64())
	}
	utils.Outf("{{blue}}unique participants expected every 60s:{{/}} %d\n", unique.Len())
}

// createIssuer creates an [numClients] transaction issuers for each URI in [uris]
func (s *Spammer) createIssuers(parser chain.Parser) ([]*issuer, error) {
	issuers := []*issuer{}

	for i := 0; i < len(s.uris); i++ {
		for j := 0; j < s.numClients; j++ {
			cli := jsonrpc.NewJSONRPCClient(s.uris[i])
			webSocketClient, err := ws.NewWebSocketClient(s.uris[i], ws.DefaultHandshakeTimeout, pubsub.MaxPendingMessages, pubsub.MaxReadMessageSize) // we write the max read
			if err != nil {
				return nil, err
			}
			issuer := &issuer{
				i:       len(issuers),
				cli:     cli,
				ws:      webSocketClient,
				parser:  parser,
				uri:     s.uris[i],
				tracker: s.tracker,
			}
			issuers = append(issuers, issuer)
		}
	}
	return issuers, nil
}

func (s *Spammer) distributeFunds(ctx context.Context, cli *jsonrpc.JSONRPCClient, parser chain.Parser, feePerTx uint64, sh SpamHelper) ([]*auth.PrivateKey, []chain.AuthFactory, error) {
	withholding := feePerTx * uint64(s.numAccounts)
	if s.balance < withholding {
		return nil, nil, fmt.Errorf("insufficient funds (have=%d need=%d)", s.balance, withholding)
	}

	distAmount := (s.balance - withholding) / uint64(s.numAccounts)

	utils.Outf("{{yellow}}distributing funds to each account{{/}}\n")

	accounts := make([]*auth.PrivateKey, s.numAccounts)
	factories := make([]chain.AuthFactory, s.numAccounts)

	webSocketClient, err := ws.NewWebSocketClient(s.uris[0], ws.DefaultHandshakeTimeout, pubsub.MaxPendingMessages, pubsub.MaxReadMessageSize) // we write the max read
	if err != nil {
		return nil, nil, err
	}
	p := &pacer{ws: webSocketClient}
	go p.Run(ctx, s.minTxsPerSecond)
	// TODO: we sleep here because occasionally the pacer will hang. Potentially due to
	// p.wait() closing the inflight channel before the tx is registered/sent. Debug more.
	time.Sleep(3 * time.Second)
	for i := 0; i < s.numAccounts; i++ {
		// Create account
		pk, err := sh.CreateAccount()
		if err != nil {
			return nil, nil, err
		}
		accounts[i] = pk
		f, err := auth.GetFactory(pk)
		if err != nil {
			return nil, nil, err
		}
		factories[i] = f

		// Send funds
<<<<<<< HEAD
		actions := sh.GetTransfer(pk.Address, distAmount, []byte{})
		_, tx, err := cli.GenerateTransactionManual(parser, actions, factory, feePerTx)
=======
		actions := sh.GetTransfer(pk.Address, distAmount, s.tracker.uniqueBytes())
		_, tx, err := cli.GenerateTransactionManual(parser, actions, s.authFactory, feePerTx)
>>>>>>> bfad1211
		if err != nil {
			return nil, nil, err
		}
		if err := p.Add(tx); err != nil {
			return nil, nil, fmt.Errorf("%w: failed to register tx", err)
		}

		// Log progress
		if i%1000 == 0 && i > 0 {
			utils.Outf("{{yellow}}issued transfer to %d accounts{{/}}\n", i)
		}
	}
	if err := p.Wait(); err != nil {
		utils.Outf("{{red}}failed to distribute funds:{{/}} %v\n", err)
		return nil, nil, err
	}
	utils.Outf("{{yellow}}distributed funds to %d accounts{{/}}\n", s.numAccounts)

	return accounts, factories, nil
}

func (s *Spammer) returnFunds(ctx context.Context, cli *jsonrpc.JSONRPCClient, parser chain.Parser, maxUnits fees.Dimensions, sh SpamHelper, accounts []*auth.PrivateKey, factories []chain.AuthFactory, symbol string) error {
	// Return funds
	unitPrices, err := cli.UnitPrices(ctx, false)
	if err != nil {
		return err
	}
	feePerTx, err := fees.MulSum(unitPrices, maxUnits)
	if err != nil {
		return err
	}
	utils.Outf("{{yellow}}returning funds to %s{{/}}\n", s.authFactory.Address())
	var returnedBalance uint64

	webSocketClient, err := ws.NewWebSocketClient(s.uris[0], ws.DefaultHandshakeTimeout, pubsub.MaxPendingMessages, pubsub.MaxReadMessageSize) // we write the max read
	if err != nil {
		return err
	}
	p := &pacer{ws: webSocketClient}
	go p.Run(ctx, s.minTxsPerSecond)
	// TODO: we sleep here because occasionally the pacer will hang. Potentially due to
	// p.wait() closing the inflight channel before the tx is registered/sent. Debug more.
	time.Sleep(3 * time.Second)
	for i := 0; i < s.numAccounts; i++ {
		// Determine if we should return funds
		balance, err := sh.LookupBalance(accounts[i].Address)
		if err != nil {
			return err
		}
		if feePerTx > balance {
			continue
		}

		// Send funds
		returnAmt := balance - feePerTx
<<<<<<< HEAD
		actions := sh.GetTransfer(s.key.Address, returnAmt, []byte{})
=======
		actions := sh.GetTransfer(s.authFactory.Address(), returnAmt, s.tracker.uniqueBytes())
>>>>>>> bfad1211
		_, tx, err := cli.GenerateTransactionManual(parser, actions, factories[i], feePerTx)
		if err != nil {
			return err
		}
		if err := p.Add(tx); err != nil {
			return err
		}
		returnedBalance += returnAmt

		if i%250 == 0 && i > 0 {
			utils.Outf("{{yellow}}checked %d accounts for fund return{{/}}\n", i)
		}
		utils.Outf("{{yellow}}returning funds to %s:{{/}} %s %s\n", accounts[i].Address, utils.FormatBalance(returnAmt), symbol)
	}
	if err := p.Wait(); err != nil {
		utils.Outf("{{orange}}failed to return funds:{{/}} %v\n", err)
		return err
	}
	utils.Outf(
		"{{yellow}}returned funds:{{/}} %s %s\n",
		utils.FormatBalance(returnedBalance),
		symbol,
	)
	return nil
}

// sleep updates the timer to tick immediately if >= 1s has elapsed
// and otherwise tick after 1s has elapsed since start
func sleep(it *time.Timer, start time.Time) {
	dur := time.Since(start)
	sleep := max(float64(consts.MillisecondsPerSecond-dur.Milliseconds()), 0)
	it.Reset(time.Duration(sleep) * time.Millisecond)
}<|MERGE_RESOLUTION|>--- conflicted
+++ resolved
@@ -108,13 +108,9 @@
 	if err != nil {
 		return err
 	}
-<<<<<<< HEAD
+
 	actions := sh.GetTransfer(s.key.Address, 0, []byte{})
 	maxUnits, err := chain.EstimateUnits(parser.Rules(time.Now().UnixMilli()), actions, factory)
-=======
-	actions := sh.GetTransfer(s.authFactory.Address(), 0, s.tracker.uniqueBytes())
-	maxUnits, err := chain.EstimateUnits(parser.Rules(time.Now().UnixMilli()), actions, s.authFactory)
->>>>>>> bfad1211
 	if err != nil {
 		return err
 	}
@@ -341,13 +337,8 @@
 		factories[i] = f
 
 		// Send funds
-<<<<<<< HEAD
 		actions := sh.GetTransfer(pk.Address, distAmount, []byte{})
 		_, tx, err := cli.GenerateTransactionManual(parser, actions, factory, feePerTx)
-=======
-		actions := sh.GetTransfer(pk.Address, distAmount, s.tracker.uniqueBytes())
-		_, tx, err := cli.GenerateTransactionManual(parser, actions, s.authFactory, feePerTx)
->>>>>>> bfad1211
 		if err != nil {
 			return nil, nil, err
 		}
@@ -403,11 +394,7 @@
 
 		// Send funds
 		returnAmt := balance - feePerTx
-<<<<<<< HEAD
 		actions := sh.GetTransfer(s.key.Address, returnAmt, []byte{})
-=======
-		actions := sh.GetTransfer(s.authFactory.Address(), returnAmt, s.tracker.uniqueBytes())
->>>>>>> bfad1211
 		_, tx, err := cli.GenerateTransactionManual(parser, actions, factories[i], feePerTx)
 		if err != nil {
 			return err
