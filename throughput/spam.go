--- conflicted
+++ resolved
@@ -291,7 +291,6 @@
 				return nil, err
 			}
 			issuer := &issuer{
-<<<<<<< HEAD
 				i:           len(issuers),
 				cli:         cli,
 				ws:          webSocketClient,
@@ -299,15 +298,7 @@
 				ruleFactory: ruleFactory,
 				uri:         s.uris[i],
 				tracker:     s.tracker,
-=======
-				i:       len(issuers),
-				cli:     cli,
-				ws:      webSocketClient,
-				parser:  parser,
-				uri:     s.uris[i],
-				tracker: s.tracker,
-				wg:      s.issuerWg,
->>>>>>> 21ced5ac
+				wg:          s.issuerWg,
 			}
 			issuers = append(issuers, issuer)
 		}
