// Copyright (C) 2024, Ava Labs, Inc. All rights reserved.
// See the file LICENSE for licensing terms.

package throughput

import (
	"context"
	"fmt"
	"math/rand"
	"os"
	"os/signal"
	"runtime"
	"sync"
	"syscall"
	"time"

	"github.com/ava-labs/avalanchego/utils/set"
	"golang.org/x/sync/errgroup"

	"github.com/ava-labs/hypersdk/api/jsonrpc"
	"github.com/ava-labs/hypersdk/api/ws"
	"github.com/ava-labs/hypersdk/auth"
	"github.com/ava-labs/hypersdk/chain"
	"github.com/ava-labs/hypersdk/consts"
	"github.com/ava-labs/hypersdk/fees"
	"github.com/ava-labs/hypersdk/pubsub"
	"github.com/ava-labs/hypersdk/utils"
)

const (
	pendingTargetMultiplier        = 10
	successfulRunsToIncreaseTarget = 10
	failedRunsToDecreaseTarget     = 5
	distributeFundsBatchSize       = 100

	issuerShutdownTimeout = 60 * time.Second
)

// TODO: remove the use of global variables
var (
	maxConcurrency = runtime.NumCPU()
)

type Spammer struct {
	uris        []string
	authFactory chain.AuthFactory
	balance     uint64

	// Zipf distribution parameters
	zipfSeed *rand.Rand
	sZipf    float64
	vZipf    float64

	// TPS parameters
	txsPerSecond     int
	minTxsPerSecond  int
	txsPerSecondStep int
	numClients       int // Number of clients per uri node

	// Number of accounts
	numAccounts int
	// keep track of variables shared across issuers
	tracker  *tracker
	issuerWg *sync.WaitGroup
}

func NewSpammer(sc *Config, sh SpamHelper) (*Spammer, error) {
	// Log Zipf participants
	zipfSeed := rand.New(rand.NewSource(0)) //nolint:gosec
	balance, err := sh.LookupBalance(sc.authFactory.Address())
	if err != nil {
		return nil, err
	}

	return &Spammer{
		uris:        sc.uris,
		authFactory: sc.authFactory,
		balance:     balance,
		zipfSeed:    zipfSeed,
		sZipf:       sc.sZipf,
		vZipf:       sc.vZipf,

		txsPerSecond:     sc.txsPerSecond,
		minTxsPerSecond:  sc.minTxsPerSecond,
		txsPerSecondStep: sc.txsPerSecondStep,
		numClients:       sc.numClients,
		numAccounts:      sc.numAccounts,

		tracker:  newTracker(),
		issuerWg: &sync.WaitGroup{},
	}, nil
}

// Spam tests the throughput of the network by sending transactions using
// multiple accounts and clients. It first distributes funds to the accounts
// and then sends transactions between the accounts. It returns the funds to
// the original account after the test is complete.
// [sh] injects the necessary functions to interact with the network.
// [terminate] if true, the spammer will stop after reaching the target TPS.
// [symbol] is used to format the output.
func (s *Spammer) Spam(ctx context.Context, sh SpamHelper, terminate bool, symbol string) error {
	// make sure we can exit gracefully & return funds
	signals := make(chan os.Signal, 2)
	signal.Notify(signals, syscall.SIGINT, syscall.SIGTERM)

	cctx, cancel := context.WithCancel(ctx)
	go func() {
		select {
		case <-signals:
			utils.Outf("{{yellow}}received interrupt signal{{/}}\n")
			cancel()
		case <-cctx.Done():
		}
	}()

	// log distribution
	s.logZipf(s.zipfSeed)

	// new JSONRPC client
	cli := jsonrpc.NewJSONRPCClient(s.uris[0])

	// Compute max units
	ruleFactory, err := sh.GetRuleFactory(ctx)
	if err != nil {
		return err
	}

<<<<<<< HEAD
	actions := sh.GetTransfer(s.authFactory.Address(), 0, []byte{}, s.authFactory)
	maxUnits, err := chain.EstimateUnits(parser.Rules(time.Now().UnixMilli()), actions, s.authFactory)
=======
	actions := sh.GetTransfer(s.authFactory.Address(), 0, []byte{})
	maxUnits, err := chain.EstimateUnits(ruleFactory.GetRules(time.Now().UnixMilli()), actions, s.authFactory)
>>>>>>> 8d5e588e
	if err != nil {
		return err
	}

	unitPrices, err := cli.UnitPrices(cctx, false)
	if err != nil {
		return err
	}
	feePerTx, err := fees.MulSum(unitPrices, maxUnits)
	if err != nil {
		return err
	}

	// distribute funds
	accounts, factories, err := s.distributeFunds(cctx, feePerTx, sh)
	if err != nil {
		return err
	}

	if err := s.run(cctx, cli, ruleFactory, sh, factories, feePerTx, terminate); err != nil {
		return err
	}

	utils.Outf("{{yellow}}waiting for issuers to return{{/}}\n")
	s.issuerWg.Wait()

	maxUnits, err = chain.EstimateUnits(ruleFactory.GetRules(time.Now().UnixMilli()), actions, s.authFactory)
	if err != nil {
		return err
	}
	// Use the original context, so that we attempt to return funds before exiting after
	// receiving user interrupt
	return s.returnFunds(ctx, cli, maxUnits, sh, accounts, factories, symbol)
}

// [run] starts the issuers, the tracker, and begins the broadcasting of transactions
func (s *Spammer) run(
	ctx context.Context,
	cli *jsonrpc.JSONRPCClient,
	ruleFactory chain.RuleFactory,
	sh SpamHelper,
	factories []chain.AuthFactory,
	feePerTx uint64,
	terminate bool,
) error {
	ctx, cancel := context.WithCancel(ctx)
	// Defer cancel to signal issuers and tracker to shutdown once broadcast terminates
	defer cancel()

	parser := sh.GetParser()
	issuers, err := s.createIssuers(parser, ruleFactory)
	if err != nil {
		return err
	}

	for _, issuer := range issuers {
		issuer.start(ctx)
	}

	s.tracker.startPeriodicLog(ctx, cli)

	return s.broadcast(ctx, sh, factories, issuers, feePerTx, terminate)
}

func (s *Spammer) broadcast(
	ctx context.Context,
	sh SpamHelper,

	factories []chain.AuthFactory,
	issuers []*issuer,

	feePerTx uint64,
	terminate bool,
) error {
	var (
		// Do not call this function concurrently (math.Rand is not safe for concurrent use)
		z = rand.NewZipf(s.zipfSeed, s.sZipf, s.vZipf, uint64(s.numAccounts)-1)

		it                      = time.NewTimer(0)
		currentTarget           = min(s.txsPerSecond, s.minTxsPerSecond)
		consecutiveUnderBacklog int
		consecutiveAboveBacklog int
		broadcastErr            error
		stop                    bool
	)
	utils.Outf("{{cyan}}initial target tps:{{/}} %d\n", currentTarget)
	for !stop {
		select {
		case <-it.C:
			start := time.Now()

			// Check to see if we should wait for pending txs
			if int64(currentTarget)+s.tracker.inflight.Load() > int64(currentTarget*pendingTargetMultiplier) {
				consecutiveUnderBacklog = 0
				consecutiveAboveBacklog++
				if consecutiveAboveBacklog >= failedRunsToDecreaseTarget {
					if currentTarget > s.txsPerSecondStep {
						currentTarget -= s.txsPerSecondStep
						utils.Outf("{{cyan}}skipping issuance because large backlog detected, decreasing target tps:{{/}} %d\n", currentTarget)
					} else {
						utils.Outf("{{cyan}}skipping issuance because large backlog detected, cannot decrease target{{/}}\n")
					}
					consecutiveAboveBacklog = 0
				}
				sleep(it, start)
				continue
			}

			// Issue txs
			g := &errgroup.Group{}
			g.SetLimit(maxConcurrency)
			for i := 0; i < currentTarget; i++ {
				senderIndex := z.Uint64()
				issuer := getRandomIssuer(issuers)

				g.Go(func() error {
					factory := factories[senderIndex]
					// Send transaction
<<<<<<< HEAD
					actions := sh.GetActions(factory)
					s.tracker.IncrementSent()
=======
					actions := sh.GetActions()
					s.tracker.incrementSent()
>>>>>>> 8d5e588e
					// assumes the sender has the funds to pay for the transaction
					return issuer.send(actions, factory, feePerTx)
				})
			}

			// Wait for txs to finish
			if err := g.Wait(); err != nil {
				// We don't return here because we want to return funds
				utils.Outf("{{orange}}broadcast loop error:{{/}} %v\n", err)
				broadcastErr = err
				stop = true
				break
			}

			sleep(it, start)

			// Check to see if we should increase target
			consecutiveAboveBacklog = 0
			consecutiveUnderBacklog++
			// once desired TPS is reached, stop the spammer
			if terminate && currentTarget == s.txsPerSecond && consecutiveUnderBacklog >= successfulRunsToIncreaseTarget {
				utils.Outf("{{green}}reached target tps:{{/}} %d\n", currentTarget)
				stop = true
			} else if consecutiveUnderBacklog >= successfulRunsToIncreaseTarget && currentTarget < s.txsPerSecond {
				currentTarget = min(currentTarget+s.txsPerSecondStep, s.txsPerSecond)
				utils.Outf("{{cyan}}increasing target tps:{{/}} %d\n", currentTarget)
				consecutiveUnderBacklog = 0
			}
		case <-ctx.Done():
			stop = true
			utils.Outf("{{yellow}}context canceled{{/}}\n")
		}
	}

	return broadcastErr
}

func (s *Spammer) logZipf(zipfSeed *rand.Rand) {
	zz := rand.NewZipf(zipfSeed, s.sZipf, s.vZipf, uint64(s.numAccounts)-1)
	trials := s.txsPerSecond * 60 * 2 // sender/receiver
	unique := set.NewSet[uint64](trials)
	for i := 0; i < trials; i++ {
		unique.Add(zz.Uint64())
	}
	utils.Outf("{{blue}}unique participants expected every 60s:{{/}} %d\n", unique.Len())
}

// createIssuers creates an [numClients] transaction issuers for each URI in [uris]
func (s *Spammer) createIssuers(parser chain.Parser, ruleFactory chain.RuleFactory) ([]*issuer, error) {
	issuers := []*issuer{}

	index := 0
	for i := 0; i < len(s.uris); i++ {
		for j := 0; j < s.numClients; j++ {
			webSocketClient, err := ws.NewWebSocketClient(s.uris[i], ws.DefaultHandshakeTimeout, pubsub.MaxPendingMessages, pubsub.MaxReadMessageSize) // we write the max read
			if err != nil {
				return nil, err
			}
			issuer := newIssuer(
				index,
				webSocketClient,
				ruleFactory,
				parser,
				s.uris[i],
				s.tracker,
				s.issuerWg,
			)
			issuers = append(issuers, issuer)
			index++
		}
	}
	return issuers, nil
}

func (s *Spammer) distributeFunds(ctx context.Context, feePerTx uint64, sh SpamHelper) ([]*auth.PrivateKey, []chain.AuthFactory, error) {
	withholding := feePerTx * uint64(s.numAccounts)
	if s.balance < withholding {
		return nil, nil, fmt.Errorf("insufficient funds (have=%d need=%d)", s.balance, withholding)
	}
	ruleFactory, err := sh.GetRuleFactory(ctx)
	if err != nil {
		return nil, nil, err
	}
	rules := ruleFactory.GetRules(time.Now().UnixMilli())

	distAmount := (s.balance - withholding) / (uint64(s.numAccounts) * 100) // lowering the amount to avoid insufficient funds errors

	utils.Outf("{{yellow}}distributing funds to each account{{/}}\n")

	// Generate accounts, factories, and the required actions to distribute funds
	accounts := make([]*auth.PrivateKey, s.numAccounts)
	factories := make([]chain.AuthFactory, s.numAccounts)
<<<<<<< HEAD
	distributionActions := make([]chain.Action, 0, s.numAccounts)
=======

	webSocketClient, err := ws.NewWebSocketClient(s.uris[0], ws.DefaultHandshakeTimeout, pubsub.MaxPendingMessages, pubsub.MaxReadMessageSize) // we write the max read
	if err != nil {
		return nil, nil, err
	}
	p := newPacer(webSocketClient, s.minTxsPerSecond)
	go p.Run(ctx)
>>>>>>> 8d5e588e
	for i := 0; i < s.numAccounts; i++ {
		// Create account
		pk, err := sh.CreateAccount()
		if err != nil {
			return nil, nil, err
		}
		accounts[i] = pk
		f, err := auth.GetFactory(pk)
		if err != nil {
			return nil, nil, err
		}
		factories[i] = f

<<<<<<< HEAD
		actions := sh.GetTransfer(accounts[i].Address, distAmount, []byte{}, s.authFactory)
		distributionActions = append(distributionActions, actions...)
	}

	webSocketClient, err := ws.NewWebSocketClient(s.uris[0], ws.DefaultHandshakeTimeout, pubsub.MaxPendingMessages, pubsub.MaxReadMessageSize) // we write the max read
	if err != nil {
		return nil, nil, err
	}
	p := &pacer{ws: webSocketClient}
	go p.Run(ctx, s.minTxsPerSecond)
	// TODO: we sleep here because occasionally the pacer will hang. Potentially due to
	// p.wait() closing the inflight channel before the tx is registered/sent. Debug more.
	time.Sleep(3 * time.Second)

	for i := 0; i < len(distributionActions); i += distributeFundsBatchSize {
		actions := distributionActions[i:min(i+distributeFundsBatchSize, len(distributionActions))]
		_, tx, err := cli.GenerateTransactionManual(parser, actions, s.authFactory, feePerTx*distributeFundsBatchSize)
=======
		// Send funds
		actions := sh.GetTransfer(pk.Address, distAmount, []byte{})
		tx, err := chain.GenerateTransactionManual(rules, actions, s.authFactory, feePerTx)
>>>>>>> 8d5e588e
		if err != nil {
			return nil, nil, err
		}
		if err := p.Add(tx); err != nil {
			return nil, nil, fmt.Errorf("%w: failed to register tx", err)
		}

		// Log progress
		if i%1000 == 0 && i > 0 {
			utils.Outf("{{yellow}}issued transfer to %d accounts{{/}}\n", i)
		}
	}
	if err := p.Wait(); err != nil {
		utils.Outf("{{red}}failed to distribute funds:{{/}} %v\n", err)
		return nil, nil, err
	}
	utils.Outf("{{yellow}}distributed funds to %d accounts{{/}}\n", s.numAccounts)

	return accounts, factories, nil
}

func (s *Spammer) returnFunds(ctx context.Context, cli *jsonrpc.JSONRPCClient, maxUnits fees.Dimensions, sh SpamHelper, accounts []*auth.PrivateKey, factories []chain.AuthFactory, symbol string) error {
	// Return funds
	unitPrices, err := cli.UnitPrices(ctx, false)
	if err != nil {
		return err
	}
	feePerTx, err := fees.MulSum(unitPrices, maxUnits)
	if err != nil {
		return err
	}
	utils.Outf("{{yellow}}returning funds to %s{{/}}\n", s.authFactory.Address())
	var returnedBalance uint64

	webSocketClient, err := ws.NewWebSocketClient(s.uris[0], ws.DefaultHandshakeTimeout, pubsub.MaxPendingMessages, pubsub.MaxReadMessageSize) // we write the max read
	if err != nil {
		return err
	}
	ruleFactory, err := sh.GetRuleFactory(ctx)
	if err != nil {
		return err
	}
	rules := ruleFactory.GetRules(time.Now().UnixMilli())
	p := newPacer(webSocketClient, s.minTxsPerSecond)
	go p.Run(ctx)
	for i := 0; i < s.numAccounts; i++ {
		// Determine if we should return funds
		balance, err := sh.LookupBalance(accounts[i].Address)
		if err != nil {
			return err
		}
		if feePerTx > balance {
			continue
		}

		// Send funds
<<<<<<< HEAD
		returnAmt := balance - (feePerTx * 10)
		actions := sh.GetTransfer(s.authFactory.Address(), returnAmt, []byte{}, factories[i])
		_, tx, err := cli.GenerateTransactionManual(parser, actions, factories[i], feePerTx)
=======
		returnAmt := balance - feePerTx
		actions := sh.GetTransfer(s.authFactory.Address(), returnAmt, []byte{})
		tx, err := chain.GenerateTransactionManual(rules, actions, factories[i], feePerTx)
>>>>>>> 8d5e588e
		if err != nil {
			return err
		}
		if err := p.Add(tx); err != nil {
			return err
		}
		returnedBalance += returnAmt

		if i%250 == 0 && i > 0 {
			utils.Outf("{{yellow}}checked %d accounts for fund return{{/}}\n", i)
		}
		utils.Outf("{{yellow}}returning funds to %s:{{/}} %s %s\n", accounts[i].Address, utils.FormatBalance(returnAmt), symbol)
	}
	if err := p.Wait(); err != nil {
		utils.Outf("{{orange}}failed to return funds:{{/}} %v\n", err)
		return err
	}
	utils.Outf(
		"{{yellow}}returned funds:{{/}} %s %s\n",
		utils.FormatBalance(returnedBalance),
		symbol,
	)
	return nil
}

// sleep updates the timer to tick immediately if >= 1s has elapsed
// and otherwise tick after 1s has elapsed since start
func sleep(it *time.Timer, start time.Time) {
	dur := time.Since(start)
	sleep := max(float64(consts.MillisecondsPerSecond-dur.Milliseconds()), 0)
	it.Reset(time.Duration(sleep) * time.Millisecond)
}<|MERGE_RESOLUTION|>--- conflicted
+++ resolved
@@ -125,13 +125,8 @@
 		return err
 	}
 
-<<<<<<< HEAD
 	actions := sh.GetTransfer(s.authFactory.Address(), 0, []byte{}, s.authFactory)
-	maxUnits, err := chain.EstimateUnits(parser.Rules(time.Now().UnixMilli()), actions, s.authFactory)
-=======
-	actions := sh.GetTransfer(s.authFactory.Address(), 0, []byte{})
 	maxUnits, err := chain.EstimateUnits(ruleFactory.GetRules(time.Now().UnixMilli()), actions, s.authFactory)
->>>>>>> 8d5e588e
 	if err != nil {
 		return err
 	}
@@ -250,13 +245,8 @@
 				g.Go(func() error {
 					factory := factories[senderIndex]
 					// Send transaction
-<<<<<<< HEAD
 					actions := sh.GetActions(factory)
-					s.tracker.IncrementSent()
-=======
-					actions := sh.GetActions()
 					s.tracker.incrementSent()
->>>>>>> 8d5e588e
 					// assumes the sender has the funds to pay for the transaction
 					return issuer.send(actions, factory, feePerTx)
 				})
@@ -349,17 +339,7 @@
 	// Generate accounts, factories, and the required actions to distribute funds
 	accounts := make([]*auth.PrivateKey, s.numAccounts)
 	factories := make([]chain.AuthFactory, s.numAccounts)
-<<<<<<< HEAD
 	distributionActions := make([]chain.Action, 0, s.numAccounts)
-=======
-
-	webSocketClient, err := ws.NewWebSocketClient(s.uris[0], ws.DefaultHandshakeTimeout, pubsub.MaxPendingMessages, pubsub.MaxReadMessageSize) // we write the max read
-	if err != nil {
-		return nil, nil, err
-	}
-	p := newPacer(webSocketClient, s.minTxsPerSecond)
-	go p.Run(ctx)
->>>>>>> 8d5e588e
 	for i := 0; i < s.numAccounts; i++ {
 		// Create account
 		pk, err := sh.CreateAccount()
@@ -373,7 +353,6 @@
 		}
 		factories[i] = f
 
-<<<<<<< HEAD
 		actions := sh.GetTransfer(accounts[i].Address, distAmount, []byte{}, s.authFactory)
 		distributionActions = append(distributionActions, actions...)
 	}
@@ -391,11 +370,6 @@
 	for i := 0; i < len(distributionActions); i += distributeFundsBatchSize {
 		actions := distributionActions[i:min(i+distributeFundsBatchSize, len(distributionActions))]
 		_, tx, err := cli.GenerateTransactionManual(parser, actions, s.authFactory, feePerTx*distributeFundsBatchSize)
-=======
-		// Send funds
-		actions := sh.GetTransfer(pk.Address, distAmount, []byte{})
-		tx, err := chain.GenerateTransactionManual(rules, actions, s.authFactory, feePerTx)
->>>>>>> 8d5e588e
 		if err != nil {
 			return nil, nil, err
 		}
@@ -452,15 +426,9 @@
 		}
 
 		// Send funds
-<<<<<<< HEAD
 		returnAmt := balance - (feePerTx * 10)
 		actions := sh.GetTransfer(s.authFactory.Address(), returnAmt, []byte{}, factories[i])
-		_, tx, err := cli.GenerateTransactionManual(parser, actions, factories[i], feePerTx)
-=======
-		returnAmt := balance - feePerTx
-		actions := sh.GetTransfer(s.authFactory.Address(), returnAmt, []byte{})
 		tx, err := chain.GenerateTransactionManual(rules, actions, factories[i], feePerTx)
->>>>>>> 8d5e588e
 		if err != nil {
 			return err
 		}
