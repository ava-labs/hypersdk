--- conflicted
+++ resolved
@@ -18,16 +18,10 @@
 )
 
 type issuer struct {
-<<<<<<< HEAD
-	index  int
-	uri    string
-	parser chain.Parser
-=======
-	i           int
+	index       int
 	uri         string
 	parser      chain.Parser
 	ruleFactory chain.RuleFactory
->>>>>>> 05f65613
 
 	ws             *ws.WebSocketClient
 	outstandingTxs atomic.Int64
@@ -37,14 +31,15 @@
 	wg      *sync.WaitGroup
 }
 
-func newIssuer(index int, ws *ws.WebSocketClient, parser chain.Parser, uri string, tracker *tracker, wg *sync.WaitGroup) *issuer {
+func newIssuer(index int, ws *ws.WebSocketClient, ruleFactory chain.RuleFactory, parser chain.Parser, uri string, tracker *tracker, wg *sync.WaitGroup) *issuer {
 	return &issuer{
-		index:   index,
-		ws:      ws,
-		parser:  parser,
-		uri:     uri,
-		tracker: tracker,
-		wg:      wg,
+		index:       index,
+		ws:          ws,
+		ruleFactory: ruleFactory,
+		parser:      parser,
+		uri:         uri,
+		tracker:     tracker,
+		wg:          wg,
 	}
 }
 
