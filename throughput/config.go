// Copyright (C) 2024, Ava Labs, Inc. All rights reserved.
// See the file LICENSE for licensing terms.

package throughput

import (
<<<<<<< HEAD
	"errors"

	"github.com/ava-labs/hypersdk/auth"
=======
	"github.com/ava-labs/hypersdk/chain"
>>>>>>> 68d19b17
)

type Config struct {
	uris             []string
	authFactory      chain.AuthFactory
	sZipf            float64
	vZipf            float64
	txsPerSecond     int
	minTxsPerSecond  int
	txsPerSecondStep int
	numClients       int
	numAccounts      int
}

// Config used for E2E testing and CLI
func NewFastConfig(
	uris []string,
	authFactory chain.AuthFactory,
) *Config {
	return &Config{
		uris:             uris,
		authFactory:      authFactory,
		sZipf:            1.01,
		vZipf:            2.7,
		txsPerSecond:     50000,
		minTxsPerSecond:  10000,
		txsPerSecondStep: 10000,
		numClients:       100,
		numAccounts:      1000,
	}
}

func NewThroughputConfig(uris []string, keyHex string) (*Config, error) {
	if len(uris) == 0 || len(keyHex) == 0 {
		return nil, errors.New("uris and keyHex must be non-empty")
	}

	key, err := auth.FromString(auth.ED25519ID, keyHex)
	if err != nil {
		return nil, err
	}

	return &Config{
		uris:             uris,
		key:              key,
		sZipf:            1.01,
		vZipf:            2.7,
		txsPerSecond:     100000,
		minTxsPerSecond:  10000,
		txsPerSecondStep: 5000,
		numClients:       100,
		numAccounts:      1000,
	}, nil
}

// Config used for load testing script
func NewLongRunningConfig(uris []string, authFactory chain.AuthFactory) (*Config, error) {
	return &Config{
		uris:             uris,
		authFactory:      authFactory,
		sZipf:            1.0001,
		vZipf:            2.7,
		txsPerSecond:     100000,
		minTxsPerSecond:  2000,
		txsPerSecondStep: 1000,
		numClients:       10,
		// numAccounts: 10000000,
		numAccounts: 100000,
	}, nil
}

func NewConfig(
	uris []string,
	key chain.AuthFactory,
	sZipf float64,
	vZipf float64,
	txsPerSecond int,
	minTxsPerSecond int,
	txsPerSecondStep int,
	numClients int,
	numAccounts int,
) *Config {
	return &Config{
		uris,
		key,
		sZipf,
		vZipf,
		txsPerSecond,
		minTxsPerSecond,
		txsPerSecondStep,
		numClients,
		numAccounts,
	}
}<|MERGE_RESOLUTION|>--- conflicted
+++ resolved
@@ -4,13 +4,7 @@
 package throughput
 
 import (
-<<<<<<< HEAD
-	"errors"
-
-	"github.com/ava-labs/hypersdk/auth"
-=======
 	"github.com/ava-labs/hypersdk/chain"
->>>>>>> 68d19b17
 )
 
 type Config struct {
@@ -35,35 +29,12 @@
 		authFactory:      authFactory,
 		sZipf:            1.01,
 		vZipf:            2.7,
-		txsPerSecond:     50000,
-		minTxsPerSecond:  10000,
-		txsPerSecondStep: 10000,
-		numClients:       100,
-		numAccounts:      1000,
+		txsPerSecond:     500,
+		minTxsPerSecond:  100,
+		txsPerSecondStep: 200,
+		numClients:       10,
+		numAccounts:      25,
 	}
-}
-
-func NewThroughputConfig(uris []string, keyHex string) (*Config, error) {
-	if len(uris) == 0 || len(keyHex) == 0 {
-		return nil, errors.New("uris and keyHex must be non-empty")
-	}
-
-	key, err := auth.FromString(auth.ED25519ID, keyHex)
-	if err != nil {
-		return nil, err
-	}
-
-	return &Config{
-		uris:             uris,
-		key:              key,
-		sZipf:            1.01,
-		vZipf:            2.7,
-		txsPerSecond:     100000,
-		minTxsPerSecond:  10000,
-		txsPerSecondStep: 5000,
-		numClients:       100,
-		numAccounts:      1000,
-	}, nil
 }
 
 // Config used for load testing script
