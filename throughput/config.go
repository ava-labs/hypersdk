// Copyright (C) 2024, Ava Labs, Inc. All rights reserved.
// See the file LICENSE for licensing terms.

package throughput

import (
	"github.com/ava-labs/hypersdk/chain"
)

type Config struct {
	uris             []string
	authFactory      chain.AuthFactory
	sZipf            float64
	vZipf            float64
	txsPerSecond     int
	minTxsPerSecond  int
	txsPerSecondStep int
	numClients       int
	numAccounts      int
}

// Config used for E2E testing and CLI
func NewFastConfig(
	uris []string,
	authFactory chain.AuthFactory,
) *Config {
	return &Config{
		uris:             uris,
		authFactory:      authFactory,
		sZipf:            1.01,
		vZipf:            2.7,
		txsPerSecond:     500,
		minTxsPerSecond:  100,
		txsPerSecondStep: 200,
		numClients:       10,
		numAccounts:      25,
	}
}

// Config used for load testing script
func NewLongRunningConfig(uris []string, authFactory chain.AuthFactory) (*Config, error) {
	return &Config{
		uris:             uris,
		authFactory:      authFactory,
		sZipf:            1.0001,
		vZipf:            2.7,
		txsPerSecond:     100000,
		minTxsPerSecond:  2000,
		txsPerSecondStep: 1000,
		numClients:       10,
<<<<<<< HEAD
		numAccounts:      10000,
=======
		// numAccounts: 10000000,
		numAccounts: 100000,
>>>>>>> 49cbe484
	}, nil
}

func NewConfig(
	uris []string,
	key chain.AuthFactory,
	sZipf float64,
	vZipf float64,
	txsPerSecond int,
	minTxsPerSecond int,
	txsPerSecondStep int,
	numClients int,
	numAccounts int,
) *Config {
	return &Config{
		uris,
		key,
		sZipf,
		vZipf,
		txsPerSecond,
		minTxsPerSecond,
		txsPerSecondStep,
		numClients,
		numAccounts,
	}
}<|MERGE_RESOLUTION|>--- conflicted
+++ resolved
@@ -48,12 +48,8 @@
 		minTxsPerSecond:  2000,
 		txsPerSecondStep: 1000,
 		numClients:       10,
-<<<<<<< HEAD
-		numAccounts:      10000,
-=======
 		// numAccounts: 10000000,
 		numAccounts: 100000,
->>>>>>> 49cbe484
 	}, nil
 }
 
