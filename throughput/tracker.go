// Copyright (C) 2024, Ava Labs, Inc. All rights reserved.
// See the file LICENSE for licensing terms.

package throughput

import (
	"context"
	"strings"
	"sync"
	"sync/atomic"
	"time"

	"github.com/ava-labs/hypersdk/api/jsonrpc"
	"github.com/ava-labs/hypersdk/api/ws"
	"github.com/ava-labs/hypersdk/chain"
	"github.com/ava-labs/hypersdk/utils"
)

type tracker struct {
	issuerWg sync.WaitGroup
	inflight atomic.Int64

	l            sync.Mutex
	confirmedTxs int
	totalTxs     int

	sent atomic.Int64
}

func (t *tracker) logResult(
	result *chain.Result,
	wsErr error,
) {
	t.l.Lock()
	if result != nil {
		if result.Success {
			t.confirmedTxs++
		} else {
			utils.Outf("{{orange}}on-chain tx failure:{{/}} %s %t\n", string(result.Error), result.Success)
		}
	} else {
		// We can't error match here because we receive it over the wire.
		if !strings.Contains(wsErr.Error(), ws.ErrExpired.Error()) {
			utils.Outf("{{orange}}pre-execute tx failure:{{/}} %v\n", wsErr)
		}
	}
	t.totalTxs++
	t.l.Unlock()
}

func (t *tracker) logState(ctx context.Context, cli *jsonrpc.JSONRPCClient) {
	// Log stats
	tick := time.NewTicker(1 * time.Second) // ensure no duplicates created
	var psent int64
	go func() {
		defer tick.Stop()
		for {
			select {
			case <-tick.C:
				current := t.sent.Load()
				t.l.Lock()
				if t.totalTxs > 0 {
					unitPrices, err := cli.UnitPrices(ctx, false)
					if err != nil {
						continue
					}
					utils.Outf(
						"{{yellow}}txs seen:{{/}} %d {{yellow}}success rate:{{/}} %.2f%% {{yellow}}inflight:{{/}} %d {{yellow}}issued/s:{{/}} %d {{yellow}}unit prices:{{/}} [%s]\n", //nolint:lll
						t.totalTxs,
						float64(t.confirmedTxs)/float64(t.totalTxs)*100,
						t.inflight.Load(),
						current-psent,
						unitPrices,
					)
				}
				t.l.Unlock()
				psent = current
			case <-ctx.Done():
				return
			}
		}
	}()
}

func (t *tracker) IncrementSent() int64 {
	return t.sent.Add(1)
<<<<<<< HEAD
}

func (t *tracker) uniqueBytes() []byte {
	return binary.BigEndian.AppendUint64(nil, uint64(t.IncrementSent()))
=======
>>>>>>> 68d19b17
}<|MERGE_RESOLUTION|>--- conflicted
+++ resolved
@@ -84,11 +84,4 @@
 
 func (t *tracker) IncrementSent() int64 {
 	return t.sent.Add(1)
-<<<<<<< HEAD
-}
-
-func (t *tracker) uniqueBytes() []byte {
-	return binary.BigEndian.AppendUint64(nil, uint64(t.IncrementSent()))
-=======
->>>>>>> 68d19b17
 }