--- conflicted
+++ resolved
@@ -52,11 +52,7 @@
 	th.items[j].Index = j
 }
 
-<<<<<<< HEAD
-// Push addes an *Uint64Entry interface to th. If [x.ID] is already in
-=======
 // Push adds an *uint64Entry interface to th. If [x.id] is already in
->>>>>>> 7880db4a
 // th, returns.
 func (th *Uint64Heap[T]) Push(x interface{}) {
 	entry, ok := x.(*Uint64Entry[T])
