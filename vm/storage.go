// Copyright (C) 2024, Ava Labs, Inc. All rights reserved.
// See the file LICENSE for licensing terms.

package vm

import (
	"context"
	"encoding/binary"
	"errors"
	"fmt"
	"math/rand"
	"time"

	"github.com/ava-labs/avalanchego/database"
	"github.com/ava-labs/avalanchego/ids"
	"go.uber.org/zap"

	"github.com/ava-labs/hypersdk/chain"
	"github.com/ava-labs/hypersdk/consts"
)

// compactionOffset is used to randomize the height that we compact
// deleted blocks. This prevents all nodes on the network from deleting
// data from disk at the same time.
var compactionOffset int = -1

func init() {
	rand.Seed(time.Now().UnixNano())
}

const (
	blockPrefix         = 0x0 // TODO: move to flat files (https://github.com/ava-labs/hypersdk/issues/553)
	blockIDHeightPrefix = 0x1 // ID -> Height
	blockHeightIDPrefix = 0x2 // Height -> ID (don't always need full block from disk)
)

var (
	isSyncing     = []byte("is_syncing")
	lastAccepted  = []byte("last_accepted")
	lastProcessed = []byte("last_processed")
)

func PrefixBlockKey(height uint64) []byte {
	k := make([]byte, 1+consts.Uint64Len)
	k[0] = blockPrefix
	binary.BigEndian.PutUint64(k[1:], height)
	return k
}

func PrefixBlockIDHeightKey(id ids.ID) []byte {
	k := make([]byte, 1+ids.IDLen)
	k[0] = blockIDHeightPrefix
	copy(k[1:], id[:])
	return k
}

func PrefixBlockHeightIDKey(height uint64) []byte {
	k := make([]byte, 1+consts.Uint64Len)
	k[0] = blockHeightIDPrefix
	binary.BigEndian.PutUint64(k[1:], height)
	return k
}

func (vm *VM) HasGenesis() (bool, error) {
	return vm.HasDiskBlock(0)
}

func (vm *VM) GetGenesis(ctx context.Context) (*chain.StatelessBlock, error) {
	return vm.GetDiskBlock(ctx, 0)
}

func (vm *VM) SetLastAcceptedHeight(height uint64) error {
	return vm.vmDB.Put(lastAccepted, binary.BigEndian.AppendUint64(nil, height))
}

func (vm *VM) HasLastAccepted() (bool, error) {
	return vm.vmDB.Has(lastAccepted)
}

func (vm *VM) GetLastAcceptedHeight() (uint64, error) {
	b, err := vm.vmDB.Get(lastAccepted)
	if err != nil {
		return 0, err
	}
	return binary.BigEndian.Uint64(b), nil
}

func (vm *VM) SetLastProcessedHeight(height uint64) error {
	return vm.vmDB.Put(lastProcessed, binary.BigEndian.AppendUint64(nil, height))
}

func (vm *VM) HasLastProcessed() (bool, error) {
	return vm.vmDB.Has(lastProcessed)
}

func (vm *VM) GetLastProcessedHeight() (uint64, error) {
	b, err := vm.vmDB.Get(lastProcessed)
	if err != nil {
		return 0, err
	}
	return binary.BigEndian.Uint64(b), nil
}

func (vm *VM) shouldCompact(expiryHeight uint64) bool {
	if compactionOffset == -1 {
		compactionOffset = rand.Intn(vm.config.BlockCompactionFrequency) //nolint:gosec
		vm.Logger().Info("setting compaction offset", zap.Int("n", compactionOffset))
	}
	return expiryHeight%uint64(vm.config.BlockCompactionFrequency) == uint64(compactionOffset)
}

// UpdateLastAccepted updates the [lastAccepted] index, stores [blk] on-disk,
// adds [blk] to the [acceptedCache], and deletes any expired blocks from
// disk.
//
// Blocks written to disk are only used when restarting the node. During normal
// operation, we only fetch blocks from memory.
//
// We store blocks by height because it doesn't cause nearly as much
// compaction as storing blocks randomly on-disk (when using [block.ID]).
func (vm *VM) UpdateLastAccepted(blk *chain.StatelessBlock) error {
	batch := vm.vmDB.NewBatch()
	bigEndianHeight := binary.BigEndian.AppendUint64(nil, blk.Height())
	if err := batch.Put(lastAccepted, bigEndianHeight); err != nil {
		return err
	}
	if err := batch.Put(PrefixBlockKey(blk.Height()), blk.Bytes()); err != nil {
		return err
	}
	if err := batch.Put(PrefixBlockIDHeightKey(blk.ID()), bigEndianHeight); err != nil {
		return err
	}
	blkID := blk.ID()
	if err := batch.Put(PrefixBlockHeightIDKey(blk.Height()), blkID[:]); err != nil {
		return err
	}
	expiryHeight := blk.Height() - uint64(vm.config.AcceptedBlockWindow)
	var expired bool
	if expiryHeight > 0 && expiryHeight < blk.Height() { // ensure we don't free genesis
		if err := batch.Delete(PrefixBlockKey(expiryHeight)); err != nil {
			return err
		}
		blkID, err := vm.vmDB.Get(PrefixBlockHeightIDKey(expiryHeight))
		if err == nil {
			if err := batch.Delete(PrefixBlockIDHeightKey(ids.ID(blkID))); err != nil {
				return err
			}
		} else {
			vm.Logger().Warn("unable to delete blkID", zap.Uint64("height", expiryHeight), zap.Error(err))
		}
		if err := batch.Delete(PrefixBlockHeightIDKey(expiryHeight)); err != nil {
			return err
		}
		expired = true
		vm.metrics.deletedBlocks.Inc()
		vm.Logger().Info("deleted block", zap.Uint64("height", expiryHeight))
	}
	if err := batch.Write(); err != nil {
		return fmt.Errorf("%w: unable to update last accepted", err)
	}
	vm.lastAccepted = blk
<<<<<<< HEAD
	vm.CacheBlock(blk)
	if expired && vm.shouldComapct(expiryHeight) {
=======
	vm.acceptedBlocksByID.Put(blk.ID(), blk)
	vm.acceptedBlocksByHeight.Put(blk.Height(), blk.ID())
	if expired && vm.shouldCompact(expiryHeight) {
>>>>>>> 87957cda
		go func() {
			start := time.Now()
			if err := vm.CompactDiskBlocks(expiryHeight); err != nil {
				vm.Logger().Error("unable to compact blocks", zap.Error(err))
				return
			}
			vm.Logger().Info("compacted disk blocks", zap.Uint64("end", expiryHeight), zap.Duration("t", time.Since(start)))
		}()
	}
	return nil
}

func (vm *VM) GetDiskBlock(ctx context.Context, height uint64) (*chain.StatelessBlock, error) {
	b, err := vm.vmDB.Get(PrefixBlockKey(height))
	if err != nil {
		return nil, err
	}
	return chain.ParseBlock(ctx, b, true, vm)
}

func (vm *VM) GetCachedBlock(ctx context.Context, height uint64) (*chain.StatelessBlock, error) {
	if id, ok := vm.acceptedBlocksByHeight.Get(height); ok {
		if blk, ok := vm.acceptedBlocksByID.Get(id); ok {
			return blk, nil
		}
	}

	blk, err := vm.GetDiskBlock(ctx, height)
	if err != nil {
		return nil, err
	}
	return blk, nil
}

func (vm *VM) CacheBlock(blk *chain.StatelessBlock) {
	vm.acceptedBlocksByID.Put(blk.ID(), blk)
	vm.acceptedBlocksByHeight.Put(blk.Height(), blk.ID())
}

func (vm *VM) HasDiskBlock(height uint64) (bool, error) {
	return vm.vmDB.Has(PrefixBlockKey(height))
}

func (vm *VM) GetBlockHeightID(height uint64) (ids.ID, error) {
	b, err := vm.vmDB.Get(PrefixBlockHeightIDKey(height))
	if err != nil {
		return ids.Empty, err
	}
	return ids.ID(b), nil
}

func (vm *VM) GetBlockIDHeight(blkID ids.ID) (uint64, error) {
	b, err := vm.vmDB.Get(PrefixBlockIDHeightKey(blkID))
	if err != nil {
		return 0, err
	}
	return binary.BigEndian.Uint64(b), nil
}

// CompactDiskBlocks forces compaction on the entire range of blocks up to [lastExpired].
//
// This can be used to ensure we clean up all large tombstoned keys on a regular basis instead
// of waiting for the database to run a compaction (and potentially delete GBs of data at once).
func (vm *VM) CompactDiskBlocks(lastExpired uint64) error {
	return vm.vmDB.Compact([]byte{blockPrefix}, PrefixBlockKey(lastExpired))
}

func (vm *VM) GetDiskIsSyncing() (bool, error) {
	v, err := vm.vmDB.Get(isSyncing)
	if errors.Is(err, database.ErrNotFound) {
		return false, nil
	}
	if err != nil {
		return false, err
	}
	return v[0] == 0x1, nil
}

func (vm *VM) PutDiskIsSyncing(v bool) error {
	if v {
		return vm.vmDB.Put(isSyncing, []byte{0x1})
	}
	return vm.vmDB.Put(isSyncing, []byte{0x0})
}<|MERGE_RESOLUTION|>--- conflicted
+++ resolved
@@ -159,14 +159,8 @@
 		return fmt.Errorf("%w: unable to update last accepted", err)
 	}
 	vm.lastAccepted = blk
-<<<<<<< HEAD
 	vm.CacheBlock(blk)
-	if expired && vm.shouldComapct(expiryHeight) {
-=======
-	vm.acceptedBlocksByID.Put(blk.ID(), blk)
-	vm.acceptedBlocksByHeight.Put(blk.Height(), blk.ID())
 	if expired && vm.shouldCompact(expiryHeight) {
->>>>>>> 87957cda
 		go func() {
 			start := time.Now()
 			if err := vm.CompactDiskBlocks(expiryHeight); err != nil {
@@ -188,13 +182,11 @@
 }
 
 func (vm *VM) GetCachedBlock(ctx context.Context, height uint64) (*chain.StatelessBlock, error) {
-	if id, ok := vm.acceptedBlocksByHeight.Get(height); ok {
-		if blk, ok := vm.acceptedBlocksByID.Get(id); ok {
-			return blk, nil
-		}
-	}
-
-	blk, err := vm.GetDiskBlock(ctx, height)
+	id, err := vm.GetBlockIDAtHeight(ctx, height)
+	if err != nil {
+		return nil, err
+	}
+	blk, err := vm.GetStatelessBlock(ctx, id)
 	if err != nil {
 		return nil, err
 	}
