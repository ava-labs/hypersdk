// Copyright (C) 2024, Ava Labs, Inc. All rights reserved.
// See the file LICENSE for licensing terms.

package vmtest

import (
	"context"
	"errors"
	"net/http"
	"net/http/httptest"
	"os"
	"testing"
	"time"

	"github.com/ava-labs/avalanchego/ids"
	"github.com/ava-labs/avalanchego/snow/engine/common"
	"github.com/ava-labs/avalanchego/snow/engine/enginetest"
	"github.com/ava-labs/avalanchego/snow/snowtest"
	"github.com/ava-labs/avalanchego/utils/hashing"
	"github.com/ava-labs/avalanchego/utils/logging"
	"github.com/ava-labs/avalanchego/utils/set"
	"github.com/ava-labs/avalanchego/version"
	"github.com/stretchr/testify/require"

	"github.com/ava-labs/hypersdk/api/jsonrpc"
	"github.com/ava-labs/hypersdk/chain"
	"github.com/ava-labs/hypersdk/snow"
	"github.com/ava-labs/hypersdk/tests/workload"
	"github.com/ava-labs/hypersdk/vm"

	avasnow "github.com/ava-labs/avalanchego/snow"
)

var _ workload.TestNetwork = (*TestNetwork)(nil)

type VM struct {
	require *require.Assertions

	snowCtx   *avasnow.Context
	nodeID    ids.NodeID
	appSender *enginetest.Sender
	toEngine  chan common.Message

	SnowVM *snow.VM[*chain.ExecutionBlock, *chain.OutputBlock, *chain.OutputBlock]
	VM     *vm.VM

	server *httptest.Server
}

func NewTestVM(
	ctx context.Context,
	t *testing.T,
	vmFactory *vm.Factory,
	genesisBytes []byte,
	upgradeBytes []byte,
	configBytes []byte,
) *VM {
	r := require.New(t)
	vm, err := vmFactory.New()
	r.NoError(err)
	snowVM := snow.NewVM("v0.0.1", vm)

	toEngine := make(chan common.Message, 1)

	chainID := hashing.ComputeHash256Array(genesisBytes)
	snowCtx := snowtest.Context(t, chainID)
	var logCores []logging.WrappedCore
	if os.Getenv("HYPERVM_TEST_LOGGING") == "true" {
		logCores = append(logCores, logging.NewWrappedCore(
			logging.Debug,
			os.Stdout,
			logging.Colors.ConsoleEncoder(),
		))
	}
	log := logging.NewLogger(
		"vmtest",
		logCores...,
	)

	snowCtx.Log = log
	snowCtx.ChainDataDir = t.TempDir()
	snowCtx.NodeID = ids.GenerateTestNodeID()
	appSender := &enginetest.Sender{T: t}
	r.NoError(snowVM.Initialize(ctx, snowCtx, nil, genesisBytes, upgradeBytes, configBytes, toEngine, nil, appSender))

	router := http.NewServeMux()
	handlers, err := snowVM.CreateHandlers(ctx)
	r.NoError(err)
	for endpoint, handler := range handlers {
		router.Handle(endpoint, handler)
	}
	server := httptest.NewServer(router)
	return &VM{
		require:   r,
		nodeID:    snowCtx.NodeID,
		appSender: appSender,
		SnowVM:    snowVM,
		VM:        vm,
		snowCtx:   snowCtx,
		toEngine:  toEngine,
		server:    server,
	}
}

func (vm *VM) BuildAndSetPreference(ctx context.Context) *snow.StatefulBlock[*chain.ExecutionBlock, *chain.OutputBlock, *chain.OutputBlock] {
	vm.snowCtx.Lock.Lock()
	defer vm.snowCtx.Lock.Unlock()

	blk, err := vm.SnowVM.BuildBlock(ctx)
	vm.require.NoError(err)

	vm.require.NoError(blk.Verify(ctx))
	vm.require.NoError(vm.SnowVM.SetPreference(ctx, blk.ID()))
	return blk
}

func (vm *VM) ParseAndSetPreference(ctx context.Context, bytes []byte) *snow.StatefulBlock[*chain.ExecutionBlock, *chain.OutputBlock, *chain.OutputBlock] {
	vm.snowCtx.Lock.Lock()
	defer vm.snowCtx.Lock.Unlock()

	blk, err := vm.SnowVM.ParseBlock(ctx, bytes)
	vm.require.NoError(err)

	vm.require.NoError(blk.Verify(ctx))
	vm.require.NoError(vm.SnowVM.SetPreference(ctx, blk.ID()))
	return blk
}

func (vm *VM) ParseAndVerifyInvalidBlk(ctx context.Context, blkBytes []byte, expectedErr error) {
	vm.snowCtx.Lock.Lock()
	defer vm.snowCtx.Lock.Unlock()

	// Invalid block should fail during either parsing or verification.
	blk, err := vm.SnowVM.ParseBlock(ctx, blkBytes)
	if err != nil {
		vm.require.ErrorIs(err, expectedErr)
		return
	}

	vm.require.ErrorIs(blk.Verify(ctx), expectedErr)
}

type TestNetwork struct {
	t       *testing.T
	require *require.Assertions

	chainID       ids.ID
	genesisBytes  []byte
	upgradeBytes  []byte
	authFactories []chain.AuthFactory

	factory    *vm.Factory
	VMs        []*VM
	nodeIDToVM map[ids.NodeID]*VM
	uris       []string

	configuration workload.TestNetworkConfiguration
}

func NewTestNetwork(
	ctx context.Context,
	t *testing.T,
	factory *vm.Factory,
	numVMs int,
	authFactories []chain.AuthFactory,
	genesisBytes []byte,
	upgradeBytes []byte,
	configBytes []byte,
) *TestNetwork {
	r := require.New(t)
	chainID := hashing.ComputeHash256Array(genesisBytes)

	testNetwork := &TestNetwork{
		t:             t,
		require:       r,
		factory:       factory,
		chainID:       chainID,
		genesisBytes:  genesisBytes,
		upgradeBytes:  upgradeBytes,
		authFactories: authFactories,
	}

	vms := make([]*VM, numVMs)
	nodeIDToVM := make(map[ids.NodeID]*VM)
	uris := make([]string, len(vms))
	for i := range vms {
		vm := NewTestVM(ctx, t, factory, genesisBytes, upgradeBytes, configBytes)
		vms[i] = vm
		uris[i] = vm.server.URL
		nodeIDToVM[vm.nodeID] = vm
	}
	testNetwork.VMs = vms
	testNetwork.nodeIDToVM = nodeIDToVM
	testNetwork.uris = uris
	configuration := workload.NewDefaultTestNetworkConfiguration(
		vms[0].VM.GenesisBytes,
		"hypervmtests",
		vms[0].VM.GetRuleFactory(),
		vms[0].VM.GetTxParser(),
		authFactories,
	)
	testNetwork.configuration = configuration
	testNetwork.initAppNetwork(ctx)
	return testNetwork
}

func (n *TestNetwork) AddVM(ctx context.Context, configBytes []byte) *VM {
	vm := NewTestVM(ctx, n.t, n.factory, n.genesisBytes, n.upgradeBytes, configBytes)
	n.VMs = append(n.VMs, vm)
	n.nodeIDToVM[vm.nodeID] = vm
	n.uris = append(n.uris, vm.server.URL)
	n.initVMNetwork(ctx, vm)
	return vm
}

func (n *TestNetwork) SetState(ctx context.Context, state avasnow.State) {
	for _, vm := range n.VMs {
		n.require.NoError(vm.SnowVM.SetState(ctx, state))
	}
}

func (n *TestNetwork) Shutdown(ctx context.Context) {
	for _, vm := range n.VMs {
		vm.server.Close()
		n.require.NoError(vm.SnowVM.Shutdown(ctx))
	}
}

func (n *TestNetwork) ChainID() ids.ID { return n.chainID }

func (n *TestNetwork) AuthFactories() []chain.AuthFactory { return n.authFactories }

// initVMNetwork updates the AppSender of the provided VM to invoke the AppHandler interface
// of each VM in the test network.
func (n *TestNetwork) initVMNetwork(ctx context.Context, vm *VM) {
	myNodeID := vm.nodeID
	vm.appSender.SendAppRequestF = func(ctx context.Context, nodeIDs set.Set[ids.NodeID], u uint32, b []byte) error {
		go func() {
			for nodeID := range nodeIDs {
				if nodeID == myNodeID {
					vm.snowCtx.Lock.Lock()
					err := vm.SnowVM.AppRequest(ctx, myNodeID, u, time.Now().Add(time.Second), b)
					vm.snowCtx.Lock.Unlock()
					n.require.NoError(err)
				} else {
					peerVM := n.nodeIDToVM[nodeID]
					peerVM.snowCtx.Lock.Lock()
					err := peerVM.SnowVM.AppRequest(ctx, myNodeID, u, time.Now().Add(time.Second), b)
					peerVM.snowCtx.Lock.Unlock()
					n.require.NoError(err)
				}
			}
		}()
		return nil
	}
	vm.appSender.SendAppResponseF = func(ctx context.Context, nodeID ids.NodeID, requestID uint32, response []byte) error {
		go func() {
			if nodeID == myNodeID {
				vm.snowCtx.Lock.Lock()
				err := vm.SnowVM.AppResponse(ctx, myNodeID, requestID, response)
				vm.snowCtx.Lock.Unlock()
				n.require.NoError(err)
				return
			}

			peerVM := n.nodeIDToVM[nodeID]
			peerVM.snowCtx.Lock.Lock()
			err := peerVM.SnowVM.AppResponse(ctx, myNodeID, requestID, response)
			peerVM.snowCtx.Lock.Unlock()
			n.require.NoError(err)
		}()
		return nil
	}
	vm.appSender.SendAppErrorF = func(ctx context.Context, nodeID ids.NodeID, requestID uint32, code int32, message string) error {
		go func() {
			if nodeID == myNodeID {
				vm.snowCtx.Lock.Lock()
				err := vm.SnowVM.AppRequestFailed(ctx, myNodeID, requestID, &common.AppError{
					Code:    code,
					Message: message,
				})
				vm.snowCtx.Lock.Unlock()
				n.require.NoError(err)
				return
			}
			peerVM := n.nodeIDToVM[nodeID]
			peerVM.snowCtx.Lock.Lock()
			err := peerVM.SnowVM.AppRequestFailed(ctx, myNodeID, requestID, &common.AppError{
				Code:    code,
				Message: message,
			})
			peerVM.snowCtx.Lock.Unlock()
			n.require.NoError(err)
		}()
		return nil
	}
	vm.appSender.SendAppGossipF = func(ctx context.Context, sendConfig common.SendConfig, b []byte) error {
		nodeIDs := sendConfig.NodeIDs
		nodeIDs.Remove(myNodeID)
		// Select numSend nodes excluding myNodeID and gossip to them
		numSend := sendConfig.Validators + sendConfig.NonValidators + sendConfig.Peers
		sampledNodes := set.NewSet[ids.NodeID](numSend)
		for nodeID := range n.nodeIDToVM {
			if nodeID == myNodeID {
				continue
			}
			sampledNodes.Add(nodeID)
			if sampledNodes.Len() >= numSend {
				break
			}
		}
		nodeIDs.Union(sampledNodes)

		// Send to specified nodes
		for nodeID := range nodeIDs {
			peerVM := n.nodeIDToVM[nodeID]
			peerVM.snowCtx.Lock.Lock()
			err := peerVM.SnowVM.AppGossip(ctx, myNodeID, b)
			peerVM.snowCtx.Lock.Unlock()
			n.require.NoError(err)
		}
		return nil
	}

	for _, peer := range n.VMs {
		// Skip connecting to myself
		if peer.nodeID == vm.nodeID {
			continue
		}

		n.require.NoError(vm.SnowVM.Connected(ctx, peer.nodeID, version.CurrentApp))
		n.require.NoError(peer.SnowVM.Connected(ctx, vm.nodeID, version.CurrentApp))
	}
}

// initAppNetwork connects the AppSender / AppHandler interfaces of each VM in the
// test network
func (n *TestNetwork) initAppNetwork(ctx context.Context) {
	for _, vm := range n.VMs {
		n.initVMNetwork(ctx, vm)
	}
}

// ConfirmInvalidTx confirms that attempting to issue the transaction to the mempool results in the target error
// Assumes that we can build a block without first submitting a valid tx
func (n *TestNetwork) ConfirmInvalidTx(ctx context.Context, invalidTx *chain.Transaction, targetErr error) {
	err := n.VMs[0].VM.SubmitTx(ctx, invalidTx)
	n.require.ErrorIs(err, targetErr)

	// Build on top of preferred block identical to how SubmitTx will simulate on the preferred block
	parentBlk, err := n.VMs[0].SnowVM.GetConsensusIndex().GetPreferredBlock(ctx)
	n.require.NoError(err)

	// Create alternative block with invalid tx.
	parentRoot, err := parentBlk.View.GetMerkleRoot(ctx)
	n.require.NoError(err)
	invalidBlk, err := chain.NewStatelessBlock(
		parentBlk.GetID(),
		max(time.Now().UnixMilli(), parentBlk.Tmstmp),
		parentBlk.Hght+1,
		[]*chain.Transaction{invalidTx},
		parentRoot,
		nil,
	)
	n.require.NoError(err)

	n.VMs[0].ParseAndVerifyInvalidBlk(ctx, invalidBlk.GetBytes(), targetErr)
}

// SubmitTxs submits the provided transactions to the first VM in the network and requires that no errors occur
func (n *TestNetwork) SubmitTxs(ctx context.Context, txs []*chain.Transaction) {
	// Submit tx to first node
	err := errors.Join(n.VMs[0].VM.Submit(ctx, txs)...)
	n.require.NoError(err)
}

// BuildBlockAndUpdateHead builds a block on the first VM, verifies the block and sets the initial VM's preference to the
// block.
// Every other VM in the network parses, verifies, and sets its own preference to this block.
// This function assumes that all VMs in the TestNetwork have verified at least up to the current preference
// of the initial VM, so that it correctly mimics the engine's behavior of guaranteeing that all VMs have
// verified the parent block before verifying its child.
func (n *TestNetwork) BuildBlockAndUpdateHead(ctx context.Context) []*snow.StatefulBlock[*chain.ExecutionBlock, *chain.OutputBlock, *chain.OutputBlock] {
	n.require.NoError(n.VMs[0].VM.Builder().Force(ctx))
	select {
	case <-n.VMs[0].toEngine:
	case <-time.After(time.Second):
		n.require.Fail("timeout waiting for PendingTxs message")
	}

	buildVM := n.VMs[0]
	blk := buildVM.BuildAndSetPreference(ctx)

	blks := make([]*snow.StatefulBlock[*chain.ExecutionBlock, *chain.OutputBlock, *chain.OutputBlock], len(n.VMs))
	blks[0] = blk
	blkBytes := blk.Bytes()
	for i, otherVM := range n.VMs[1:] {
		parsedBlk := otherVM.ParseAndSetPreference(ctx, blkBytes)
		n.require.Equal(blk.ID(), parsedBlk.ID())
		blks[i+1] = parsedBlk
	}

	return blks
}

func (n *TestNetwork) ConfirmTxsInBlock(_ context.Context, blk *chain.ExecutionBlock, txs []*chain.Transaction) {
	for i, tx := range txs {
		n.require.True(blk.Contains(tx.GetID()), "block does not contain tx %s at index %d", tx.GetID(), i)
	}
}

func (n *TestNetwork) ConfirmTxs(ctx context.Context, txs []*chain.Transaction) error {
	n.SubmitTxs(ctx, txs)
	blks := n.BuildBlockAndUpdateHead(ctx)

	outputBlock := blks[0].Output
	n.require.NotNil(outputBlock)

	n.ConfirmTxsInBlock(ctx, outputBlock.ExecutionBlock, txs)

	for i, blk := range blks {
		n.VMs[i].snowCtx.Lock.Lock()
		err := blk.Accept(ctx)
		n.VMs[i].snowCtx.Lock.Unlock()
		n.require.NoError(err, "failed to accept block at VM index %d", i)
	}
	return nil
}

func (n *TestNetwork) GenerateTx(ctx context.Context, actions []chain.Action, authFactory chain.AuthFactory) (*chain.Transaction, error) {
	cli := jsonrpc.NewJSONRPCClient(n.VMs[0].server.URL)
<<<<<<< HEAD
	_, tx, _, err := cli.GenerateTransaction(
		ctx,
		n.VMs[0].VM.GetRuleFactory(),
		n.VMs[0].VM.GetTxParser(),
		actions,
		authFactory,
	)
	return tx, err
=======
	unitPrices, err := cli.UnitPrices(ctx, true)
	if err != nil {
		return nil, err
	}
	return chain.GenerateTransaction(unitPrices, n.VMs[0].VM, actions, authFactory)
>>>>>>> d19cb3b7
}

func (n *TestNetwork) ConfirmBlocks(ctx context.Context, numBlocks int, generateTxs func(i int) []*chain.Transaction) {
	for i := 0; i < numBlocks; i++ {
		n.require.NoError(n.ConfirmTxs(ctx, generateTxs(i)))
	}
}

// SynchronizeNetwork picks the VM with the highest accepted block and synchronizes all other VMs to that block.
func (n *TestNetwork) SynchronizeNetwork(ctx context.Context) {
	var (
		greatestHeight      uint64
		greatestHeightIndex int
	)
	for i, vm := range n.VMs {
		lastAccepted, err := vm.SnowVM.GetConsensusIndex().GetLastAccepted(ctx)
		n.require.NoError(err)
		height := lastAccepted.GetHeight()
		if height >= greatestHeight {
			greatestHeightIndex = i
			greatestHeight = height
		}
	}

	greatestVM := n.VMs[greatestHeightIndex]
	greatestVMChainIndex := greatestVM.SnowVM.GetConsensusIndex()

	for i, vm := range n.VMs {
		if i == greatestHeightIndex {
			continue
		}

		lastAccepted, err := vm.SnowVM.GetConsensusIndex().GetLastAccepted(ctx)
		n.require.NoError(err)
		lastAcceptedHeight := lastAccepted.GetHeight()
		for lastAcceptedHeight < greatestHeight {
			blk, err := greatestVMChainIndex.GetBlockByHeight(ctx, lastAcceptedHeight+1)
			n.require.NoError(err)

			parsedBlk := vm.ParseAndSetPreference(ctx, blk.GetBytes())
			n.require.NoError(parsedBlk.Accept(ctx))
			lastAcceptedHeight++
		}
	}
}

func (n *TestNetwork) URIs() []string {
	return n.uris
}

func (n *TestNetwork) Configuration() workload.TestNetworkConfiguration {
	return n.configuration
}<|MERGE_RESOLUTION|>--- conflicted
+++ resolved
@@ -429,22 +429,17 @@
 
 func (n *TestNetwork) GenerateTx(ctx context.Context, actions []chain.Action, authFactory chain.AuthFactory) (*chain.Transaction, error) {
 	cli := jsonrpc.NewJSONRPCClient(n.VMs[0].server.URL)
-<<<<<<< HEAD
-	_, tx, _, err := cli.GenerateTransaction(
-		ctx,
+	unitPrices, err := cli.UnitPrices(ctx, true)
+	if err != nil {
+		return nil, err
+	}
+	return chain.GenerateTransaction(
 		n.VMs[0].VM.GetRuleFactory(),
 		n.VMs[0].VM.GetTxParser(),
+		unitPrices,
 		actions,
 		authFactory,
 	)
-	return tx, err
-=======
-	unitPrices, err := cli.UnitPrices(ctx, true)
-	if err != nil {
-		return nil, err
-	}
-	return chain.GenerateTransaction(unitPrices, n.VMs[0].VM, actions, authFactory)
->>>>>>> d19cb3b7
 }
 
 func (n *TestNetwork) ConfirmBlocks(ctx context.Context, numBlocks int, generateTxs func(i int) []*chain.Transaction) {
