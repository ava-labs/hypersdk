// Copyright (C) 2024, Ava Labs, Inc. All rights reserved.
// See the file LICENSE for licensing terms.

package vm

import (
	"context"
	"encoding/binary"
	"encoding/json"
	"fmt"
	"net/http"
	"path/filepath"
	"sync"
	"time"

	"github.com/ava-labs/avalanchego/database"
	"github.com/ava-labs/avalanchego/ids"
	"github.com/ava-labs/avalanchego/network/p2p"
	"github.com/ava-labs/avalanchego/snow"
	"github.com/ava-labs/avalanchego/snow/consensus/snowman"
	"github.com/ava-labs/avalanchego/snow/engine/common"
	"github.com/ava-labs/avalanchego/utils/crypto/bls"
	"github.com/ava-labs/avalanchego/utils/profiler"
	"github.com/ava-labs/avalanchego/utils/set"
	"github.com/ava-labs/avalanchego/version"
	"github.com/ava-labs/avalanchego/x/merkledb"
	"github.com/prometheus/client_golang/prometheus"
	"go.uber.org/zap"

	"github.com/ava-labs/hypersdk/api"
	"github.com/ava-labs/hypersdk/chain"
	"github.com/ava-labs/hypersdk/codec"
	"github.com/ava-labs/hypersdk/event"
	"github.com/ava-labs/hypersdk/fees"
	"github.com/ava-labs/hypersdk/genesis"
	"github.com/ava-labs/hypersdk/internal/builder"
	"github.com/ava-labs/hypersdk/internal/cache"
	"github.com/ava-labs/hypersdk/internal/gossiper"
	"github.com/ava-labs/hypersdk/internal/mempool"
	"github.com/ava-labs/hypersdk/internal/pebble"
	"github.com/ava-labs/hypersdk/internal/trace"
	"github.com/ava-labs/hypersdk/internal/validators"
	"github.com/ava-labs/hypersdk/internal/workers"
	"github.com/ava-labs/hypersdk/state"
	"github.com/ava-labs/hypersdk/storage"
	"github.com/ava-labs/hypersdk/utils"

	avacache "github.com/ava-labs/avalanchego/cache"
	avatrace "github.com/ava-labs/avalanchego/trace"
	avautils "github.com/ava-labs/avalanchego/utils"
	avasync "github.com/ava-labs/avalanchego/x/sync"
	internalfees "github.com/ava-labs/hypersdk/internal/fees"
)

const (
	blockDB   = "blockdb"
	stateDB   = "statedb"
	vmDataDir = "vm"

	MaxAcceptorSize        = 256
	MinAcceptedBlockWindow = 1024

	rangeProofHandlerID  = 0x0
	changeProofHandlerID = 0x1
	txGossipHandlerID    = 0x2
)

type VM struct {
	DataDir string
	v       *version.Semantic

	snowCtx         *snow.Context
	pkBytes         []byte
	proposerMonitor *validators.ProposerMonitor

	config Config

	genesisAndRuleFactory genesis.GenesisAndRuleFactory
	genesis               genesis.Genesis
	GenesisBytes          []byte
	ruleFactory           chain.RuleFactory
	options               []Option

	chain                   *chain.Chain
	chainTimeValidityWindow *chain.TimeValidityWindow
	syncer                  *chain.Syncer
	seenValidityWindowOnce  sync.Once
	seenValidityWindow      chan struct{}

	builder                    builder.Builder
	gossiper                   gossiper.Gossiper
	blockSubscriptionFactories []event.SubscriptionFactory[*chain.ExecutedBlock]
	blockSubscriptions         []event.Subscription[*chain.ExecutedBlock]

	vmAPIHandlerFactories []api.HandlerFactory[api.VM]
	rawStateDB            database.Database
	stateDB               merkledb.MerkleDB
	vmDB                  database.Database
	handlers              map[string]http.Handler
	balanceHandler        chain.BalanceHandler
	metadataManager       chain.MetadataManager
	actionCodec           *codec.TypeParser[chain.Action]
	authCodec             *codec.TypeParser[chain.Auth]
	outputCodec           *codec.TypeParser[codec.Typed]
	authEngine            map[uint8]AuthEngine
	network               *p2p.Network

	tracer  avatrace.Tracer
	mempool *mempool.Mempool[*chain.Transaction]

	// We cannot use a map here because we may parse blocks up in the ancestry
	parsedBlocks *avacache.LRU[ids.ID, *StatefulBlock]

	// Each element is a block that passed verification but
	// hasn't yet been accepted/rejected
	verifiedL      sync.RWMutex
	verifiedBlocks map[ids.ID]*StatefulBlock

	// We store the last [AcceptedBlockWindowCache] blocks in memory
	// to avoid reading blocks from disk.
	acceptedBlocksByID     *cache.FIFO[ids.ID, *StatefulBlock]
	acceptedBlocksByHeight *cache.FIFO[uint64, ids.ID]

	// Accepted block queue
	acceptedQueue chan *StatefulBlock
	acceptorDone  chan struct{}

	// authVerifiers are used to verify signatures in parallel
	// with limited parallelism
	authVerifiers workers.Workers

	bootstrapped avautils.Atomic[bool]
	genesisBlk   *StatefulBlock
	preferred    ids.ID
	lastAccepted *StatefulBlock
	toEngine     chan<- common.Message

	// State Sync client and AppRequest handlers
	stateSyncClient *stateSyncerClient

	metrics  *Metrics
	profiler profiler.ContinuousProfiler

	ready chan struct{}
	stop  chan struct{}
}

func New(
	v *version.Semantic,
	genesisFactory genesis.GenesisAndRuleFactory,
	balanceHandler chain.BalanceHandler,
	metadataManager chain.MetadataManager,
	actionCodec *codec.TypeParser[chain.Action],
	authCodec *codec.TypeParser[chain.Auth],
	outputCodec *codec.TypeParser[codec.Typed],
	authEngine map[uint8]AuthEngine,
	options ...Option,
) (*VM, error) {
	allocatedNamespaces := set.NewSet[string](len(options))
	for _, option := range options {
		if allocatedNamespaces.Contains(option.Namespace) {
			return nil, fmt.Errorf("namespace %s already allocated", option.Namespace)
		}
		allocatedNamespaces.Add(option.Namespace)
	}

	return &VM{
		v:                     v,
		balanceHandler:        balanceHandler,
		metadataManager:       metadataManager,
		config:                NewConfig(),
		actionCodec:           actionCodec,
		authCodec:             authCodec,
		outputCodec:           outputCodec,
		authEngine:            authEngine,
		genesisAndRuleFactory: genesisFactory,
		options:               options,
	}, nil
}

// implements "block.ChainVM.common.VM"
func (vm *VM) Initialize(
	ctx context.Context,
	snowCtx *snow.Context,
	_ database.Database,
	genesisBytes []byte,
	upgradeBytes []byte,
	configBytes []byte,
	toEngine chan<- common.Message,
	_ []*common.Fx,
	appSender common.AppSender,
) error {
	vm.DataDir = filepath.Join(snowCtx.ChainDataDir, vmDataDir)
	vm.snowCtx = snowCtx
	// Init channels before initializing other structs
	vm.toEngine = toEngine
	vm.pkBytes = bls.PublicKeyToCompressedBytes(vm.snowCtx.PublicKey)
	vm.seenValidityWindow = make(chan struct{})
	vm.ready = make(chan struct{})
	vm.stop = make(chan struct{})
	// TODO: cleanup metrics registration
	defaultRegistry, metrics, err := newMetrics()
	if err != nil {
		return err
	}
	if err := vm.snowCtx.Metrics.Register("hypersdk", defaultRegistry); err != nil {
		return err
	}
	vm.metrics = metrics
	vm.proposerMonitor = validators.NewProposerMonitor(vm, vm.snowCtx)

	vm.network, err = p2p.NewNetwork(vm.snowCtx.Log, appSender, defaultRegistry, "p2p")
	if err != nil {
		return fmt.Errorf("failed to initialize p2p: %w", err)
	}

	blockDBRegistry := prometheus.NewRegistry()
	if err := vm.snowCtx.Metrics.Register("blockdb", blockDBRegistry); err != nil {
		return fmt.Errorf("failed to register blockdb metrics: %w", err)
	}
	pebbleConfig := pebble.NewDefaultConfig()
	vm.vmDB, err = storage.New(pebbleConfig, vm.snowCtx.ChainDataDir, blockDB, blockDBRegistry)
	if err != nil {
		return err
	}

	rawStateDBRegistry := prometheus.NewRegistry()
	if err := vm.snowCtx.Metrics.Register("rawstatedb", rawStateDBRegistry); err != nil {
		return fmt.Errorf("failed to register rawstatedb metrics: %w", err)
	}
	vm.rawStateDB, err = storage.New(pebbleConfig, vm.snowCtx.ChainDataDir, stateDB, rawStateDBRegistry)
	if err != nil {
		return err
	}

	vm.genesis, vm.ruleFactory, err = vm.genesisAndRuleFactory.Load(genesisBytes, upgradeBytes, vm.snowCtx.NetworkID, vm.snowCtx.ChainID)
	vm.GenesisBytes = genesisBytes
	if err != nil {
		return err
	}

	if len(configBytes) > 0 {
		if err := json.Unmarshal(configBytes, &vm.config); err != nil {
			return fmt.Errorf("failed to unmarshal config: %w", err)
		}
	}
	snowCtx.Log.Info("initialized hypersdk config", zap.Any("config", vm.config))

	// Setup tracer
	vm.tracer, err = trace.New(&vm.config.TraceConfig)
	if err != nil {
		return err
	}
	ctx, span := vm.tracer.Start(ctx, "VM.Initialize")
	defer span.End()

<<<<<<< HEAD
	// Set defaults
	vm.mempool = mempool.New[*chain.Transaction](vm.tracer, vm.config.MempoolSize, vm.config.MempoolSponsorSize)

	gossipRegistry := prometheus.NewRegistry()
	if err := vm.snowCtx.Metrics.Register("gossiper", gossipRegistry); err != nil {
		return err
	}
	txGossiper, err := gossiper.NewProposer[*chain.Transaction](
		vm.tracer,
		vm.snowCtx.Log,
		gossipRegistry,
		vm.mempool,
		&chain.TxSerializer{
			ActionRegistry: vm.actionCodec,
			AuthRegistry:   vm.authCodec,
		},
		vm,
		vm,
		vm.config.TargetGossipDuration,
		gossiper.DefaultProposerConfig(),
		vm.stop,
	)
	if err != nil {
		return err
	}
	vm.gossiper = txGossiper

	options := &Options{}
	for _, Option := range vm.options {
		config := vm.config.ServiceConfig[Option.Namespace]
		opt, err := Option.optionFunc(vm, config)
		if err != nil {
			return err
		}
		opt.apply(options)
	}
	vm.applyOptions(options)

=======
>>>>>>> e6ceba93
	// Setup profiler
	if cfg := vm.config.ContinuousProfilerConfig; cfg.Enabled {
		vm.profiler = profiler.NewContinuous(cfg.Dir, cfg.Freq, cfg.MaxNumFiles)
		go vm.profiler.Dispatch() //nolint:errcheck
	}

	// Instantiate DBs
	merkleRegistry := prometheus.NewRegistry()
	vm.stateDB, err = merkledb.New(ctx, vm.rawStateDB, merkledb.Config{
		BranchFactor: vm.genesis.GetStateBranchFactor(),
		// RootGenConcurrency limits the number of goroutines
		// that will be used across all concurrent root generations
		RootGenConcurrency:          uint(vm.config.RootGenerationCores),
		HistoryLength:               uint(vm.config.StateHistoryLength),
		ValueNodeCacheSize:          uint(vm.config.ValueNodeCacheSize),
		IntermediateNodeCacheSize:   uint(vm.config.IntermediateNodeCacheSize),
		IntermediateWriteBufferSize: uint(vm.config.StateIntermediateWriteBufferSize),
		IntermediateWriteBatchSize:  uint(vm.config.StateIntermediateWriteBatchSize),
		Reg:                         merkleRegistry,
		TraceLevel:                  merkledb.InfoTrace,
		Tracer:                      vm.tracer,
	})
	if err != nil {
		return err
	}
	if err := vm.snowCtx.Metrics.Register("state", merkleRegistry); err != nil {
		return err
	}

	// Setup worker cluster for verifying signatures
	//
	// If [parallelism] is odd, we assign the extra
	// core to signature verification.
	vm.authVerifiers = workers.NewParallel(vm.config.AuthVerificationCores, 100) // TODO: make job backlog a const

	vm.parsedBlocks = &avacache.LRU[ids.ID, *StatefulBlock]{Size: vm.config.ParsedBlockCacheSize}
	vm.verifiedBlocks = make(map[ids.ID]*StatefulBlock)
	vm.acceptedBlocksByID, err = cache.NewFIFO[ids.ID, *StatefulBlock](vm.config.AcceptedBlockWindowCache)
	if err != nil {
		return err
	}
	vm.acceptedBlocksByHeight, err = cache.NewFIFO[uint64, ids.ID](vm.config.AcceptedBlockWindowCache)
	if err != nil {
		return err
	}
	acceptorSize := vm.config.AcceptorSize
	if acceptorSize > MaxAcceptorSize {
		return fmt.Errorf("AcceptorSize (%d) must be <= MaxAcceptorSize (%d)", acceptorSize, MaxAcceptorSize)
	}
	acceptedBlockWindow := vm.config.AcceptedBlockWindow
	if acceptedBlockWindow < MinAcceptedBlockWindow {
		return fmt.Errorf("AcceptedBlockWindow (%d) must be >= to MinAcceptedBlockWindow (%d)", acceptedBlockWindow, MinAcceptedBlockWindow)
	}
	vm.acceptedQueue = make(chan *StatefulBlock, vm.config.AcceptorSize)
	vm.acceptorDone = make(chan struct{})

<<<<<<< HEAD
	vm.builder = builder.NewTime(toEngine, snowCtx.Log, vm.mempool, func(t int64) (int64, int64, error) {
		blk, err := vm.GetStatefulBlock(context.TODO(), vm.preferred)
=======
	vm.mempool = mempool.New[*chain.Transaction](vm.tracer, vm.config.MempoolSize, vm.config.MempoolSponsorSize)

	// Set defaults
	options := &Options{}
	for _, Option := range vm.options {
		config := vm.config.ServiceConfig[Option.Namespace]
		opt, err := Option.optionFunc(vm, config)
>>>>>>> e6ceba93
		if err != nil {
			return err
		}
		opt.apply(options)
	}
	err = vm.applyOptions(options)
	if err != nil {
		return fmt.Errorf("failed to apply options : %w", err)
	}

	vm.chainTimeValidityWindow = chain.NewTimeValidityWindow(vm.snowCtx.Log, vm.tracer, vm)
	registerer := prometheus.NewRegistry()
	if err := vm.snowCtx.Metrics.Register("chain", registerer); err != nil {
		return err
	}
	vm.chain, err = chain.NewChain(
		vm.Tracer(),
		registerer,
		vm,
		vm.Mempool(),
		vm.Logger(),
		vm.ruleFactory,
		vm.MetadataManager(),
		vm.BalanceHandler(),
		vm.AuthVerifiers(),
		vm,
		vm.GetValidityWindow(),
		vm.config.ChainConfig,
	)
	if err != nil {
		return err
	}
	vm.syncer = chain.NewSyncer(vm, vm.chainTimeValidityWindow, vm.ruleFactory)

	// Try to load last accepted
	has, err := vm.HasLastAccepted()
	if err != nil {
		snowCtx.Log.Error("could not determine if have last accepted")
		return err
	}
	if has { //nolint:nestif
		genesisBlk, err := vm.GetGenesis(ctx)
		if err != nil {
			snowCtx.Log.Error("could not get genesis", zap.Error(err))
			return err
		}
		vm.genesisBlk = genesisBlk
		lastAcceptedHeight, err := vm.GetLastAcceptedHeight()
		if err != nil {
			snowCtx.Log.Error("could not get last accepted height", zap.Error(err))
			return err
		}
		blk, err := vm.GetDiskBlock(ctx, lastAcceptedHeight)
		if err != nil {
			snowCtx.Log.Error("could not get last accepted block", zap.Error(err))
			return err
		}
		vm.preferred, vm.lastAccepted = blk.ID(), blk
		vm.loadAcceptedBlocks(ctx)
		// It is not guaranteed that the last accepted state on-disk matches the post-execution
		// result of the last accepted block.
		snowCtx.Log.Info("initialized vm from last accepted", zap.Stringer("block", blk.ID()))
	} else {
		sps := state.NewSimpleMutable(vm.stateDB)
		if err := vm.genesis.InitializeState(ctx, vm.tracer, sps, vm.balanceHandler); err != nil {
			snowCtx.Log.Error("could not set genesis state", zap.Error(err))
			return err
		}
		if err := sps.Commit(ctx); err != nil {
			return err
		}
		root, err := vm.stateDB.GetMerkleRoot(ctx)
		if err != nil {
			snowCtx.Log.Error("could not get merkle root", zap.Error(err))
			return err
		}
		snowCtx.Log.Info("genesis state created", zap.Stringer("root", root))

		// Create genesis block
		genesisExecutionBlk, err := chain.NewGenesisBlock(root)
		if err != nil {
			snowCtx.Log.Error("could not create genesis block", zap.Error(err))
			return err
		}
		genesisBlk, err := ParseStatefulBlock(
			ctx,
			genesisExecutionBlk,
			true,
			vm,
		)
		if err != nil {
			snowCtx.Log.Error("unable to init genesis block", zap.Error(err))
			return err
		}
		// Set executed block, since we will never execute the genesis block
		genesisBlk.executedBlock = &chain.ExecutedBlock{
			Block: genesisExecutionBlk.StatelessBlock,
		}

		// Update chain metadata
		sps = state.NewSimpleMutable(vm.stateDB)
		if err := sps.Insert(ctx, chain.HeightKey(vm.MetadataManager().HeightPrefix()), binary.BigEndian.AppendUint64(nil, 0)); err != nil {
			return err
		}
		if err := sps.Insert(ctx, chain.TimestampKey(vm.MetadataManager().TimestampPrefix()), binary.BigEndian.AppendUint64(nil, 0)); err != nil {
			return err
		}
		genesisRules := vm.Rules(0)
		feeManager := internalfees.NewManager(nil)
		minUnitPrice := genesisRules.GetMinUnitPrice()
		for i := fees.Dimension(0); i < fees.FeeDimensions; i++ {
			feeManager.SetUnitPrice(i, minUnitPrice[i])
			snowCtx.Log.Info("set genesis unit price", zap.Int("dimension", int(i)), zap.Uint64("price", feeManager.UnitPrice(i)))
		}
		if err := sps.Insert(ctx, chain.FeeKey(vm.MetadataManager().FeePrefix()), feeManager.Bytes()); err != nil {
			return err
		}

		// Commit genesis block post-execution state and compute root
		if err := sps.Commit(ctx); err != nil {
			return err
		}
		genesisRoot, err := vm.stateDB.GetMerkleRoot(ctx)
		if err != nil {
			snowCtx.Log.Error("could not get merkle root", zap.Error(err))
			return err
		}

		// Update last accepted and preferred block
		vm.genesisBlk = genesisBlk
		if err := vm.UpdateLastAccepted(genesisBlk); err != nil {
			snowCtx.Log.Error("could not set genesis block as last accepted", zap.Error(err))
			return err
		}
		gBlkID := genesisBlk.ID()
		vm.preferred, vm.lastAccepted = gBlkID, genesisBlk
		snowCtx.Log.Info("initialized vm from genesis",
			zap.Stringer("block", gBlkID),
			zap.Stringer("pre-execution root", genesisBlk.StateRoot),
			zap.Stringer("post-execution root", genesisRoot),
		)
	}
	go vm.processAcceptedBlocks()

	// Setup state syncing
	vm.stateSyncClient = vm.NewStateSyncClient(vm.snowCtx.Metrics)

	if err := vm.network.AddHandler(
		rangeProofHandlerID,
		avasync.NewGetRangeProofHandler(vm.snowCtx.Log, vm.stateDB),
	); err != nil {
		return err
	}

	if err := vm.network.AddHandler(
		changeProofHandlerID,
		avasync.NewGetChangeProofHandler(vm.snowCtx.Log, vm.stateDB),
	); err != nil {
		return err
	}

	if err := vm.network.AddHandler(
		txGossipHandlerID,
		gossiper.NewTxGossipHandler(
			vm,
			vm.snowCtx.Log,
			vm.gossiper,
		),
	); err != nil {
		return err
	}

	// Startup block builder and gossiper
	go vm.builder.Run()
	go vm.gossiper.Run(vm.network.NewClient(txGossipHandlerID))

	// Wait until VM is ready and then send a state sync message to engine
	go vm.markReady()

	for _, factory := range vm.blockSubscriptionFactories {
		subscription, err := factory.New()
		if err != nil {
			return fmt.Errorf("failed to initialize block subscription: %w", err)
		}

		vm.blockSubscriptions = append(vm.blockSubscriptions, subscription)
	}

	vm.handlers = make(map[string]http.Handler)
	for _, apiFactory := range vm.vmAPIHandlerFactories {
		api, err := apiFactory.New(vm)
		if err != nil {
			return fmt.Errorf("failed to initialize api: %w", err)
		}

		if _, ok := vm.handlers[api.Path]; ok {
			return fmt.Errorf("failed to register duplicate vm api path: %s", api.Path)
		}

		vm.handlers[api.Path] = api.Handler
	}

	err = vm.restoreAcceptedQueue(ctx)
	if err != nil {
		return fmt.Errorf("failed to restore accepted blocks to the queue: %w", err)
	}

	return nil
}

func (vm *VM) applyOptions(o *Options) error {
	vm.blockSubscriptionFactories = o.blockSubscriptionFactories
	vm.vmAPIHandlerFactories = o.vmAPIHandlerFactories
	if o.builder {
		vm.builder = builder.NewManual(vm.toEngine, vm.snowCtx.Log)
	} else {
		vm.builder = builder.NewTime(vm.toEngine, vm.snowCtx.Log, vm.mempool, func(t int64) (int64, int64, error) {
			blk, err := vm.GetStatefulBlock(context.TODO(), vm.preferred)
			if err != nil {
				return 0, 0, err
			}
			return blk.Tmstmp, vm.ruleFactory.GetRules(t).GetMinBlockGap(), nil
		})
	}
	if o.gossiper {
<<<<<<< HEAD
		gossipRegistry := prometheus.NewRegistry()
		err := vm.snowCtx.Metrics.Register("gossiper", gossipRegistry)
		if err != nil {
			vm.snowCtx.Log.Fatal("failed to register gossiper metrics", zap.Error(err))
		}

		vm.gossiper, err = gossiper.NewManual[*chain.Transaction](
			vm.snowCtx.Log,
			gossipRegistry,
			vm.mempool,
			&chain.TxSerializer{
				ActionRegistry: vm.actionCodec,
				AuthRegistry:   vm.authCodec,
			},
			vm,
			vm.config.TargetGossipDuration,
		)
		if err != nil {
			vm.snowCtx.Log.Fatal("failed to create manual gossiper", zap.Error(err))
		}
=======
		vm.gossiper = gossiper.NewManual(vm)
	} else {
		txGossiper, err := gossiper.NewProposer(vm, gossiper.DefaultProposerConfig())
		if err != nil {
			return err
		}
		vm.gossiper = txGossiper
>>>>>>> e6ceba93
	}
	return nil
}

func (vm *VM) checkActivity(ctx context.Context) {
	vm.gossiper.Queue(ctx)
	vm.builder.Queue(ctx)
}

func (vm *VM) markReady() {
	// Wait for state syncing to complete
	select {
	case <-vm.stop:
		return
	case <-vm.stateSyncClient.done:
	}

	// We can begin partailly verifying blocks here because
	// we have the full state but can't detect duplicate transactions
	// because we haven't yet observed a full [ValidityWindow].
	vm.snowCtx.Log.Info("state sync client ready")

	// Wait for a full [ValidityWindow] before
	// we are willing to vote on blocks.
	select {
	case <-vm.stop:
		return
	case <-vm.seenValidityWindow:
	}
	vm.snowCtx.Log.Info("validity window ready")
	if vm.stateSyncClient.Started() {
		vm.toEngine <- common.StateSyncDone
	}
	close(vm.ready)

	// Mark node ready and attempt to build a block.
	vm.snowCtx.Log.Info(
		"node is now ready",
		zap.Bool("synced", vm.stateSyncClient.Started()),
	)
	vm.checkActivity(context.TODO())
}

func (vm *VM) IsReady() bool {
	select {
	case <-vm.ready:
		return true
	default:
		vm.snowCtx.Log.Info("node is not ready yet")
		return false
	}
}

func (vm *VM) ReadState(ctx context.Context, keys [][]byte) ([][]byte, []error) {
	if !vm.IsReady() {
		return utils.Repeat[[]byte](nil, len(keys)), utils.Repeat(ErrNotReady, len(keys))
	}
	// Atomic read to ensure consistency
	return vm.stateDB.GetValues(ctx, keys)
}

func (vm *VM) SetState(ctx context.Context, state snow.State) error {
	switch state {
	case snow.StateSyncing:
		vm.Logger().Info("state sync started")
		return nil
	case snow.Bootstrapping:
		// Ensure state sync client marks itself as done if it was never started
		syncStarted := vm.stateSyncClient.Started()
		if !syncStarted {
			// We must check if we finished syncing before starting bootstrapping.
			// This should only ever occur if we began a state sync, restarted, and
			// were unable to find any acceptable summaries.
			syncing, err := vm.GetDiskIsSyncing()
			if err != nil {
				vm.Logger().Error("could not determine if syncing", zap.Error(err))
				return err
			}
			if syncing {
				vm.Logger().Error("cannot start bootstrapping", zap.Error(ErrStateSyncing))
				// This is a fatal error that will require retrying sync or deleting the
				// node database.
				return ErrStateSyncing
			}

			// If we weren't previously syncing, we force state syncer completion so
			// that the node will mark itself as ready.
			vm.stateSyncClient.ForceDone()

			// TODO: add a config to FATAL here if could not state sync (likely won't be
			// able to recover in networks where no one has the full state, bypass
			// still starts sync): https://github.com/ava-labs/hypersdk/issues/438
		}

		// Start the chain syncer and mark the validity window as completed if possible.
		seenValidityWindow, err := vm.syncer.Accept(ctx, vm.lastAccepted.ExecutionBlock)
		if err != nil {
			return err
		}
		if seenValidityWindow {
			vm.seenValidityWindowOnce.Do(func() {
				close(vm.seenValidityWindow)
			})
		}

		// Trigger that bootstrapping has started
		vm.Logger().Info("bootstrapping started", zap.Bool("state sync started", syncStarted))
		return vm.onBootstrapStarted()
	case snow.NormalOp:
		vm.Logger().
			Info("normal operation started", zap.Bool("state sync started", vm.stateSyncClient.Started()))
		return vm.onNormalOperationsStarted()
	default:
		return snow.ErrUnknownState
	}
}

// onBootstrapStarted marks this VM as bootstrapping
func (vm *VM) onBootstrapStarted() error {
	vm.bootstrapped.Set(false)
	return nil
}

// ForceReady is used in integration testing
func (vm *VM) ForceReady() {
	// Only works if haven't already started syncing
	vm.stateSyncClient.ForceDone()
	vm.seenValidityWindowOnce.Do(func() {
		close(vm.seenValidityWindow)
	})
}

// onNormalOperationsStarted marks this VM as bootstrapped
func (vm *VM) onNormalOperationsStarted() error {
	defer vm.checkActivity(context.TODO())

	if vm.bootstrapped.Get() {
		return nil
	}
	vm.bootstrapped.Set(true)
	return nil
}

// implements "block.ChainVM.common.VM"
func (vm *VM) Shutdown(context.Context) error {
	close(vm.stop)

	// Shutdown state sync client if still running
	if err := vm.stateSyncClient.Shutdown(); err != nil {
		return err
	}

	// Process remaining accepted blocks before shutdown
	close(vm.acceptedQueue)
	<-vm.acceptorDone

	// Shutdown other async VM mechanisms
	vm.builder.Done()
	vm.gossiper.Done()
	vm.authVerifiers.Stop()
	if vm.profiler != nil {
		vm.profiler.Shutdown()
	}

	// Close DBs
	if vm.snowCtx == nil {
		return nil
	}
	if err := vm.vmDB.Close(); err != nil {
		return err
	}
	if err := vm.stateDB.Close(); err != nil {
		return err
	}

	if err := vm.rawStateDB.Close(); err != nil {
		return err
	}

	for _, subscription := range vm.blockSubscriptions {
		if err := subscription.Close(); err != nil {
			return err
		}
	}

	return nil
}

// implements "block.ChainVM.common.VM"
// TODO: this must be callable in the factory before initializing
func (vm *VM) Version(_ context.Context) (string, error) { return vm.v.String(), nil }

// implements "block.ChainVM.common.VM"
// for "ext/vm/[chainID]"
func (vm *VM) CreateHandlers(_ context.Context) (map[string]http.Handler, error) {
	return vm.handlers, nil
}

// implements "block.ChainVM.commom.VM.health.Checkable"
func (vm *VM) HealthCheck(context.Context) (interface{}, error) {
	// TODO: engine will mark VM as ready when we return
	// [block.StateSyncDynamic]. This should change in v1.9.11.
	//
	// We return "unhealthy" here until synced to block RPC traffic in the
	// meantime.
	if !vm.IsReady() {
		return http.StatusServiceUnavailable, ErrNotReady
	}
	return http.StatusOK, nil
}

// implements "block.ChainVM.commom.VM.Getter"
// replaces "core.SnowmanVM.GetBlock"
//
// This is ONLY called on accepted blocks pre-ProposerVM fork.
func (vm *VM) GetBlock(ctx context.Context, id ids.ID) (snowman.Block, error) {
	ctx, span := vm.tracer.Start(ctx, "VM.GetBlock")
	defer span.End()

	// We purposely don't return parsed but unverified blocks from here
	return vm.GetStatefulBlock(ctx, id)
}

func (vm *VM) GetStatefulBlock(ctx context.Context, blkID ids.ID) (*StatefulBlock, error) {
	_, span := vm.tracer.Start(ctx, "VM.GetStatefulBlock")
	defer span.End()

	// Check if verified block
	vm.verifiedL.RLock()
	if blk, exists := vm.verifiedBlocks[blkID]; exists {
		vm.verifiedL.RUnlock()
		return blk, nil
	}
	vm.verifiedL.RUnlock()

	// Check if last accepted
	if vm.lastAccepted.ID() == blkID {
		return vm.lastAccepted, nil
	}

	// Check if genesis
	if vm.genesisBlk.ID() == blkID {
		return vm.genesisBlk, nil
	}

	// Check if recently accepted block
	if blk, ok := vm.acceptedBlocksByID.Get(blkID); ok {
		return blk, nil
	}

	// Check to see if the block is on disk
	blkHeight, err := vm.GetBlockIDHeight(blkID)
	if err != nil {
		return nil, err
	}
	// We wait to count this metric until we know we have
	// the index on-disk because peers may query us for
	// blocks we don't have yet at tip and we don't want
	// to count that as a historical read.
	vm.metrics.blocksFromDisk.Inc()
	return vm.GetDiskBlock(ctx, blkHeight)
}

func (vm *VM) GetExecutionBlock(ctx context.Context, blkID ids.ID) (*chain.ExecutionBlock, error) {
	_, span := vm.tracer.Start(ctx, "VM.GetExecutionBlock")
	defer span.End()

	blk, err := vm.GetStatefulBlock(ctx, blkID)
	if err != nil {
		return nil, err
	}
	return blk.ExecutionBlock, nil
}

func (vm *VM) GetValidityWindow() *chain.TimeValidityWindow {
	return vm.chainTimeValidityWindow
}

// implements "block.ChainVM.commom.VM.Parser"
// replaces "core.SnowmanVM.ParseBlock"
func (vm *VM) ParseBlock(ctx context.Context, source []byte) (snowman.Block, error) {
	start := time.Now()
	defer func() {
		vm.metrics.blockParse.Observe(float64(time.Since(start)))
	}()

	ctx, span := vm.tracer.Start(ctx, "VM.ParseBlock")
	defer span.End()

	// Check to see if we've already parsed
	id := utils.ToID(source)

	// If we have seen this block before, return it with the most
	// up-to-date info
	if oldBlk, err := vm.GetStatefulBlock(ctx, id); err == nil {
		vm.snowCtx.Log.Debug("returning previously parsed block", zap.Stringer("id", oldBlk.ID()))
		return oldBlk, nil
	}

	// Attempt to parse and cache block
	blk, exist := vm.parsedBlocks.Get(id)
	if exist {
		return blk, nil
	}
	newBlk, err := ParseBlock(
		ctx,
		source,
		false,
		vm,
	)
	if err != nil {
		vm.snowCtx.Log.Error("could not parse block", zap.Stringer("blkID", id), zap.Error(err))
		return nil, err
	}
	vm.parsedBlocks.Put(id, newBlk)
	vm.snowCtx.Log.Info(
		"parsed block",
		zap.Stringer("id", newBlk.ID()),
		zap.Uint64("height", newBlk.Hght),
	)
	return newBlk, nil
}

// implements "block.ChainVM"
func (vm *VM) BuildBlock(ctx context.Context) (snowman.Block, error) {
	start := time.Now()
	defer func() {
		vm.metrics.blockBuild.Observe(float64(time.Since(start)))
	}()

	ctx, span := vm.tracer.Start(ctx, "VM.BuildBlock")
	defer span.End()

	// If the node isn't ready, we should exit.
	//
	// We call [QueueNotify] when the VM becomes ready, so exiting
	// early here should not cause us to stop producing blocks.
	if !vm.IsReady() {
		vm.snowCtx.Log.Warn("not building block", zap.Error(ErrNotReady))
		return nil, ErrNotReady
	}

	// Notify builder if we should build again (whether or not we are successful this time)
	//
	// Note: builder should regulate whether or not it actually decides to build based on state
	// of the mempool.
	defer vm.checkActivity(ctx)

	vm.verifiedL.RLock()
	processingBlocks := len(vm.verifiedBlocks)
	vm.verifiedL.RUnlock()
	if processingBlocks > vm.config.ProcessingBuildSkip {
		vm.snowCtx.Log.Warn("not building block", zap.Error(ErrTooManyProcessing))
		return nil, ErrTooManyProcessing
	}

	// Build block and store as parsed
	preferredBlk, err := vm.GetStatefulBlock(ctx, vm.preferred)
	if err != nil {
		vm.snowCtx.Log.Warn("unable to get preferred block", zap.Error(err))
		return nil, err
	}
	preferredView, err := preferredBlk.View(ctx, true)
	if err != nil {
		vm.snowCtx.Log.Warn("unable to get preferred block view", zap.Error(err))
		return nil, err
	}
	executionBlk, executedBlk, view, err := vm.chain.BuildBlock(ctx, preferredView, preferredBlk.ExecutionBlock)
	if err != nil {
		// This is a DEBUG log because BuildBlock may fail before
		// the min build gap (especially when there are no transactions).
		vm.snowCtx.Log.Debug("BuildBlock failed", zap.Error(err))
		return nil, err
	}
	blk := &StatefulBlock{
		ExecutionBlock: executionBlk,
		accepted:       false,
		t:              time.UnixMilli(executionBlk.Tmstmp),
		executedBlock:  executedBlk,
		vm:             vm,
		executor:       vm.chain,
		view:           view,
	}

	vm.parsedBlocks.Put(blk.ID(), blk)
	return blk, nil
}

func (vm *VM) Submit(
	ctx context.Context,
	txs []*chain.Transaction,
) (errs []error) {
	ctx, span := vm.tracer.Start(ctx, "VM.Submit")
	defer span.End()
	vm.metrics.txsSubmitted.Add(float64(len(txs)))

	// We should not allow any transactions to be submitted if the VM is not
	// ready yet. We should never reach this point because of other checks but it
	// is good to be defensive.
	if !vm.IsReady() {
		return []error{ErrNotReady}
	}

	// Create temporary execution context
	blk, err := vm.GetStatefulBlock(ctx, vm.preferred)
	if err != nil {
		return []error{err}
	}
	view, err := blk.View(ctx, false)
	if err != nil {
		// This will error if a block does not yet have processed state.
		return []error{err}
	}

	validTxs := []*chain.Transaction{}
	for _, tx := range txs {
		// Avoid any sig verification or state lookup if we already have tx in mempool
		txID := tx.ID()
		if vm.mempool.Has(ctx, txID) {
			// Don't remove from listeners, it will be removed elsewhere if not
			// included
			errs = append(errs, ErrNotAdded)
			continue
		}

		if err := vm.chain.PreExecute(ctx, blk.ExecutionBlock, view, tx, vm.config.VerifyAuth); err != nil {
			errs = append(errs, err)
			continue
		}
		errs = append(errs, nil)
		validTxs = append(validTxs, tx)
	}
	vm.mempool.Add(ctx, validTxs)
	vm.checkActivity(ctx)
	vm.metrics.mempoolSize.Set(float64(vm.mempool.Len(ctx)))
	return errs
}

// "SetPreference" implements "block.ChainVM"
// replaces "core.SnowmanVM.SetPreference"
func (vm *VM) SetPreference(_ context.Context, id ids.ID) error {
	vm.snowCtx.Log.Debug("set preference", zap.Stringer("id", id))
	vm.preferred = id
	return nil
}

// "LastAccepted" implements "block.ChainVM"
// replaces "core.SnowmanVM.LastAccepted"
func (vm *VM) LastAccepted(_ context.Context) (ids.ID, error) {
	return vm.lastAccepted.ID(), nil
}

// Handles incoming "AppGossip" messages, parses them to transactions,
// and submits them to the mempool. The "AppGossip" message is sent by
// the other VM  via "common.AppSender" to receive txs and
// forward them to the other node (validator).
//
// implements "snowmanblock.ChainVM.commom.VM.AppHandler"
// assume gossip via proposervm has been activated
// ref. "avalanchego/vms/platformvm/network.AppGossip"
func (vm *VM) AppGossip(ctx context.Context, nodeID ids.NodeID, msg []byte) error {
	ctx, span := vm.tracer.Start(ctx, "VM.AppGossip")
	defer span.End()

	return vm.network.AppGossip(ctx, nodeID, msg)
}

// implements "block.ChainVM.commom.VM.AppHandler"
func (vm *VM) AppRequest(
	ctx context.Context,
	nodeID ids.NodeID,
	requestID uint32,
	deadline time.Time,
	request []byte,
) error {
	ctx, span := vm.tracer.Start(ctx, "VM.AppRequest")
	defer span.End()

	return vm.network.AppRequest(ctx, nodeID, requestID, deadline, request)
}

// implements "block.ChainVM.commom.VM.AppHandler"
func (vm *VM) AppRequestFailed(ctx context.Context, nodeID ids.NodeID, requestID uint32, err *common.AppError) error {
	ctx, span := vm.tracer.Start(ctx, "VM.AppRequestFailed")
	defer span.End()

	return vm.network.AppRequestFailed(ctx, nodeID, requestID, err)
}

// implements "block.ChainVM.commom.VM.AppHandler"
func (vm *VM) AppResponse(
	ctx context.Context,
	nodeID ids.NodeID,
	requestID uint32,
	response []byte,
) error {
	ctx, span := vm.tracer.Start(ctx, "VM.AppResponse")
	defer span.End()

	return vm.network.AppResponse(ctx, nodeID, requestID, response)
}

// implements "block.ChainVM.commom.VM.validators.Connector"
func (vm *VM) Connected(ctx context.Context, nodeID ids.NodeID, v *version.Application) error {
	ctx, span := vm.tracer.Start(ctx, "VM.Connected")
	defer span.End()

	return vm.network.Connected(ctx, nodeID, v)
}

// implements "block.ChainVM.commom.VM.validators.Connector"
func (vm *VM) Disconnected(ctx context.Context, nodeID ids.NodeID) error {
	ctx, span := vm.tracer.Start(ctx, "VM.Disconnected")
	defer span.End()

	return vm.network.Disconnected(ctx, nodeID)
}

// VerifyHeightIndex implements snowmanblock.HeightIndexedChainVM
func (*VM) VerifyHeightIndex(context.Context) error { return nil }

// GetBlockIDAtHeight implements snowmanblock.HeightIndexedChainVM
// Note: must return database.ErrNotFound if the index at height is unknown.
//
// This is called by the VM pre-ProposerVM fork and by the sync server
// in [GetStateSummary].
func (vm *VM) GetBlockIDAtHeight(_ context.Context, height uint64) (ids.ID, error) {
	if height == vm.lastAccepted.Height() {
		return vm.lastAccepted.ID(), nil
	}
	if height == vm.genesisBlk.Height() {
		return vm.genesisBlk.ID(), nil
	}
	if blkID, ok := vm.acceptedBlocksByHeight.Get(height); ok {
		return blkID, nil
	}
	vm.metrics.blocksHeightsFromDisk.Inc()
	return vm.GetBlockHeightID(height)
}

func (vm *VM) loadAcceptedBlocks(ctx context.Context) {
	start := uint64(0)
	lookback := uint64(vm.config.AcceptedBlockWindowCache) - 1 // include latest
	if vm.lastAccepted.Hght > lookback {
		start = vm.lastAccepted.Hght - lookback
	}
	for i := start; i <= vm.lastAccepted.Hght; i++ {
		blk, err := vm.GetDiskBlock(ctx, i)
		if err != nil {
			vm.snowCtx.Log.Info("could not find block on-disk", zap.Uint64("height", i))
			continue
		}
		vm.acceptedBlocksByID.Put(blk.ID(), blk)
		vm.acceptedBlocksByHeight.Put(blk.Height(), blk.ID())
	}
	vm.snowCtx.Log.Info("loaded blocks from disk",
		zap.Uint64("start", start),
		zap.Uint64("finish", vm.lastAccepted.Hght),
	)
}

func (vm *VM) restoreAcceptedQueue(ctx context.Context) error {
	has, err := vm.HasLastProcessed()
	if err != nil {
		return fmt.Errorf("could not load last processed block: %w", err)
	}
	if !has {
		return nil
	}

	lastProcessedHeight, err := vm.GetLastProcessedHeight()
	if err != nil {
		return fmt.Errorf("could not get last processed height: %w", err)
	}

	start := lastProcessedHeight + 1
	end := vm.lastAccepted.Height()
	if end < start {
		return nil
	}
	acceptedToRestore := end - start + 1
	vm.snowCtx.Log.Info("restoring accepted blocks to the accepted queue", zap.Uint64("blocks", acceptedToRestore))

	for height := start; height <= end; height++ {
		blkID, err := vm.GetBlockIDAtHeight(ctx, height)
		if err != nil {
			return fmt.Errorf("could not find accepted block at height %d: %w", height, err)
		}

		blk, err := vm.GetStatefulBlock(ctx, blkID)
		if err != nil {
			return fmt.Errorf("could not find accepted block (%s) at height %d: %w", blkID, height, err)
		}

		vm.acceptedQueue <- blk
	}
	vm.snowCtx.Log.Info("finished restoring accepted queue")

	return nil
}

// Fatal logs the provided message and then panics to force an exit.
//
// While we could attempt a graceful shutdown, it is not clear that
// the shutdown will complete given that we have encountered a fatal
// issue. It is better to ensure we exit to surface the error.
func (vm *VM) Fatal(msg string, fields ...zap.Field) {
	vm.snowCtx.Log.Fatal(msg, fields...)
	panic("fatal error")
}<|MERGE_RESOLUTION|>--- conflicted
+++ resolved
@@ -254,47 +254,9 @@
 	ctx, span := vm.tracer.Start(ctx, "VM.Initialize")
 	defer span.End()
 
-<<<<<<< HEAD
 	// Set defaults
 	vm.mempool = mempool.New[*chain.Transaction](vm.tracer, vm.config.MempoolSize, vm.config.MempoolSponsorSize)
 
-	gossipRegistry := prometheus.NewRegistry()
-	if err := vm.snowCtx.Metrics.Register("gossiper", gossipRegistry); err != nil {
-		return err
-	}
-	txGossiper, err := gossiper.NewProposer[*chain.Transaction](
-		vm.tracer,
-		vm.snowCtx.Log,
-		gossipRegistry,
-		vm.mempool,
-		&chain.TxSerializer{
-			ActionRegistry: vm.actionCodec,
-			AuthRegistry:   vm.authCodec,
-		},
-		vm,
-		vm,
-		vm.config.TargetGossipDuration,
-		gossiper.DefaultProposerConfig(),
-		vm.stop,
-	)
-	if err != nil {
-		return err
-	}
-	vm.gossiper = txGossiper
-
-	options := &Options{}
-	for _, Option := range vm.options {
-		config := vm.config.ServiceConfig[Option.Namespace]
-		opt, err := Option.optionFunc(vm, config)
-		if err != nil {
-			return err
-		}
-		opt.apply(options)
-	}
-	vm.applyOptions(options)
-
-=======
->>>>>>> e6ceba93
 	// Setup profiler
 	if cfg := vm.config.ContinuousProfilerConfig; cfg.Enabled {
 		vm.profiler = profiler.NewContinuous(cfg.Dir, cfg.Freq, cfg.MaxNumFiles)
@@ -351,18 +313,11 @@
 	vm.acceptedQueue = make(chan *StatefulBlock, vm.config.AcceptorSize)
 	vm.acceptorDone = make(chan struct{})
 
-<<<<<<< HEAD
-	vm.builder = builder.NewTime(toEngine, snowCtx.Log, vm.mempool, func(t int64) (int64, int64, error) {
-		blk, err := vm.GetStatefulBlock(context.TODO(), vm.preferred)
-=======
-	vm.mempool = mempool.New[*chain.Transaction](vm.tracer, vm.config.MempoolSize, vm.config.MempoolSponsorSize)
-
 	// Set defaults
 	options := &Options{}
 	for _, Option := range vm.options {
 		config := vm.config.ServiceConfig[Option.Namespace]
 		opt, err := Option.optionFunc(vm, config)
->>>>>>> e6ceba93
 		if err != nil {
 			return err
 		}
@@ -587,14 +542,13 @@
 			return blk.Tmstmp, vm.ruleFactory.GetRules(t).GetMinBlockGap(), nil
 		})
 	}
+
+	gossipRegistry := prometheus.NewRegistry()
+	err := vm.snowCtx.Metrics.Register("gossiper", gossipRegistry)
+	if err != nil {
+		return fmt.Errorf("failed to register gossiper metrics: %w", err)
+	}
 	if o.gossiper {
-<<<<<<< HEAD
-		gossipRegistry := prometheus.NewRegistry()
-		err := vm.snowCtx.Metrics.Register("gossiper", gossipRegistry)
-		if err != nil {
-			vm.snowCtx.Log.Fatal("failed to register gossiper metrics", zap.Error(err))
-		}
-
 		vm.gossiper, err = gossiper.NewManual[*chain.Transaction](
 			vm.snowCtx.Log,
 			gossipRegistry,
@@ -607,17 +561,28 @@
 			vm.config.TargetGossipDuration,
 		)
 		if err != nil {
-			vm.snowCtx.Log.Fatal("failed to create manual gossiper", zap.Error(err))
-		}
-=======
-		vm.gossiper = gossiper.NewManual(vm)
+			return fmt.Errorf("failed to create manual gossiper: %w", err)
+		}
 	} else {
-		txGossiper, err := gossiper.NewProposer(vm, gossiper.DefaultProposerConfig())
+		txGossiper, err := gossiper.NewProposer[*chain.Transaction](
+			vm.tracer,
+			vm.snowCtx.Log,
+			gossipRegistry,
+			vm.mempool,
+			&chain.TxSerializer{
+				ActionRegistry: vm.actionCodec,
+				AuthRegistry:   vm.authCodec,
+			},
+			vm,
+			vm,
+			vm.config.TargetGossipDuration,
+			gossiper.DefaultProposerConfig(),
+			vm.stop,
+		)
 		if err != nil {
 			return err
 		}
 		vm.gossiper = txGossiper
->>>>>>> e6ceba93
 	}
 	return nil
 }
