// Copyright (C) 2023, Ava Labs, Inc. All rights reserved.
// See the file LICENSE for licensing terms.

package vm

import (
	"context"
	"fmt"
	"net/http"
	"sync"
	"time"

	ametrics "github.com/ava-labs/avalanchego/api/metrics"
	"github.com/ava-labs/avalanchego/cache"
	"github.com/ava-labs/avalanchego/database"
	"github.com/ava-labs/avalanchego/database/manager"
	"github.com/ava-labs/avalanchego/ids"
	"github.com/ava-labs/avalanchego/snow"
	"github.com/ava-labs/avalanchego/snow/choices"
	"github.com/ava-labs/avalanchego/snow/consensus/snowman"
	"github.com/ava-labs/avalanchego/snow/engine/common"
	smblock "github.com/ava-labs/avalanchego/snow/engine/snowman/block"
	"github.com/ava-labs/avalanchego/trace"
	"github.com/ava-labs/avalanchego/utils"
	"github.com/ava-labs/avalanchego/utils/crypto/bls"
	"github.com/ava-labs/avalanchego/utils/profiler"
	"github.com/ava-labs/avalanchego/version"
	"github.com/ava-labs/avalanchego/x/merkledb"
	syncEng "github.com/ava-labs/avalanchego/x/sync"
	"github.com/prometheus/client_golang/prometheus"

	"go.uber.org/zap"

	"github.com/ava-labs/hypersdk/builder"
	"github.com/ava-labs/hypersdk/chain"
	"github.com/ava-labs/hypersdk/emap"
	"github.com/ava-labs/hypersdk/gossiper"
	"github.com/ava-labs/hypersdk/listeners"
	"github.com/ava-labs/hypersdk/mempool"
	"github.com/ava-labs/hypersdk/pubsub"
	htrace "github.com/ava-labs/hypersdk/trace"
	hutils "github.com/ava-labs/hypersdk/utils"
	"github.com/ava-labs/hypersdk/workers"
)

type VirtualMachine interface {
	Submit(ctx context.Context, verifySig bool, txs []*chain.Transaction) (errs []error)
}

type VM struct {
	c Controller
	v *version.Semantic

	snowCtx         *snow.Context
	pkBytes         []byte
	proposerMonitor *ProposerMonitor
	manager         manager.Manager

	config         Config
	genesis        Genesis
	builder        builder.Builder
	gossiper       gossiper.Gossiper
	rawStateDB     database.Database
	stateDB        *merkledb.Database
	vmDB           database.Database
	handlers       Handlers
	actionRegistry chain.ActionRegistry
	authRegistry   chain.AuthRegistry

	tracer  trace.Tracer
	mempool *mempool.Mempool[*chain.Transaction]

	// track all accepted but still valid txs (replay protection)
	seen                   *emap.EMap[*chain.Transaction]
	startSeenTime          int64
	seenValidityWindowOnce sync.Once
	seenValidityWindow     chan struct{}

	// cache block objects to optimize "GetBlockStateless"
	// only put when a block is accepted
	blocks *cache.LRU[ids.ID, *chain.StatelessBlock]

	// We cannot use a map here because we may parse blocks up in the ancestry
	parsedBlocks *cache.LRU[ids.ID, *chain.StatelessBlock]

	// Each element is a block that passed verification but
	// hasn't yet been accepted/rejected
	verifiedL      sync.RWMutex
	verifiedBlocks map[ids.ID]*chain.StatelessBlock

	// Accepted block queue
	acceptedQueue chan *chain.StatelessBlock
	acceptorDone  chan struct{}

	// Transactions that streaming users are currently subscribed to
	listeners *listeners.Listeners

	// Reuse gorotuine group to avoid constant re-allocation
	workers *workers.Workers

	bootstrapped utils.Atomic[bool]
	preferred    ids.ID
	lastAccepted *chain.StatelessBlock
	toEngine     chan<- common.Message

	// TODO: change name of both var and struct to something more
	// informative/better sounding
	decisionsServer *pubsub.Server
	blocksServer    *pubsub.Server

	// State Sync client and AppRequest handlers
	stateSyncClient        *stateSyncerClient
	stateSyncNetworkClient syncEng.NetworkClient
	stateSyncNetworkServer *syncEng.NetworkServer

	// Warp manager fetches signatures from other validators for a given accepted
	// txID
	warpManager *WarpManager

	// Network manager routes p2p messages to pre-registered handlers
	networkManager *NetworkManager

	metrics  *Metrics
	profiler profiler.ContinuousProfiler

	ready chan struct{}
	stop  chan struct{}
}

func New(c Controller, v *version.Semantic) *VM {
	return &VM{c: c, v: v}
}

// implements "block.ChainVM.common.VM"
func (vm *VM) Initialize(
	ctx context.Context,
	snowCtx *snow.Context,
	manager manager.Manager,
	genesisBytes []byte,
	upgradeBytes []byte,
	configBytes []byte,
	toEngine chan<- common.Message,
	_ []*common.Fx,
	appSender common.AppSender,
) error {
	vm.snowCtx = snowCtx
	vm.pkBytes = bls.PublicKeyToBytes(vm.snowCtx.PublicKey)
	// This will be overwritten when we accept the first block (in state sync) or
	// backfill existing blocks (during normal bootstrapping).
	vm.startSeenTime = -1
	vm.ready = make(chan struct{})
	vm.stop = make(chan struct{})
	gatherer := ametrics.NewMultiGatherer()
	if err := vm.snowCtx.Metrics.Register(gatherer); err != nil {
		return err
	}
	defaultRegistry, metrics, err := newMetrics()
	if err != nil {
		return err
	}
	if err := gatherer.Register("hyper_sdk", defaultRegistry); err != nil {
		return err
	}
	vm.metrics = metrics
	vm.proposerMonitor = NewProposerMonitor(vm)
	vm.networkManager = NewNetworkManager(vm, appSender)
	warpHandler, warpSender := vm.networkManager.Register()
	vm.warpManager = NewWarpManager(vm)
	vm.networkManager.SetHandler(warpHandler, NewWarpHandler(vm))
	go vm.warpManager.Run(warpSender)
	vm.manager = manager

	// Always initialize implementation first
	vm.config, vm.genesis, vm.builder, vm.gossiper, vm.vmDB,
		vm.rawStateDB, vm.handlers, vm.actionRegistry, vm.authRegistry, err = vm.c.Initialize(
		vm,
		snowCtx,
		gatherer,
		genesisBytes,
		upgradeBytes,
		configBytes,
	)
	if err != nil {
		return fmt.Errorf("implementation initialization failed: %w", err)
	}
	// Setup tracer
	vm.tracer, err = htrace.New(vm.config.GetTraceConfig())
	if err != nil {
		return err
	}
	ctx, span := vm.tracer.Start(ctx, "VM.Initialize")
	defer span.End()

	// Setup profiler
	if cfg := vm.config.GetContinuousProfilerConfig(); cfg.Enabled {
		vm.profiler = profiler.NewContinuous(cfg.Dir, cfg.Freq, cfg.MaxNumFiles)
		go vm.profiler.Dispatch() //nolint:errcheck
	}

	// Instantiate DBs
	merkleRegistry := prometheus.NewRegistry()
	vm.stateDB, err = merkledb.New(ctx, vm.rawStateDB, merkledb.Config{
		HistoryLength: vm.config.GetStateHistoryLength(),
		NodeCacheSize: vm.config.GetStateCacheSize(),
		Reg:           merkleRegistry,
		Tracer:        vm.tracer,
	})
	if err != nil {
		return err
	}
	if err := gatherer.Register("state", merkleRegistry); err != nil {
		return err
	}

	// Setup worker cluster
	vm.workers = workers.New(vm.config.GetParallelism(), 100)

	// Init channels before initializing other structs
	vm.toEngine = toEngine

	vm.blocks = &cache.LRU[ids.ID, *chain.StatelessBlock]{Size: vm.config.GetBlockLRUSize()}
	vm.acceptedQueue = make(chan *chain.StatelessBlock, vm.config.GetAcceptorSize())
	vm.acceptorDone = make(chan struct{})
	vm.listeners = listeners.New()
	vm.parsedBlocks = &cache.LRU[ids.ID, *chain.StatelessBlock]{Size: vm.config.GetBlockLRUSize()}
	vm.verifiedBlocks = make(map[ids.ID]*chain.StatelessBlock)

	vm.mempool = mempool.New[*chain.Transaction](
		vm.tracer,
		vm.config.GetMempoolSize(),
		vm.config.GetMempoolPayerSize(),
		vm.config.GetMempoolExemptPayers(),
	)

	// Init seen for tracking transactions that have been accepted on-chain
	vm.seen = emap.NewEMap[*chain.Transaction]()
	vm.seenValidityWindow = make(chan struct{})

	// Try to load last accepted
	has, err := vm.HasLastAccepted()
	if err != nil {
		snowCtx.Log.Error("could not determine if have last accepted")
		return err
	}
	if has { //nolint:nestif
		blkID, err := vm.GetLastAccepted()
		if err != nil {
			snowCtx.Log.Error("could not get last accepted", zap.Error(err))
			return err
		}

		blk, err := vm.GetStatelessBlock(ctx, blkID)
		if err != nil {
			snowCtx.Log.Error("could not load last accepted", zap.Error(err))
			return err
		}

		vm.preferred, vm.lastAccepted = blkID, blk
		snowCtx.Log.Info("initialized vm from last accepted", zap.Stringer("block", blkID))
	} else {
		// Set Balances
		view, err := vm.stateDB.NewView()
		if err != nil {
			return err
		}
		if err := vm.genesis.Load(ctx, vm.tracer, view); err != nil {
			snowCtx.Log.Error("could not set genesis allocation", zap.Error(err))
			return err
		}
		if err := view.CommitToDB(ctx); err != nil {
			return err
		}
		root, err := vm.stateDB.GetMerkleRoot(ctx)
		if err != nil {
			snowCtx.Log.Error("could not get merkle root", zap.Error(err))
		}
		snowCtx.Log.Debug("genesis state created", zap.Stringer("root", root))

		// Create genesis block
		genesisRules := vm.c.Rules(0)
		genesisBlk, err := chain.ParseStatefulBlock(
			ctx,
			chain.NewGenesisBlock(root, genesisRules.GetMinUnitPrice(), genesisRules.GetMinBlockCost()),
			nil,
			choices.Accepted,
			vm,
		)
		if err != nil {
			snowCtx.Log.Error("unable to init genesis block", zap.Error(err))
			return err
		}

		if err := vm.SetLastAccepted(genesisBlk); err != nil {
			snowCtx.Log.Error("could not set genesis as last accepted", zap.Error(err))
			return err
		}
		gBlkID := genesisBlk.ID()
		vm.preferred, vm.lastAccepted = gBlkID, genesisBlk
		snowCtx.Log.Info("initialized vm from genesis", zap.Stringer("block", gBlkID))
	}

	// Startup RPCs
	serverAddr := fmt.Sprintf(":%d", vm.config.GetDecisionsPort())
	vm.decisionsServer = pubsub.New(
		serverAddr,
		vm.decisionServerCallback,
		vm.Logger(),
		pubsub.NewDefaultServerConfig(),
	)
	go func() {
		// Wait for VM to be ready before accepting connections. If we stop the VM
		// before this happens, we should return.
		if !vm.waitReady() {
			return
		}
		err := vm.decisionsServer.Start()
		vm.snowCtx.Log.Error("Error starting decisions server", zap.Error(err))
	}()

	// TODO: write an RPC server that streams information about select parts of
	// content instead of just entire blocks
	blocksAddr := fmt.Sprintf(":%d", vm.config.GetBlocksPort())
	vm.blocksServer = pubsub.New(blocksAddr, nil, vm.Logger(), pubsub.NewDefaultServerConfig())
	go func() {
		// Wait for VM to be ready before accepting connections. If we stop the VM
		// before this happens, we should return.
		if !vm.waitReady() {
			return
		}
		err := vm.blocksServer.Start()
		vm.snowCtx.Log.Error("Error starting blocks server", zap.Error(err))
	}()

	go vm.processAcceptedBlocks()

	// Setup state syncing
	stateSyncHandler, stateSyncSender := vm.networkManager.Register()
	vm.stateSyncNetworkClient = syncEng.NewNetworkClient(
		stateSyncSender,
		vm.snowCtx.NodeID,
		int64(vm.config.GetStateSyncParallelism()),
		vm.Logger(),
	)
	vm.stateSyncClient = vm.NewStateSyncClient(gatherer)
	vm.stateSyncNetworkServer = syncEng.NewNetworkServer(stateSyncSender, vm.stateDB, vm.Logger())
	vm.networkManager.SetHandler(stateSyncHandler, NewStateSyncHandler(vm))

	// Startup block builder and gossiper
	go vm.builder.Run()
	gossipHandler, gossipSender := vm.networkManager.Register()
	vm.networkManager.SetHandler(gossipHandler, NewTxGossipHandler(vm))
	go vm.gossiper.Run(gossipSender)

	// Wait until VM is ready and then send a state sync message to engine
	go vm.markReady()
	return nil
}

func (vm *VM) markReady() {
	select {
	case <-vm.stop:
		return
	case <-vm.stateSyncClient.done:
	}
	vm.snowCtx.Log.Info("state sync client ready")
	select {
	case <-vm.stop:
		return
	case <-vm.seenValidityWindow:
	}
	vm.snowCtx.Log.Info("validity window ready")
	if vm.stateSyncClient.Started() {
		// only alert engine if we started
		vm.toEngine <- common.StateSyncDone
	}
	close(vm.ready)
	vm.snowCtx.Log.Info(
		"node is now ready",
		zap.Bool("synced", vm.stateSyncClient.Started()),
	)
}

func (vm *VM) isReady() bool {
	select {
	case <-vm.ready:
		return true
	default:
		vm.snowCtx.Log.Info("node is not ready yet")
		return false
	}
}

func (vm *VM) waitReady() bool {
	select {
	case <-vm.ready:
		vm.snowCtx.Log.Info("wait ready returned")
		return true
	case <-vm.stop:
		return false
	}
}

func (vm *VM) Manager() manager.Manager {
	return vm.manager
}

func (vm *VM) ReadState(ctx context.Context, keys [][]byte) ([][]byte, []error) {
	if !vm.isReady() {
		return hutils.Repeat[[]byte](nil, len(keys)), hutils.Repeat(ErrNotReady, len(keys))
	}
	// Atomic read to ensure consistency
	return vm.stateDB.GetValues(ctx, keys)
}

func (vm *VM) SetState(_ context.Context, state snow.State) error {
	switch state {
	case snow.StateSyncing:
		vm.Logger().Info("state sync started")
		return nil
	case snow.Bootstrapping:
		syncStarted := vm.stateSyncClient.Started()
		if !syncStarted {
			// We must check if we finished syncing before starting bootstrapping.
			// This should only ever occur if we began a state sync, restarted, and
			// were unable to find any acceptable summaries.
			syncing, err := vm.GetDiskIsSyncing()
			if err != nil {
				vm.Logger().Error("could not determine if syncing", zap.Error(err))
				return err
			}
			if syncing {
				vm.Logger().Error("cannot start bootstrapping", zap.Error(ErrStateSyncing))
				// This is a fatal error that will require retrying sync or deleting the
				// node database.
				return ErrStateSyncing
			}
			// If we weren't previously syncing, we force state syncer completion so
			// that the node will mark itself as ready.
			vm.stateSyncClient.ForceDone()
		}
		vm.Logger().Info("bootstrapping started", zap.Bool("state sync started", syncStarted))
		return vm.onBootstrapStarted()
	case snow.NormalOp:
		vm.Logger().
			Info("normal operation started", zap.Bool("state sync started", vm.stateSyncClient.Started()))
		return vm.onNormalOperationsStarted()
	default:
		return snow.ErrUnknownState
	}
}

// onBootstrapStarted marks this VM as bootstrapping
func (vm *VM) onBootstrapStarted() error {
	vm.bootstrapped.Set(false)
	return nil
}

// ForceReady is used in integration testing
func (vm *VM) ForceReady() {
	// Only works if haven't already started syncing
	vm.stateSyncClient.ForceDone()
	vm.seenValidityWindowOnce.Do(func() {
		close(vm.seenValidityWindow)
	})
}

// onNormalOperationsStarted marks this VM as bootstrapped
func (vm *VM) onNormalOperationsStarted() error {
	if vm.bootstrapped.Get() {
		return nil
	}
	vm.bootstrapped.Set(true)
	return nil
}

// implements "block.ChainVM.common.VM"
func (vm *VM) Shutdown(ctx context.Context) error {
	close(vm.stop)

	// Shutdown state sync client if still running
	if err := vm.stateSyncClient.Shutdown(); err != nil {
		return err
	}

	// Process remaining accepted blocks before shutdown
	close(vm.acceptedQueue)
	<-vm.acceptorDone

	// Shutdown RPCs
	// TODO: change to correct context
	if err := vm.decisionsServer.Shutdown(context.TODO()); err != nil {
		return err
	}
	if err := vm.decisionsServer.Shutdown(context.TODO()); err != nil {
		return err
	}

	// Shutdown other async VM mechanisms
	vm.warpManager.Done()
	vm.builder.Done()
	vm.gossiper.Done()
	vm.workers.Stop()
	if vm.profiler != nil {
		vm.profiler.Shutdown()
	}

	// Shutdown controller once all mechanisms that could invoke it have
	// shutdown.
	if err := vm.c.Shutdown(ctx); err != nil {
		return err
	}

	// Close DBs
	if vm.snowCtx == nil {
		return nil
	}
	if err := vm.vmDB.Close(); err != nil {
		return err
	}
	if err := vm.stateDB.Close(); err != nil {
		return err
	}
	return vm.rawStateDB.Close()
}

// implements "block.ChainVM.common.VM"
// TODO: this must be callable in the factory before initializing
func (vm *VM) Version(_ context.Context) (string, error) { return vm.v.String(), nil }

// implements "block.ChainVM.common.VM"
// for "ext/vm/[chainID]"
func (vm *VM) CreateHandlers(_ context.Context) (map[string]*common.HTTPHandler, error) {
	return vm.handlers, nil
}

// implements "block.ChainVM.common.VM"
// for "ext/vm/[vmID]"
func (*VM) CreateStaticHandlers(_ context.Context) (map[string]*common.HTTPHandler, error) {
	return nil, nil
}

// implements "block.ChainVM.commom.VM.health.Checkable"
func (vm *VM) HealthCheck(context.Context) (interface{}, error) {
	// TODO: engine will mark VM as ready when we return
	// [block.StateSyncDynamic]. This should change in v1.9.11.
	//
	// We return "unhealthy" here until synced to block RPC traffic in the
	// meantime.
	if !vm.isReady() {
		return http.StatusServiceUnavailable, ErrNotReady
	}
	return http.StatusOK, nil
}

// implements "block.ChainVM.commom.VM.Getter"
// replaces "core.SnowmanVM.GetBlock"
func (vm *VM) GetBlock(ctx context.Context, id ids.ID) (snowman.Block, error) {
	ctx, span := vm.tracer.Start(ctx, "VM.GetBlock")
	defer span.End()

	// We purposely don't return parsed but unverified blocks from here
	return vm.GetStatelessBlock(ctx, id)
}

func (vm *VM) GetStatelessBlock(ctx context.Context, blkID ids.ID) (*chain.StatelessBlock, error) {
	ctx, span := vm.tracer.Start(ctx, "VM.GetStatelessBlock")
	defer span.End()

	// has the block been cached from previous "Accepted" call
	blk, exist := vm.blocks.Get(blkID)
	if exist {
		return blk, nil
	}

	// has the block been verified, not yet accepted
	vm.verifiedL.RLock()
	if blk, exists := vm.verifiedBlocks[blkID]; exists {
		vm.verifiedL.RUnlock()
		return blk, nil
	}
	vm.verifiedL.RUnlock()

	// not found in memory, fetch from disk if accepted
	stBlk, err := vm.GetDiskBlock(blkID)
	if err != nil {
		return nil, err
	}
	// If block on disk, it must've been accepted
	return chain.ParseStatefulBlock(ctx, stBlk, nil, choices.Accepted, vm)
}

// implements "block.ChainVM.commom.VM.Parser"
// replaces "core.SnowmanVM.ParseBlock"
func (vm *VM) ParseBlock(ctx context.Context, source []byte) (snowman.Block, error) {
	ctx, span := vm.tracer.Start(ctx, "VM.ParseBlock")
	defer span.End()

	// Check to see if we've already parsed
	id := hutils.ToID(source)

	// If we have seen this block before, return it with the most
	// up-to-date info
	if oldBlk, err := vm.GetStatelessBlock(ctx, id); err == nil {
		vm.snowCtx.Log.Debug("returning previously parsed block", zap.Stringer("id", oldBlk.ID()))
		return oldBlk, nil
	}

	// Attempt to parse and cache block
	blk, exist := vm.parsedBlocks.Get(id)
	if exist {
		return blk, nil
	}
	newBlk, err := chain.ParseBlock(
		ctx,
		source,
		choices.Processing,
		vm,
	)
	if err != nil {
		vm.snowCtx.Log.Error("could not parse block", zap.Error(err))
		return nil, err
	}
	vm.parsedBlocks.Put(id, newBlk)
	vm.snowCtx.Log.Info(
		"parsed block",
		zap.Stringer("id", newBlk.ID()),
		zap.Uint64("height", newBlk.Hght),
	)
	return newBlk, nil
}

func (vm *VM) buildBlock(
	ctx context.Context,
	blockContext *smblock.Context,
) (snowman.Block, error) {
	if !vm.isReady() {
		vm.snowCtx.Log.Warn("not building block", zap.Error(ErrNotReady))
		return nil, ErrNotReady
	}

	blk, err := chain.BuildBlock(ctx, vm, vm.preferred, blockContext)
	vm.builder.HandleGenerateBlock()
	if err != nil {
		vm.snowCtx.Log.Warn("BuildBlock failed", zap.Error(err))
		return nil, err
	}
	vm.parsedBlocks.Put(blk.ID(), blk)
	return blk, nil
}

// implements "block.ChainVM"
func (vm *VM) BuildBlock(ctx context.Context) (snowman.Block, error) {
	ctx, span := vm.tracer.Start(ctx, "VM.BuildBlock")
	defer span.End()

	return vm.buildBlock(ctx, nil)
}

// implements "block.BuildBlockWithContextChainVM"
func (vm *VM) BuildBlockWithContext(
	ctx context.Context,
	blockContext *smblock.Context,
) (snowman.Block, error) {
	ctx, span := vm.tracer.Start(ctx, "VM.BuildBlockWithContext")
	defer span.End()

	return vm.buildBlock(ctx, blockContext)
}

func (vm *VM) submitStateless(ctx context.Context, verifySig bool, txs []*chain.Transaction) (errs []error) {
	validTxs := []*chain.Transaction{}
	for _, tx := range txs {
		txID := tx.ID()
		// We already verify in streamer, let's avoid re-verification
		if verifySig {
			sigVerify := tx.AuthAsyncVerify()
			if err := sigVerify(); err != nil {
				// Failed signature verification is the only safe place to remove
				// a transaction in listeners. Every other case may still end up with
				// the transaction in a block.
				vm.listeners.RemoveTx(txID, err)
				errs = append(errs, err)
				continue
			}
		}
		validTxs = append(validTxs, tx)
	}
	vm.mempool.Add(ctx, validTxs)
	return errs
}

func (vm *VM) Submit(
	ctx context.Context,
	verifySig bool,
	txs []*chain.Transaction,
) (errs []error) {
	ctx, span := vm.tracer.Start(ctx, "VM.Submit")
	defer span.End()
	vm.metrics.txsSubmitted.Add(float64(len(txs)))

	// We should not allow any transactions to be submitted if the VM is not
	// ready yet. We should never reach this point because of other checks but it
	// is good to be defensive.
	if !vm.isReady() {
		return []error{ErrNotReady}
	}
<<<<<<< HEAD
=======

	if !vm.config.GetMempoolVerifyBalances() {
		return vm.submitStateless(ctx, verifySig, txs)
	}

>>>>>>> 81716ed7
	// Create temporary execution context
	blk, err := vm.GetStatelessBlock(ctx, vm.preferred)
	if err != nil {
		return []error{err}
	}
	state, err := blk.State()
	if err != nil {
		// This will error if a block does not yet have processed state.
		return []error{err}
	}
	now := time.Now().Unix()
	r := vm.c.Rules(now)
	ectx, err := chain.GenerateExecutionContext(ctx, vm.snowCtx.ChainID, now, blk, vm.tracer, r)
	if err != nil {
		return []error{err}
	}
	oldestAllowed := now - r.GetValidityWindow()
	validTxs := []*chain.Transaction{}
	for _, tx := range txs {
		txID := tx.ID()
		// We already verify in streamer, let's avoid re-verification
		if verifySig {
			sigVerify := tx.AuthAsyncVerify()
			if err := sigVerify(); err != nil {
				// Failed signature verification is the only safe place to remove
				// a transaction in listeners. Every other case may still end up with
				// the transaction in a block.
				vm.listeners.RemoveTx(txID, err, vm.decisionsServer)
				errs = append(errs, err)
				continue
			}
		}
		// Avoid any state lookup if we already have tx in mempool
		if vm.mempool.Has(ctx, txID) {
			// Don't remove from listeners, it will be removed elsewhere if not
			// included
			errs = append(errs, ErrNotAdded)
			continue
		}
		// TODO: do we need this? (just ensures people can't spam mempool with
		// txs from already verified blocks)
		repeat, err := blk.IsRepeat(ctx, oldestAllowed, []*chain.Transaction{tx})
		if err != nil {
			errs = append(errs, err)
			continue
		}
		if repeat {
			errs = append(errs, chain.ErrDuplicateTx)
			continue
		}
		// PreExecute does not make any changes to state
		//
		// This may fail if the state we are utilizing is invalidated (if a trie
		// view from a different branch is committed underneath it). We prefer this
		// instead of putting a lock around all commits.
		if err := tx.PreExecute(ctx, ectx, r, state, now); err != nil {
			errs = append(errs, err)
			continue
		}
		errs = append(errs, nil)
		validTxs = append(validTxs, tx)
	}
	vm.mempool.Add(ctx, validTxs)
	return errs
}

// "SetPreference" implements "block.ChainVM"
// replaces "core.SnowmanVM.SetPreference"
func (vm *VM) SetPreference(_ context.Context, id ids.ID) error {
	vm.snowCtx.Log.Debug("set preference", zap.Stringer("id", id))
	vm.preferred = id
	return nil
}

// "LastAccepted" implements "block.ChainVM"
// replaces "core.SnowmanVM.LastAccepted"
func (vm *VM) LastAccepted(_ context.Context) (ids.ID, error) {
	return vm.lastAccepted.ID(), nil
}

// Handles incoming "AppGossip" messages, parses them to transactions,
// and submits them to the mempool. The "AppGossip" message is sent by
// the other VM  via "common.AppSender" to receive txs and
// forward them to the other node (validator).
//
// implements "snowmanblock.ChainVM.commom.VM.AppHandler"
// assume gossip via proposervm has been activated
// ref. "avalanchego/vms/platformvm/network.AppGossip"
func (vm *VM) AppGossip(ctx context.Context, nodeID ids.NodeID, msg []byte) error {
	ctx, span := vm.tracer.Start(ctx, "VM.AppGossip")
	defer span.End()

	return vm.networkManager.AppGossip(ctx, nodeID, msg)
}

// implements "block.ChainVM.commom.VM.AppHandler"
func (vm *VM) AppRequest(
	ctx context.Context,
	nodeID ids.NodeID,
	requestID uint32,
	deadline time.Time,
	request []byte,
) error {
	ctx, span := vm.tracer.Start(ctx, "VM.AppRequest")
	defer span.End()

	return vm.networkManager.AppRequest(ctx, nodeID, requestID, deadline, request)
}

// implements "block.ChainVM.commom.VM.AppHandler"
func (vm *VM) AppRequestFailed(ctx context.Context, nodeID ids.NodeID, requestID uint32) error {
	ctx, span := vm.tracer.Start(ctx, "VM.AppRequestFailed")
	defer span.End()

	return vm.networkManager.AppRequestFailed(ctx, nodeID, requestID)
}

// implements "block.ChainVM.commom.VM.AppHandler"
func (vm *VM) AppResponse(
	ctx context.Context,
	nodeID ids.NodeID,
	requestID uint32,
	response []byte,
) error {
	ctx, span := vm.tracer.Start(ctx, "VM.AppResponse")
	defer span.End()

	return vm.networkManager.AppResponse(ctx, nodeID, requestID, response)
}

func (vm *VM) CrossChainAppRequest(
	ctx context.Context,
	nodeID ids.ID,
	requestID uint32,
	deadline time.Time,
	request []byte,
) error {
	ctx, span := vm.tracer.Start(ctx, "VM.CrossChainAppRequest")
	defer span.End()

	return vm.networkManager.CrossChainAppRequest(ctx, nodeID, requestID, deadline, request)
}

func (vm *VM) CrossChainAppRequestFailed(
	ctx context.Context,
	nodeID ids.ID,
	requestID uint32,
) error {
	ctx, span := vm.tracer.Start(ctx, "VM.CrossChainAppRequestFailed")
	defer span.End()

	return vm.networkManager.CrossChainAppRequestFailed(ctx, nodeID, requestID)
}

func (vm *VM) CrossChainAppResponse(
	ctx context.Context,
	nodeID ids.ID,
	requestID uint32,
	response []byte,
) error {
	ctx, span := vm.tracer.Start(ctx, "VM.CrossChainAppResponse")
	defer span.End()

	return vm.networkManager.CrossChainAppResponse(ctx, nodeID, requestID, response)
}

// implements "block.ChainVM.commom.VM.validators.Connector"
func (vm *VM) Connected(ctx context.Context, nodeID ids.NodeID, v *version.Application) error {
	ctx, span := vm.tracer.Start(ctx, "VM.Connected")
	defer span.End()

	return vm.networkManager.Connected(ctx, nodeID, v)
}

// implements "block.ChainVM.commom.VM.validators.Connector"
func (vm *VM) Disconnected(ctx context.Context, nodeID ids.NodeID) error {
	ctx, span := vm.tracer.Start(ctx, "VM.Disconnected")
	defer span.End()

	return vm.networkManager.Disconnected(ctx, nodeID)
}

// VerifyHeightIndex implements snowmanblock.HeightIndexedChainVM
func (*VM) VerifyHeightIndex(context.Context) error { return nil }

// GetBlockIDAtHeight implements snowmanblock.HeightIndexedChainVM
// Note: must return database.ErrNotFound if the index at height is unknown.
func (vm *VM) GetBlockIDAtHeight(_ context.Context, height uint64) (ids.ID, error) {
	return vm.GetDiskBlockIDAtHeight(height)
}<|MERGE_RESOLUTION|>--- conflicted
+++ resolved
@@ -704,14 +704,12 @@
 	if !vm.isReady() {
 		return []error{ErrNotReady}
 	}
-<<<<<<< HEAD
-=======
+
 
 	if !vm.config.GetMempoolVerifyBalances() {
 		return vm.submitStateless(ctx, verifySig, txs)
 	}
 
->>>>>>> 81716ed7
 	// Create temporary execution context
 	blk, err := vm.GetStatelessBlock(ctx, vm.preferred)
 	if err != nil {
