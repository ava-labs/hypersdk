// Copyright (C) 2024, Ava Labs, Inc. All rights reserved.
// See the file LICENSE for licensing terms.

package vm

import (
	"context"
	"encoding/binary"
	"encoding/json"
	"fmt"
	"net/http"
	"path/filepath"
	"sync"
	"time"

	"github.com/ava-labs/avalanchego/database"
	"github.com/ava-labs/avalanchego/ids"
	"github.com/ava-labs/avalanchego/network/p2p"
	"github.com/ava-labs/avalanchego/snow"
	"github.com/ava-labs/avalanchego/snow/consensus/snowman"
	"github.com/ava-labs/avalanchego/snow/engine/common"
	"github.com/ava-labs/avalanchego/utils/crypto/bls"
	"github.com/ava-labs/avalanchego/utils/profiler"
	"github.com/ava-labs/avalanchego/utils/set"
	"github.com/ava-labs/avalanchego/version"
	"github.com/ava-labs/avalanchego/x/merkledb"
	"github.com/prometheus/client_golang/prometheus"
	"go.uber.org/zap"

	"github.com/ava-labs/hypersdk/api"
	"github.com/ava-labs/hypersdk/chain"
	"github.com/ava-labs/hypersdk/codec"
	"github.com/ava-labs/hypersdk/event"
	"github.com/ava-labs/hypersdk/fees"
	"github.com/ava-labs/hypersdk/genesis"
	"github.com/ava-labs/hypersdk/internal/builder"
	"github.com/ava-labs/hypersdk/internal/cache"
	"github.com/ava-labs/hypersdk/internal/gossiper"
	"github.com/ava-labs/hypersdk/internal/mempool"
	"github.com/ava-labs/hypersdk/internal/pebble"
	"github.com/ava-labs/hypersdk/internal/trace"
	"github.com/ava-labs/hypersdk/internal/validators"
	"github.com/ava-labs/hypersdk/internal/workers"
	"github.com/ava-labs/hypersdk/state"
	"github.com/ava-labs/hypersdk/storage"
	"github.com/ava-labs/hypersdk/utils"

	avacache "github.com/ava-labs/avalanchego/cache"
	avatrace "github.com/ava-labs/avalanchego/trace"
	avautils "github.com/ava-labs/avalanchego/utils"
	avasync "github.com/ava-labs/avalanchego/x/sync"
	internalfees "github.com/ava-labs/hypersdk/internal/fees"
)

const (
	blockDB   = "blockdb"
	stateDB   = "statedb"
	vmDataDir = "vm"

	MaxAcceptorSize        = 256
	MinAcceptedBlockWindow = 1024

	rangeProofHandlerID  = 0x0
	changeProofHandlerID = 0x1
	txGossipHandlerID    = 0x2
)

type VM struct {
	DataDir string
	v       *version.Semantic

	snowCtx         *snow.Context
	pkBytes         []byte
	proposerMonitor *validators.ProposerMonitor

	config Config

<<<<<<< HEAD
	genesisAndRuleFactory      genesis.GenesisAndRuleFactory
	genesis                    genesis.Genesis
	GenesisBytes               []byte
	ruleFactory                genesis.RuleFactory
	options                    []api.Option
=======
	genesisAndRuleFactory genesis.GenesisAndRuleFactory
	genesis               genesis.Genesis
	GenesisBytes          []byte
	ruleFactory           chain.RuleFactory
	options               []Option

	chain                   *chain.Chain
	chainTimeValidityWindow *chain.TimeValidityWindow
	syncer                  *chain.Syncer
	seenValidityWindowOnce  sync.Once
	seenValidityWindow      chan struct{}

>>>>>>> 0d38ed8a
	builder                    builder.Builder
	gossiper                   gossiper.Gossiper
	blockSubscriptionFactories []event.SubscriptionFactory[*chain.ExecutedBlock]
	blockSubscriptions         []event.Subscription[*chain.ExecutedBlock]
<<<<<<< HEAD
	// TODO remove by returning an verification error from the submit tx api
	txRemovedSubscriptionFactories []event.SubscriptionFactory[api.TxRemovedEvent]
	txRemovedSubscriptions         []event.Subscription[api.TxRemovedEvent]
=======
>>>>>>> 0d38ed8a

	vmAPIHandlerFactories []api.HandlerFactory[api.VM]
	rawStateDB            database.Database
	stateDB               merkledb.MerkleDB
	vmDB                  database.Database
	handlers              map[string]http.Handler
	balanceHandler        chain.BalanceHandler
	metadataManager       chain.MetadataManager
	actionCodec           *codec.TypeParser[chain.Action]
	authCodec             *codec.TypeParser[chain.Auth]
	outputCodec           *codec.TypeParser[codec.Typed]
	authEngine            map[uint8]AuthEngine
	network               *p2p.Network

	tracer  avatrace.Tracer
	mempool *mempool.Mempool[*chain.Transaction]

	// We cannot use a map here because we may parse blocks up in the ancestry
	parsedBlocks *avacache.LRU[ids.ID, *StatefulBlock]

	// Each element is a block that passed verification but
	// hasn't yet been accepted/rejected
	verifiedL      sync.RWMutex
	verifiedBlocks map[ids.ID]*StatefulBlock

	// We store the last [AcceptedBlockWindowCache] blocks in memory
	// to avoid reading blocks from disk.
	acceptedBlocksByID     *cache.FIFO[ids.ID, *StatefulBlock]
	acceptedBlocksByHeight *cache.FIFO[uint64, ids.ID]

	// Accepted block queue
	acceptedQueue chan *StatefulBlock
	acceptorDone  chan struct{}

	// authVerifiers are used to verify signatures in parallel
	// with limited parallelism
	authVerifiers workers.Workers

	bootstrapped avautils.Atomic[bool]
	genesisBlk   *StatefulBlock
	preferred    ids.ID
	lastAccepted *StatefulBlock
	toEngine     chan<- common.Message

	// State Sync client and AppRequest handlers
	stateSyncClient *stateSyncerClient

	metrics  *Metrics
	profiler profiler.ContinuousProfiler

	ready chan struct{}
	stop  chan struct{}
}

func New(
	v *version.Semantic,
	genesisFactory genesis.GenesisAndRuleFactory,
	balanceHandler chain.BalanceHandler,
	metadataManager chain.MetadataManager,
	actionCodec *codec.TypeParser[chain.Action],
	authCodec *codec.TypeParser[chain.Auth],
	outputCodec *codec.TypeParser[codec.Typed],
	authEngine map[uint8]AuthEngine,
	options ...api.Option,
) (*VM, error) {
	allocatedNamespaces := set.NewSet[string](len(options))
	for _, option := range options {
		if allocatedNamespaces.Contains(option.Namespace) {
			return nil, fmt.Errorf("namespace %s already allocated", option.Namespace)
		}
		allocatedNamespaces.Add(option.Namespace)
	}

	return &VM{
		v:                     v,
		balanceHandler:        balanceHandler,
		metadataManager:       metadataManager,
		config:                NewConfig(),
		actionCodec:           actionCodec,
		authCodec:             authCodec,
		outputCodec:           outputCodec,
		authEngine:            authEngine,
		genesisAndRuleFactory: genesisFactory,
		options:               options,
	}, nil
}

// implements "block.ChainVM.common.VM"
func (vm *VM) Initialize(
	ctx context.Context,
	snowCtx *snow.Context,
	_ database.Database,
	genesisBytes []byte,
	upgradeBytes []byte,
	configBytes []byte,
	toEngine chan<- common.Message,
	_ []*common.Fx,
	appSender common.AppSender,
) error {
	vm.DataDir = filepath.Join(snowCtx.ChainDataDir, vmDataDir)
	vm.snowCtx = snowCtx
	vm.pkBytes = bls.PublicKeyToCompressedBytes(vm.snowCtx.PublicKey)
	vm.seenValidityWindow = make(chan struct{})
	vm.ready = make(chan struct{})
	vm.stop = make(chan struct{})
	// TODO: cleanup metrics registration
	defaultRegistry, metrics, err := newMetrics()
	if err != nil {
		return err
	}
	if err := vm.snowCtx.Metrics.Register("hypersdk", defaultRegistry); err != nil {
		return err
	}
	vm.metrics = metrics
	vm.proposerMonitor = validators.NewProposerMonitor(vm, vm.snowCtx)

	vm.network, err = p2p.NewNetwork(vm.snowCtx.Log, appSender, defaultRegistry, "p2p")
	if err != nil {
		return fmt.Errorf("failed to initialize p2p: %w", err)
	}

	blockDBRegistry := prometheus.NewRegistry()
	if err := vm.snowCtx.Metrics.Register("blockdb", blockDBRegistry); err != nil {
		return fmt.Errorf("failed to register blockdb metrics: %w", err)
	}
	pebbleConfig := pebble.NewDefaultConfig()
	vm.vmDB, err = storage.New(pebbleConfig, vm.snowCtx.ChainDataDir, blockDB, blockDBRegistry)
	if err != nil {
		return err
	}

	rawStateDBRegistry := prometheus.NewRegistry()
	if err := vm.snowCtx.Metrics.Register("rawstatedb", rawStateDBRegistry); err != nil {
		return fmt.Errorf("failed to register rawstatedb metrics: %w", err)
	}
	vm.rawStateDB, err = storage.New(pebbleConfig, vm.snowCtx.ChainDataDir, stateDB, rawStateDBRegistry)
	if err != nil {
		return err
	}

	vm.genesis, vm.ruleFactory, err = vm.genesisAndRuleFactory.Load(genesisBytes, upgradeBytes, vm.snowCtx.NetworkID, vm.snowCtx.ChainID)
	vm.GenesisBytes = genesisBytes
	if err != nil {
		return err
	}

	if len(configBytes) > 0 {
		if err := json.Unmarshal(configBytes, &vm.config); err != nil {
			return fmt.Errorf("failed to unmarshal config: %w", err)
		}
	}
	snowCtx.Log.Info("initialized hypersdk config", zap.Any("config", vm.config))

	// Setup tracer
	vm.tracer, err = trace.New(&vm.config.TraceConfig)
	if err != nil {
		return err
	}
	ctx, span := vm.tracer.Start(ctx, "VM.Initialize")
	defer span.End()

	txGossiper, err := gossiper.NewProposer(vm, gossiper.DefaultProposerConfig())
	if err != nil {
		return err
	}

	// Set defaults
	vm.gossiper = txGossiper
	options := &api.Options{}
	for _, Option := range vm.options {
		config := vm.config.ServiceConfig[Option.Namespace]
		opt, err := Option.OptionFunc(vm, config)
		if err != nil {
			return err
		}
		opt.Apply(options)
	}
	vm.applyOptions(options)

	// Setup profiler
	if cfg := vm.config.ContinuousProfilerConfig; cfg.Enabled {
		vm.profiler = profiler.NewContinuous(cfg.Dir, cfg.Freq, cfg.MaxNumFiles)
		go vm.profiler.Dispatch() //nolint:errcheck
	}

	// Instantiate DBs
	merkleRegistry := prometheus.NewRegistry()
	vm.stateDB, err = merkledb.New(ctx, vm.rawStateDB, merkledb.Config{
		BranchFactor: vm.genesis.GetStateBranchFactor(),
		// RootGenConcurrency limits the number of goroutines
		// that will be used across all concurrent root generations
		RootGenConcurrency:          uint(vm.config.RootGenerationCores),
		HistoryLength:               uint(vm.config.StateHistoryLength),
		ValueNodeCacheSize:          uint(vm.config.ValueNodeCacheSize),
		IntermediateNodeCacheSize:   uint(vm.config.IntermediateNodeCacheSize),
		IntermediateWriteBufferSize: uint(vm.config.StateIntermediateWriteBufferSize),
		IntermediateWriteBatchSize:  uint(vm.config.StateIntermediateWriteBatchSize),
		Reg:                         merkleRegistry,
		TraceLevel:                  merkledb.InfoTrace,
		Tracer:                      vm.tracer,
	})
	if err != nil {
		return err
	}
	if err := vm.snowCtx.Metrics.Register("state", merkleRegistry); err != nil {
		return err
	}

	// Setup worker cluster for verifying signatures
	//
	// If [parallelism] is odd, we assign the extra
	// core to signature verification.
	vm.authVerifiers = workers.NewParallel(vm.config.AuthVerificationCores, 100) // TODO: make job backlog a const

	// Init channels before initializing other structs
	vm.toEngine = toEngine

	vm.parsedBlocks = &avacache.LRU[ids.ID, *StatefulBlock]{Size: vm.config.ParsedBlockCacheSize}
	vm.verifiedBlocks = make(map[ids.ID]*StatefulBlock)
	vm.acceptedBlocksByID, err = cache.NewFIFO[ids.ID, *StatefulBlock](vm.config.AcceptedBlockWindowCache)
	if err != nil {
		return err
	}
	vm.acceptedBlocksByHeight, err = cache.NewFIFO[uint64, ids.ID](vm.config.AcceptedBlockWindowCache)
	if err != nil {
		return err
	}
	acceptorSize := vm.config.AcceptorSize
	if acceptorSize > MaxAcceptorSize {
		return fmt.Errorf("AcceptorSize (%d) must be <= MaxAcceptorSize (%d)", acceptorSize, MaxAcceptorSize)
	}
	acceptedBlockWindow := vm.config.AcceptedBlockWindow
	if acceptedBlockWindow < MinAcceptedBlockWindow {
		return fmt.Errorf("AcceptedBlockWindow (%d) must be >= to MinAcceptedBlockWindow (%d)", acceptedBlockWindow, MinAcceptedBlockWindow)
	}
	vm.acceptedQueue = make(chan *StatefulBlock, vm.config.AcceptorSize)
	vm.acceptorDone = make(chan struct{})

	vm.mempool = mempool.New[*chain.Transaction](vm.tracer, vm.config.MempoolSize, vm.config.MempoolSponsorSize)

	vm.builder = builder.NewTime(toEngine, snowCtx.Log, vm.mempool, func(t int64) (int64, int64, error) {
		blk, err := vm.GetStatefulBlock(context.TODO(), vm.preferred)
		if err != nil {
			return 0, 0, err
		}
		return blk.Tmstmp, vm.ruleFactory.GetRules(t).GetMinBlockGap(), nil
	})

	vm.chainTimeValidityWindow = chain.NewTimeValidityWindow(vm.snowCtx.Log, vm.tracer, vm)
	registerer := prometheus.NewRegistry()
	if err := vm.snowCtx.Metrics.Register("chain", registerer); err != nil {
		return err
	}
	vm.chain, err = chain.NewChain(
		vm.Tracer(),
		registerer,
		vm,
		vm.Mempool(),
		vm.Logger(),
		vm.ruleFactory,
		vm.MetadataManager(),
		vm.BalanceHandler(),
		vm.AuthVerifiers(),
		vm,
		vm.GetValidityWindow(),
		vm.config.ChainConfig,
	)
	if err != nil {
		return err
	}
	vm.syncer = chain.NewSyncer(vm, vm.chainTimeValidityWindow, vm.ruleFactory)

	// Try to load last accepted
	has, err := vm.HasLastAccepted()
	if err != nil {
		snowCtx.Log.Error("could not determine if have last accepted")
		return err
	}
	if has { //nolint:nestif
		genesisBlk, err := vm.GetGenesis(ctx)
		if err != nil {
			snowCtx.Log.Error("could not get genesis", zap.Error(err))
			return err
		}
		vm.genesisBlk = genesisBlk
		lastAcceptedHeight, err := vm.GetLastAcceptedHeight()
		if err != nil {
			snowCtx.Log.Error("could not get last accepted height", zap.Error(err))
			return err
		}
		blk, err := vm.GetDiskBlock(ctx, lastAcceptedHeight)
		if err != nil {
			snowCtx.Log.Error("could not get last accepted block", zap.Error(err))
			return err
		}
		vm.preferred, vm.lastAccepted = blk.ID(), blk
		vm.loadAcceptedBlocks(ctx)
		// It is not guaranteed that the last accepted state on-disk matches the post-execution
		// result of the last accepted block.
		snowCtx.Log.Info("initialized vm from last accepted", zap.Stringer("block", blk.ID()))
	} else {
		sps := state.NewSimpleMutable(vm.stateDB)
		if err := vm.genesis.InitializeState(ctx, vm.tracer, sps, vm.balanceHandler); err != nil {
			snowCtx.Log.Error("could not set genesis state", zap.Error(err))
			return err
		}
		if err := sps.Commit(ctx); err != nil {
			return err
		}
		root, err := vm.stateDB.GetMerkleRoot(ctx)
		if err != nil {
			snowCtx.Log.Error("could not get merkle root", zap.Error(err))
			return err
		}
		snowCtx.Log.Info("genesis state created", zap.Stringer("root", root))

		// Create genesis block
		genesisExecutionBlk, err := chain.NewGenesisBlock(root)
		if err != nil {
			snowCtx.Log.Error("could not create genesis block", zap.Error(err))
			return err
		}
		genesisBlk, err := ParseStatefulBlock(
			ctx,
			genesisExecutionBlk,
			true,
			vm,
		)
		if err != nil {
			snowCtx.Log.Error("unable to init genesis block", zap.Error(err))
			return err
		}
		// Set executed block, since we will never execute the genesis block
		genesisBlk.executedBlock = &chain.ExecutedBlock{
			Block: genesisExecutionBlk.StatelessBlock,
		}

		// Update chain metadata
		sps = state.NewSimpleMutable(vm.stateDB)
		if err := sps.Insert(ctx, chain.HeightKey(vm.MetadataManager().HeightPrefix()), binary.BigEndian.AppendUint64(nil, 0)); err != nil {
			return err
		}
		if err := sps.Insert(ctx, chain.TimestampKey(vm.MetadataManager().TimestampPrefix()), binary.BigEndian.AppendUint64(nil, 0)); err != nil {
			return err
		}
		genesisRules := vm.Rules(0)
		feeManager := internalfees.NewManager(nil)
		minUnitPrice := genesisRules.GetMinUnitPrice()
		for i := fees.Dimension(0); i < fees.FeeDimensions; i++ {
			feeManager.SetUnitPrice(i, minUnitPrice[i])
			snowCtx.Log.Info("set genesis unit price", zap.Int("dimension", int(i)), zap.Uint64("price", feeManager.UnitPrice(i)))
		}
		if err := sps.Insert(ctx, chain.FeeKey(vm.MetadataManager().FeePrefix()), feeManager.Bytes()); err != nil {
			return err
		}

		// Commit genesis block post-execution state and compute root
		if err := sps.Commit(ctx); err != nil {
			return err
		}
		genesisRoot, err := vm.stateDB.GetMerkleRoot(ctx)
		if err != nil {
			snowCtx.Log.Error("could not get merkle root", zap.Error(err))
			return err
		}

		// Update last accepted and preferred block
		vm.genesisBlk = genesisBlk
		if err := vm.UpdateLastAccepted(genesisBlk); err != nil {
			snowCtx.Log.Error("could not set genesis block as last accepted", zap.Error(err))
			return err
		}
		gBlkID := genesisBlk.ID()
		vm.preferred, vm.lastAccepted = gBlkID, genesisBlk
		snowCtx.Log.Info("initialized vm from genesis",
			zap.Stringer("block", gBlkID),
			zap.Stringer("pre-execution root", genesisBlk.StateRoot),
			zap.Stringer("post-execution root", genesisRoot),
		)
	}
	go vm.processAcceptedBlocks()

	// Setup state syncing
	vm.stateSyncClient = vm.NewStateSyncClient(vm.snowCtx.Metrics)

	if err := vm.network.AddHandler(
		rangeProofHandlerID,
		avasync.NewGetRangeProofHandler(vm.snowCtx.Log, vm.stateDB),
	); err != nil {
		return err
	}

	if err := vm.network.AddHandler(
		changeProofHandlerID,
		avasync.NewGetChangeProofHandler(vm.snowCtx.Log, vm.stateDB),
	); err != nil {
		return err
	}

	if err := vm.network.AddHandler(
		txGossipHandlerID,
		NewTxGossipHandler(vm),
	); err != nil {
		return err
	}

	// Startup block builder and gossiper
	go vm.builder.Run()
	go vm.gossiper.Run(vm.network.NewClient(txGossipHandlerID))

	// Wait until VM is ready and then send a state sync message to engine
	go vm.markReady()

	for _, factory := range vm.blockSubscriptionFactories {
		subscription, err := factory.New()
		if err != nil {
			return fmt.Errorf("failed to initialize block subscription: %w", err)
		}

		vm.blockSubscriptions = append(vm.blockSubscriptions, subscription)
	}

	vm.handlers = make(map[string]http.Handler)
	for _, apiFactory := range vm.vmAPIHandlerFactories {
		api, err := apiFactory.New(vm)
		if err != nil {
			return fmt.Errorf("failed to initialize api: %w", err)
		}

		if _, ok := vm.handlers[api.Path]; ok {
			return fmt.Errorf("failed to register duplicate vm api path: %s", api.Path)
		}

		vm.handlers[api.Path] = api.Handler
	}

	err = vm.restoreAcceptedQueue(ctx)
	if err != nil {
		return fmt.Errorf("failed to restore accepted blocks to the queue: %w", err)
	}

	return nil
}

<<<<<<< HEAD
func (vm *VM) applyOptions(o *api.Options) {
	vm.blockSubscriptionFactories = o.BlockSubscriptionFactories
	vm.txRemovedSubscriptionFactories = o.TxRemovedSubscriptionFactories
	vm.vmAPIHandlerFactories = o.VMAPIHandlerFactories
	if o.Builder {
		vm.builder = builder.NewManual(vm)
=======
func (vm *VM) applyOptions(o *Options) {
	vm.blockSubscriptionFactories = o.blockSubscriptionFactories
	vm.vmAPIHandlerFactories = o.vmAPIHandlerFactories
	if o.builder {
		vm.builder = builder.NewManual(vm.toEngine, vm.snowCtx.Log)
>>>>>>> 0d38ed8a
	}
	if o.Gossiper {
		vm.gossiper = gossiper.NewManual(vm)
	}
}

func (vm *VM) checkActivity(ctx context.Context) {
	vm.gossiper.Queue(ctx)
	vm.builder.Queue(ctx)
}

func (vm *VM) markReady() {
	// Wait for state syncing to complete
	select {
	case <-vm.stop:
		return
	case <-vm.stateSyncClient.done:
	}

	// We can begin partailly verifying blocks here because
	// we have the full state but can't detect duplicate transactions
	// because we haven't yet observed a full [ValidityWindow].
	vm.snowCtx.Log.Info("state sync client ready")

	// Wait for a full [ValidityWindow] before
	// we are willing to vote on blocks.
	select {
	case <-vm.stop:
		return
	case <-vm.seenValidityWindow:
	}
	vm.snowCtx.Log.Info("validity window ready")
	if vm.stateSyncClient.Started() {
		vm.toEngine <- common.StateSyncDone
	}
	close(vm.ready)

	// Mark node ready and attempt to build a block.
	vm.snowCtx.Log.Info(
		"node is now ready",
		zap.Bool("synced", vm.stateSyncClient.Started()),
	)
	vm.checkActivity(context.TODO())
}

func (vm *VM) isReady() bool {
	select {
	case <-vm.ready:
		return true
	default:
		vm.snowCtx.Log.Info("node is not ready yet")
		return false
	}
}

func (vm *VM) ReadState(ctx context.Context, keys [][]byte) ([][]byte, []error) {
	if !vm.isReady() {
		return utils.Repeat[[]byte](nil, len(keys)), utils.Repeat(ErrNotReady, len(keys))
	}
	// Atomic read to ensure consistency
	return vm.stateDB.GetValues(ctx, keys)
}

func (vm *VM) SetState(ctx context.Context, state snow.State) error {
	switch state {
	case snow.StateSyncing:
		vm.Logger().Info("state sync started")
		return nil
	case snow.Bootstrapping:
		// Ensure state sync client marks itself as done if it was never started
		syncStarted := vm.stateSyncClient.Started()
		if !syncStarted {
			// We must check if we finished syncing before starting bootstrapping.
			// This should only ever occur if we began a state sync, restarted, and
			// were unable to find any acceptable summaries.
			syncing, err := vm.GetDiskIsSyncing()
			if err != nil {
				vm.Logger().Error("could not determine if syncing", zap.Error(err))
				return err
			}
			if syncing {
				vm.Logger().Error("cannot start bootstrapping", zap.Error(ErrStateSyncing))
				// This is a fatal error that will require retrying sync or deleting the
				// node database.
				return ErrStateSyncing
			}

			// If we weren't previously syncing, we force state syncer completion so
			// that the node will mark itself as ready.
			vm.stateSyncClient.ForceDone()

			// TODO: add a config to FATAL here if could not state sync (likely won't be
			// able to recover in networks where no one has the full state, bypass
			// still starts sync): https://github.com/ava-labs/hypersdk/issues/438
		}

		// Start the chain syncer and mark the validity window as completed if possible.
		seenValidityWindow, err := vm.syncer.Accept(ctx, vm.lastAccepted.ExecutionBlock)
		if err != nil {
			return err
		}
		if seenValidityWindow {
			vm.seenValidityWindowOnce.Do(func() {
				close(vm.seenValidityWindow)
			})
		}

		// Trigger that bootstrapping has started
		vm.Logger().Info("bootstrapping started", zap.Bool("state sync started", syncStarted))
		return vm.onBootstrapStarted()
	case snow.NormalOp:
		vm.Logger().
			Info("normal operation started", zap.Bool("state sync started", vm.stateSyncClient.Started()))
		return vm.onNormalOperationsStarted()
	default:
		return snow.ErrUnknownState
	}
}

// onBootstrapStarted marks this VM as bootstrapping
func (vm *VM) onBootstrapStarted() error {
	vm.bootstrapped.Set(false)
	return nil
}

// ForceReady is used in integration testing
func (vm *VM) ForceReady() {
	// Only works if haven't already started syncing
	vm.stateSyncClient.ForceDone()
	vm.seenValidityWindowOnce.Do(func() {
		close(vm.seenValidityWindow)
	})
}

// onNormalOperationsStarted marks this VM as bootstrapped
func (vm *VM) onNormalOperationsStarted() error {
	defer vm.checkActivity(context.TODO())

	if vm.bootstrapped.Get() {
		return nil
	}
	vm.bootstrapped.Set(true)
	return nil
}

// implements "block.ChainVM.common.VM"
func (vm *VM) Shutdown(context.Context) error {
	close(vm.stop)

	// Shutdown state sync client if still running
	if err := vm.stateSyncClient.Shutdown(); err != nil {
		return err
	}

	// Process remaining accepted blocks before shutdown
	close(vm.acceptedQueue)
	<-vm.acceptorDone

	// Shutdown other async VM mechanisms
	vm.builder.Done()
	vm.gossiper.Done()
	vm.authVerifiers.Stop()
	if vm.profiler != nil {
		vm.profiler.Shutdown()
	}

	// Close DBs
	if vm.snowCtx == nil {
		return nil
	}
	if err := vm.vmDB.Close(); err != nil {
		return err
	}
	if err := vm.stateDB.Close(); err != nil {
		return err
	}

	if err := vm.rawStateDB.Close(); err != nil {
		return err
	}

	for _, subscription := range vm.blockSubscriptions {
		if err := subscription.Close(); err != nil {
			return err
		}
	}

	return nil
}

// implements "block.ChainVM.common.VM"
// TODO: this must be callable in the factory before initializing
func (vm *VM) Version(_ context.Context) (string, error) { return vm.v.String(), nil }

// implements "block.ChainVM.common.VM"
// for "ext/vm/[chainID]"
func (vm *VM) CreateHandlers(_ context.Context) (map[string]http.Handler, error) {
	return vm.handlers, nil
}

// implements "block.ChainVM.commom.VM.health.Checkable"
func (vm *VM) HealthCheck(context.Context) (interface{}, error) {
	// TODO: engine will mark VM as ready when we return
	// [block.StateSyncDynamic]. This should change in v1.9.11.
	//
	// We return "unhealthy" here until synced to block RPC traffic in the
	// meantime.
	if !vm.isReady() {
		return http.StatusServiceUnavailable, ErrNotReady
	}
	return http.StatusOK, nil
}

// implements "block.ChainVM.commom.VM.Getter"
// replaces "core.SnowmanVM.GetBlock"
//
// This is ONLY called on accepted blocks pre-ProposerVM fork.
func (vm *VM) GetBlock(ctx context.Context, id ids.ID) (snowman.Block, error) {
	ctx, span := vm.tracer.Start(ctx, "VM.GetBlock")
	defer span.End()

	// We purposely don't return parsed but unverified blocks from here
	return vm.GetStatefulBlock(ctx, id)
}

func (vm *VM) GetStatefulBlock(ctx context.Context, blkID ids.ID) (*StatefulBlock, error) {
	_, span := vm.tracer.Start(ctx, "VM.GetStatefulBlock")
	defer span.End()

	// Check if verified block
	vm.verifiedL.RLock()
	if blk, exists := vm.verifiedBlocks[blkID]; exists {
		vm.verifiedL.RUnlock()
		return blk, nil
	}
	vm.verifiedL.RUnlock()

	// Check if last accepted
	if vm.lastAccepted.ID() == blkID {
		return vm.lastAccepted, nil
	}

	// Check if genesis
	if vm.genesisBlk.ID() == blkID {
		return vm.genesisBlk, nil
	}

	// Check if recently accepted block
	if blk, ok := vm.acceptedBlocksByID.Get(blkID); ok {
		return blk, nil
	}

	// Check to see if the block is on disk
	blkHeight, err := vm.GetBlockIDHeight(blkID)
	if err != nil {
		return nil, err
	}
	// We wait to count this metric until we know we have
	// the index on-disk because peers may query us for
	// blocks we don't have yet at tip and we don't want
	// to count that as a historical read.
	vm.metrics.blocksFromDisk.Inc()
	return vm.GetDiskBlock(ctx, blkHeight)
}

func (vm *VM) GetExecutionBlock(ctx context.Context, blkID ids.ID) (*chain.ExecutionBlock, error) {
	_, span := vm.tracer.Start(ctx, "VM.GetExecutionBlock")
	defer span.End()

	blk, err := vm.GetStatefulBlock(ctx, blkID)
	if err != nil {
		return nil, err
	}
	return blk.ExecutionBlock, nil
}

func (vm *VM) GetValidityWindow() *chain.TimeValidityWindow {
	return vm.chainTimeValidityWindow
}

// implements "block.ChainVM.commom.VM.Parser"
// replaces "core.SnowmanVM.ParseBlock"
func (vm *VM) ParseBlock(ctx context.Context, source []byte) (snowman.Block, error) {
	start := time.Now()
	defer func() {
		vm.metrics.blockParse.Observe(float64(time.Since(start)))
	}()

	ctx, span := vm.tracer.Start(ctx, "VM.ParseBlock")
	defer span.End()

	// Check to see if we've already parsed
	id := utils.ToID(source)

	// If we have seen this block before, return it with the most
	// up-to-date info
	if oldBlk, err := vm.GetStatefulBlock(ctx, id); err == nil {
		vm.snowCtx.Log.Debug("returning previously parsed block", zap.Stringer("id", oldBlk.ID()))
		return oldBlk, nil
	}

	// Attempt to parse and cache block
	blk, exist := vm.parsedBlocks.Get(id)
	if exist {
		return blk, nil
	}
	newBlk, err := ParseBlock(
		ctx,
		source,
		false,
		vm,
	)
	if err != nil {
		vm.snowCtx.Log.Error("could not parse block", zap.Stringer("blkID", id), zap.Error(err))
		return nil, err
	}
	vm.parsedBlocks.Put(id, newBlk)
	vm.snowCtx.Log.Info(
		"parsed block",
		zap.Stringer("id", newBlk.ID()),
		zap.Uint64("height", newBlk.Hght),
	)
	return newBlk, nil
}

// implements "block.ChainVM"
func (vm *VM) BuildBlock(ctx context.Context) (snowman.Block, error) {
	start := time.Now()
	defer func() {
		vm.metrics.blockBuild.Observe(float64(time.Since(start)))
	}()

	ctx, span := vm.tracer.Start(ctx, "VM.BuildBlock")
	defer span.End()

	// If the node isn't ready, we should exit.
	//
	// We call [QueueNotify] when the VM becomes ready, so exiting
	// early here should not cause us to stop producing blocks.
	if !vm.isReady() {
		vm.snowCtx.Log.Warn("not building block", zap.Error(ErrNotReady))
		return nil, ErrNotReady
	}

	// Notify builder if we should build again (whether or not we are successful this time)
	//
	// Note: builder should regulate whether or not it actually decides to build based on state
	// of the mempool.
	defer vm.checkActivity(ctx)

	vm.verifiedL.RLock()
	processingBlocks := len(vm.verifiedBlocks)
	vm.verifiedL.RUnlock()
	if processingBlocks > vm.config.ProcessingBuildSkip {
		vm.snowCtx.Log.Warn("not building block", zap.Error(ErrTooManyProcessing))
		return nil, ErrTooManyProcessing
	}

	// Build block and store as parsed
	preferredBlk, err := vm.GetStatefulBlock(ctx, vm.preferred)
	if err != nil {
		vm.snowCtx.Log.Warn("unable to get preferred block", zap.Error(err))
		return nil, err
	}
	preferredView, err := preferredBlk.View(ctx, true)
	if err != nil {
		vm.snowCtx.Log.Warn("unable to get preferred block view", zap.Error(err))
		return nil, err
	}
	executionBlk, executedBlk, view, err := vm.chain.BuildBlock(ctx, preferredView, preferredBlk.ExecutionBlock)
	if err != nil {
		// This is a DEBUG log because BuildBlock may fail before
		// the min build gap (especially when there are no transactions).
		vm.snowCtx.Log.Debug("BuildBlock failed", zap.Error(err))
		return nil, err
	}
	blk := &StatefulBlock{
		ExecutionBlock: executionBlk,
		accepted:       false,
		t:              time.UnixMilli(executionBlk.Tmstmp),
		executedBlock:  executedBlk,
		vm:             vm,
		executor:       vm.chain,
		view:           view,
	}

	vm.parsedBlocks.Put(blk.ID(), blk)
	return blk, nil
}

func (vm *VM) Submit(
	ctx context.Context,
	verifyAuth bool,
	txs []*chain.Transaction,
) (errs []error) {
	ctx, span := vm.tracer.Start(ctx, "VM.Submit")
	defer span.End()
	vm.metrics.txsSubmitted.Add(float64(len(txs)))

	// We should not allow any transactions to be submitted if the VM is not
	// ready yet. We should never reach this point because of other checks but it
	// is good to be defensive.
	if !vm.isReady() {
		return []error{ErrNotReady}
	}

	// Create temporary execution context
	blk, err := vm.GetStatefulBlock(ctx, vm.preferred)
	if err != nil {
		return []error{err}
	}
	view, err := blk.View(ctx, false)
	if err != nil {
		// This will error if a block does not yet have processed state.
		return []error{err}
	}

	validTxs := []*chain.Transaction{}
	for _, tx := range txs {
		// Avoid any sig verification or state lookup if we already have tx in mempool
		txID := tx.ID()
		if vm.mempool.Has(ctx, txID) {
			// Don't remove from listeners, it will be removed elsewhere if not
			// included
			errs = append(errs, ErrNotAdded)
			continue
		}

<<<<<<< HEAD
		// Ensure state keys are valid
		_, err := tx.StateKeys(vm.balanceHandler)
		if err != nil {
			errs = append(errs, ErrNotAdded)
			continue
		}

		// Verify auth if not already verified by caller
		if verifyAuth && vm.config.VerifyAuth {
			if err := tx.VerifyAuth(ctx); err != nil {
				// Failed signature verification is the only safe place to remove
				// a transaction in listeners. Every other case may still end up with
				// the transaction in a block.
				event := api.TxRemovedEvent{
					TxID: txID,
					Err:  err,
				}

				for _, subscription := range vm.txRemovedSubscriptions {
					if err := subscription.Accept(event); err != nil {
						vm.snowCtx.Log.Warn("subscription failed to accept event", zap.Stringer("txID", txID), zap.Error(err))
					}
				}

				errs = append(errs, err)
				continue
			}
		}

		// PreExecute does not make any changes to state
		//
		// This may fail if the state we are utilizing is invalidated (if a trie
		// view from a different branch is committed underneath it). We prefer this
		// instead of putting a lock around all commits.
		//
		// Note, [PreExecute] ensures that the pending transaction does not have
		// an expiry time further ahead than [ValidityWindow]. This ensures anything
		// added to the [Mempool] is immediately executable.
		if err := tx.PreExecute(ctx, nextFeeManager, vm.balanceHandler, r, view, now); err != nil {
=======
		if err := vm.chain.PreExecute(ctx, blk.ExecutionBlock, view, tx, verifyAuth); err != nil {
>>>>>>> 0d38ed8a
			errs = append(errs, err)
			continue
		}
		errs = append(errs, nil)
		validTxs = append(validTxs, tx)
	}
	vm.mempool.Add(ctx, validTxs)
	vm.checkActivity(ctx)
	vm.metrics.mempoolSize.Set(float64(vm.mempool.Len(ctx)))
	return errs
}

// "SetPreference" implements "block.ChainVM"
// replaces "core.SnowmanVM.SetPreference"
func (vm *VM) SetPreference(_ context.Context, id ids.ID) error {
	vm.snowCtx.Log.Debug("set preference", zap.Stringer("id", id))
	vm.preferred = id
	return nil
}

// "LastAccepted" implements "block.ChainVM"
// replaces "core.SnowmanVM.LastAccepted"
func (vm *VM) LastAccepted(_ context.Context) (ids.ID, error) {
	return vm.lastAccepted.ID(), nil
}

// Handles incoming "AppGossip" messages, parses them to transactions,
// and submits them to the mempool. The "AppGossip" message is sent by
// the other VM  via "common.AppSender" to receive txs and
// forward them to the other node (validator).
//
// implements "snowmanblock.ChainVM.commom.VM.AppHandler"
// assume gossip via proposervm has been activated
// ref. "avalanchego/vms/platformvm/network.AppGossip"
func (vm *VM) AppGossip(ctx context.Context, nodeID ids.NodeID, msg []byte) error {
	ctx, span := vm.tracer.Start(ctx, "VM.AppGossip")
	defer span.End()

	return vm.network.AppGossip(ctx, nodeID, msg)
}

// implements "block.ChainVM.commom.VM.AppHandler"
func (vm *VM) AppRequest(
	ctx context.Context,
	nodeID ids.NodeID,
	requestID uint32,
	deadline time.Time,
	request []byte,
) error {
	ctx, span := vm.tracer.Start(ctx, "VM.AppRequest")
	defer span.End()

	return vm.network.AppRequest(ctx, nodeID, requestID, deadline, request)
}

// implements "block.ChainVM.commom.VM.AppHandler"
func (vm *VM) AppRequestFailed(ctx context.Context, nodeID ids.NodeID, requestID uint32, err *common.AppError) error {
	ctx, span := vm.tracer.Start(ctx, "VM.AppRequestFailed")
	defer span.End()

	return vm.network.AppRequestFailed(ctx, nodeID, requestID, err)
}

// implements "block.ChainVM.commom.VM.AppHandler"
func (vm *VM) AppResponse(
	ctx context.Context,
	nodeID ids.NodeID,
	requestID uint32,
	response []byte,
) error {
	ctx, span := vm.tracer.Start(ctx, "VM.AppResponse")
	defer span.End()

	return vm.network.AppResponse(ctx, nodeID, requestID, response)
}

// implements "block.ChainVM.commom.VM.validators.Connector"
func (vm *VM) Connected(ctx context.Context, nodeID ids.NodeID, v *version.Application) error {
	ctx, span := vm.tracer.Start(ctx, "VM.Connected")
	defer span.End()

	return vm.network.Connected(ctx, nodeID, v)
}

// implements "block.ChainVM.commom.VM.validators.Connector"
func (vm *VM) Disconnected(ctx context.Context, nodeID ids.NodeID) error {
	ctx, span := vm.tracer.Start(ctx, "VM.Disconnected")
	defer span.End()

	return vm.network.Disconnected(ctx, nodeID)
}

// VerifyHeightIndex implements snowmanblock.HeightIndexedChainVM
func (*VM) VerifyHeightIndex(context.Context) error { return nil }

// GetBlockIDAtHeight implements snowmanblock.HeightIndexedChainVM
// Note: must return database.ErrNotFound if the index at height is unknown.
//
// This is called by the VM pre-ProposerVM fork and by the sync server
// in [GetStateSummary].
func (vm *VM) GetBlockIDAtHeight(_ context.Context, height uint64) (ids.ID, error) {
	if height == vm.lastAccepted.Height() {
		return vm.lastAccepted.ID(), nil
	}
	if height == vm.genesisBlk.Height() {
		return vm.genesisBlk.ID(), nil
	}
	if blkID, ok := vm.acceptedBlocksByHeight.Get(height); ok {
		return blkID, nil
	}
	vm.metrics.blocksHeightsFromDisk.Inc()
	return vm.GetBlockHeightID(height)
}

func (vm *VM) loadAcceptedBlocks(ctx context.Context) {
	start := uint64(0)
	lookback := uint64(vm.config.AcceptedBlockWindowCache) - 1 // include latest
	if vm.lastAccepted.Hght > lookback {
		start = vm.lastAccepted.Hght - lookback
	}
	for i := start; i <= vm.lastAccepted.Hght; i++ {
		blk, err := vm.GetDiskBlock(ctx, i)
		if err != nil {
			vm.snowCtx.Log.Info("could not find block on-disk", zap.Uint64("height", i))
			continue
		}
		vm.acceptedBlocksByID.Put(blk.ID(), blk)
		vm.acceptedBlocksByHeight.Put(blk.Height(), blk.ID())
	}
	vm.snowCtx.Log.Info("loaded blocks from disk",
		zap.Uint64("start", start),
		zap.Uint64("finish", vm.lastAccepted.Hght),
	)
}

func (vm *VM) restoreAcceptedQueue(ctx context.Context) error {
	has, err := vm.HasLastProcessed()
	if err != nil {
		return fmt.Errorf("could not load last processed block: %w", err)
	}
	if !has {
		return nil
	}

	lastProcessedHeight, err := vm.GetLastProcessedHeight()
	if err != nil {
		return fmt.Errorf("could not get last processed height: %w", err)
	}

	start := lastProcessedHeight + 1
	end := vm.lastAccepted.Height()
	if end < start {
		return nil
	}
	acceptedToRestore := end - start + 1
	vm.snowCtx.Log.Info("restoring accepted blocks to the accepted queue", zap.Uint64("blocks", acceptedToRestore))

	for height := start; height <= end; height++ {
		blkID, err := vm.GetBlockIDAtHeight(ctx, height)
		if err != nil {
			return fmt.Errorf("could not find accepted block at height %d: %w", height, err)
		}

		blk, err := vm.GetStatefulBlock(ctx, blkID)
		if err != nil {
			return fmt.Errorf("could not find accepted block (%s) at height %d: %w", blkID, height, err)
		}

		vm.acceptedQueue <- blk
	}
	vm.snowCtx.Log.Info("finished restoring accepted queue")

	return nil
}

// Fatal logs the provided message and then panics to force an exit.
//
// While we could attempt a graceful shutdown, it is not clear that
// the shutdown will complete given that we have encountered a fatal
// issue. It is better to ensure we exit to surface the error.
func (vm *VM) Fatal(msg string, fields ...zap.Field) {
	vm.snowCtx.Log.Fatal(msg, fields...)
	panic("fatal error")
}<|MERGE_RESOLUTION|>--- conflicted
+++ resolved
@@ -75,13 +75,6 @@
 
 	config Config
 
-<<<<<<< HEAD
-	genesisAndRuleFactory      genesis.GenesisAndRuleFactory
-	genesis                    genesis.Genesis
-	GenesisBytes               []byte
-	ruleFactory                genesis.RuleFactory
-	options                    []api.Option
-=======
 	genesisAndRuleFactory genesis.GenesisAndRuleFactory
 	genesis               genesis.Genesis
 	GenesisBytes          []byte
@@ -94,17 +87,10 @@
 	seenValidityWindowOnce  sync.Once
 	seenValidityWindow      chan struct{}
 
->>>>>>> 0d38ed8a
 	builder                    builder.Builder
 	gossiper                   gossiper.Gossiper
 	blockSubscriptionFactories []event.SubscriptionFactory[*chain.ExecutedBlock]
 	blockSubscriptions         []event.Subscription[*chain.ExecutedBlock]
-<<<<<<< HEAD
-	// TODO remove by returning an verification error from the submit tx api
-	txRemovedSubscriptionFactories []event.SubscriptionFactory[api.TxRemovedEvent]
-	txRemovedSubscriptions         []event.Subscription[api.TxRemovedEvent]
-=======
->>>>>>> 0d38ed8a
 
 	vmAPIHandlerFactories []api.HandlerFactory[api.VM]
 	rawStateDB            database.Database
@@ -549,20 +535,11 @@
 	return nil
 }
 
-<<<<<<< HEAD
 func (vm *VM) applyOptions(o *api.Options) {
 	vm.blockSubscriptionFactories = o.BlockSubscriptionFactories
-	vm.txRemovedSubscriptionFactories = o.TxRemovedSubscriptionFactories
 	vm.vmAPIHandlerFactories = o.VMAPIHandlerFactories
 	if o.Builder {
-		vm.builder = builder.NewManual(vm)
-=======
-func (vm *VM) applyOptions(o *Options) {
-	vm.blockSubscriptionFactories = o.blockSubscriptionFactories
-	vm.vmAPIHandlerFactories = o.vmAPIHandlerFactories
-	if o.builder {
 		vm.builder = builder.NewManual(vm.toEngine, vm.snowCtx.Log)
->>>>>>> 0d38ed8a
 	}
 	if o.Gossiper {
 		vm.gossiper = gossiper.NewManual(vm)
@@ -991,49 +968,7 @@
 			continue
 		}
 
-<<<<<<< HEAD
-		// Ensure state keys are valid
-		_, err := tx.StateKeys(vm.balanceHandler)
-		if err != nil {
-			errs = append(errs, ErrNotAdded)
-			continue
-		}
-
-		// Verify auth if not already verified by caller
-		if verifyAuth && vm.config.VerifyAuth {
-			if err := tx.VerifyAuth(ctx); err != nil {
-				// Failed signature verification is the only safe place to remove
-				// a transaction in listeners. Every other case may still end up with
-				// the transaction in a block.
-				event := api.TxRemovedEvent{
-					TxID: txID,
-					Err:  err,
-				}
-
-				for _, subscription := range vm.txRemovedSubscriptions {
-					if err := subscription.Accept(event); err != nil {
-						vm.snowCtx.Log.Warn("subscription failed to accept event", zap.Stringer("txID", txID), zap.Error(err))
-					}
-				}
-
-				errs = append(errs, err)
-				continue
-			}
-		}
-
-		// PreExecute does not make any changes to state
-		//
-		// This may fail if the state we are utilizing is invalidated (if a trie
-		// view from a different branch is committed underneath it). We prefer this
-		// instead of putting a lock around all commits.
-		//
-		// Note, [PreExecute] ensures that the pending transaction does not have
-		// an expiry time further ahead than [ValidityWindow]. This ensures anything
-		// added to the [Mempool] is immediately executable.
-		if err := tx.PreExecute(ctx, nextFeeManager, vm.balanceHandler, r, view, now); err != nil {
-=======
 		if err := vm.chain.PreExecute(ctx, blk.ExecutionBlock, view, tx, verifyAuth); err != nil {
->>>>>>> 0d38ed8a
 			errs = append(errs, err)
 			continue
 		}
