--- conflicted
+++ resolved
@@ -166,9 +166,6 @@
 	vm.proposerMonitor = NewProposerMonitor(vm)
 	vm.networkManager = network.NewManager(vm.snowCtx.Log, vm.snowCtx.NodeID, appSender)
 
-<<<<<<< HEAD
-=======
-	vm.baseDB = baseDB
 	pebbleConfig := pebble.NewDefaultConfig()
 	vm.vmDB, err = storage.New(pebbleConfig, vm.snowCtx.ChainDataDir, blockDB, vm.snowCtx.Metrics)
 	if err != nil {
@@ -203,7 +200,6 @@
 		ChainDataDir:   filepath.Join(vm.snowCtx.ChainDataDir, vmDataDir),
 	}
 
->>>>>>> a8ae38a5
 	// Always initialize implementation first
 	vm.config, vm.genesis, vm.builder, vm.gossiper, vm.handlers, vm.actionRegistry, vm.authRegistry, vm.authEngine, err = vm.c.Initialize(
 		vm,
