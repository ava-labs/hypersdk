// Copyright (C) 2024, Ava Labs, Inc. All rights reserved.
// See the file LICENSE for licensing terms.

package vm

import (
	"context"
	"encoding/binary"
	"encoding/json"
	"fmt"
	"net/http"
	"path/filepath"
	"sync"
	"time"

	"github.com/ava-labs/avalanchego/database"
	"github.com/ava-labs/avalanchego/ids"
	"github.com/ava-labs/avalanchego/snow"
	"github.com/ava-labs/avalanchego/snow/consensus/snowman"
	"github.com/ava-labs/avalanchego/snow/engine/common"
	"github.com/ava-labs/avalanchego/utils/crypto/bls"
	"github.com/ava-labs/avalanchego/utils/profiler"
	"github.com/ava-labs/avalanchego/utils/set"
	"github.com/ava-labs/avalanchego/version"
	"github.com/ava-labs/avalanchego/x/merkledb"
	"github.com/prometheus/client_golang/prometheus"
	"go.uber.org/zap"

	"github.com/ava-labs/hypersdk/api"
	"github.com/ava-labs/hypersdk/builder"
	"github.com/ava-labs/hypersdk/cache"
	"github.com/ava-labs/hypersdk/chain"
	"github.com/ava-labs/hypersdk/emap"
	"github.com/ava-labs/hypersdk/event"
	"github.com/ava-labs/hypersdk/fees"
	"github.com/ava-labs/hypersdk/gossiper"
	"github.com/ava-labs/hypersdk/mempool"
	"github.com/ava-labs/hypersdk/network"
	"github.com/ava-labs/hypersdk/pebble"
	"github.com/ava-labs/hypersdk/state"
	"github.com/ava-labs/hypersdk/storage"
	"github.com/ava-labs/hypersdk/trace"
	"github.com/ava-labs/hypersdk/utils"
	"github.com/ava-labs/hypersdk/workers"

	avacache "github.com/ava-labs/avalanchego/cache"
	avatrace "github.com/ava-labs/avalanchego/trace"
	avautils "github.com/ava-labs/avalanchego/utils"
	avasync "github.com/ava-labs/avalanchego/x/sync"
)

const (
	blockDB   = "blockdb"
	stateDB   = "statedb"
	vmDataDir = "vm"

	MaxAcceptorSize        = 256
	MinAcceptedBlockWindow = 1024
)

type VM struct {
	DataDir string
	v       *version.Semantic

	snowCtx         *snow.Context
	pkBytes         []byte
	proposerMonitor *ProposerMonitor

	config Config

	genesisAndRuleFactory      GenesisAndRuleFactory
	genesis                    Genesis
	ruleFactory                RuleFactory
	options                    []Option
	builder                    builder.Builder
	gossiper                   gossiper.Gossiper
	blockSubscriptionFactories []event.SubscriptionFactory[*chain.StatelessBlock]
	blockSubscriptions         []event.Subscription[*chain.StatelessBlock]
	// TODO remove by returning an verification error from the submit tx api
	txRemovedSubscriptionFactories []event.SubscriptionFactory[TxRemovedEvent]
	txRemovedSubscriptions         []event.Subscription[TxRemovedEvent]

	vmAPIHandlerFactories         []api.HandlerFactory[api.VM]
	controllerAPIHandlerFactories []api.HandlerFactory[interface{}] // TODO: remove arg completely
	rawStateDB                    database.Database
	stateDB                       merkledb.MerkleDB
	vmDB                          database.Database
	handlers                      map[string]http.Handler
	stateManager                  chain.StateManager
	actionRegistry                chain.ActionRegistry
	authRegistry                  chain.AuthRegistry
	authEngine                    map[uint8]AuthEngine

	tracer  avatrace.Tracer
	mempool *mempool.Mempool[*chain.Transaction]

	// track all accepted but still valid txs (replay protection)
	seen                   *emap.EMap[*chain.Transaction]
	startSeenTime          int64
	seenValidityWindowOnce sync.Once
	seenValidityWindow     chan struct{}

	// We cannot use a map here because we may parse blocks up in the ancestry
	parsedBlocks *avacache.LRU[ids.ID, *chain.StatelessBlock]

	// Each element is a block that passed verification but
	// hasn't yet been accepted/rejected
	verifiedL      sync.RWMutex
	verifiedBlocks map[ids.ID]*chain.StatelessBlock

	// We store the last [AcceptedBlockWindowCache] blocks in memory
	// to avoid reading blocks from disk.
	acceptedBlocksByID     *cache.FIFO[ids.ID, *chain.StatelessBlock]
	acceptedBlocksByHeight *cache.FIFO[uint64, ids.ID]

	// Accepted block queue
	acceptedQueue chan *chain.StatelessBlock
	acceptorDone  chan struct{}

	// authVerifiers are used to verify signatures in parallel
	// with limited parallelism
	authVerifiers workers.Workers

	bootstrapped avautils.Atomic[bool]
	genesisBlk   *chain.StatelessBlock
	preferred    ids.ID
	lastAccepted *chain.StatelessBlock
	toEngine     chan<- common.Message

	// State Sync client and AppRequest handlers
	stateSyncClient        *stateSyncerClient
	stateSyncNetworkClient avasync.NetworkClient
	stateSyncNetworkServer *avasync.NetworkServer

	// Network manager routes p2p messages to pre-registered handlers
	networkManager *network.Manager

	metrics  *Metrics
	profiler profiler.ContinuousProfiler

	ready chan struct{}
	stop  chan struct{}
}

func New(
	v *version.Semantic,
	stateManager chain.StateManager,
	actionRegistry chain.ActionRegistry,
	authRegistry chain.AuthRegistry,
	authEngine map[uint8]AuthEngine,
	options ...Option,
) (*VM, error) {
	allocatedNamespaces := set.NewSet[string](len(options))
	for _, option := range options {
		if allocatedNamespaces.Contains(option.Namespace) {
			return nil, fmt.Errorf("namespace %s already allocated", option.Namespace)
		}
		allocatedNamespaces.Add(option.Namespace)
	}

	return &VM{
<<<<<<< HEAD
		v:                     v,
		stateManager:          stateManager,
		config:                NewConfig(),
		actionRegistry:        actionRegistry,
		authRegistry:          authRegistry,
		authEngine:            authEngine,
		genesisAndRuleFactory: defaultGenesisAndRuleFactory{},
		options:               options,
	}
=======
		factory:        factory,
		v:              v,
		config:         NewConfig(),
		actionRegistry: actionRegistry,
		authRegistry:   authRegistry,
		authEngine:     authEngine,
		options:        options,
	}, nil
>>>>>>> d9a64b79
}

// implements "block.ChainVM.common.VM"
func (vm *VM) Initialize(
	ctx context.Context,
	snowCtx *snow.Context,
	_ database.Database,
	genesisBytes []byte,
	upgradeBytes []byte,
	configBytes []byte,
	toEngine chan<- common.Message,
	_ []*common.Fx,
	appSender common.AppSender,
) error {
	vm.DataDir = filepath.Join(snowCtx.ChainDataDir, vmDataDir)
	vm.snowCtx = snowCtx
	vm.pkBytes = bls.PublicKeyToCompressedBytes(vm.snowCtx.PublicKey)
	// This will be overwritten when we accept the first block (in state sync) or
	// backfill existing blocks (during normal bootstrapping).
	vm.startSeenTime = -1
	// Init seen for tracking transactions that have been accepted on-chain
	vm.seen = emap.NewEMap[*chain.Transaction]()
	vm.seenValidityWindow = make(chan struct{})
	vm.ready = make(chan struct{})
	vm.stop = make(chan struct{})
	// TODO: cleanup metrics registration
	defaultRegistry, metrics, err := newMetrics()
	if err != nil {
		return err
	}
	if err := vm.snowCtx.Metrics.Register("hypersdk", defaultRegistry); err != nil {
		return err
	}
	vm.metrics = metrics
	vm.proposerMonitor = NewProposerMonitor(vm)
	vm.networkManager = network.NewManager(vm.snowCtx.Log, vm.snowCtx.NodeID, appSender)

	pebbleConfig := pebble.NewDefaultConfig()
	vm.vmDB, err = storage.New(pebbleConfig, vm.snowCtx.ChainDataDir, blockDB, vm.snowCtx.Metrics)
	if err != nil {
		return err
	}

	vm.rawStateDB, err = storage.New(pebbleConfig, vm.snowCtx.ChainDataDir, stateDB, vm.snowCtx.Metrics)
	if err != nil {
		return err
	}

	vm.genesis, vm.ruleFactory, err = vm.genesisAndRuleFactory.Load(genesisBytes, upgradeBytes, vm.snowCtx.NetworkID, vm.snowCtx.ChainID)
	if err != nil {
		return err
	}

	if len(configBytes) > 0 {
		if err := json.Unmarshal(configBytes, &vm.config); err != nil {
			return fmt.Errorf("failed to unmarshal config: %w", err)
		}
	}
	snowCtx.Log.Info("initialized hypersdk config", zap.Any("config", vm.config))

	// Setup tracer
	vm.tracer, err = trace.New(&vm.config.TraceConfig)
	if err != nil {
		return err
	}
	ctx, span := vm.tracer.Start(ctx, "VM.Initialize")
	defer span.End()

	txGossiper, err := gossiper.NewProposer(vm, gossiper.DefaultProposerConfig())
	if err != nil {
		return err
	}

	// Set defaults
	vm.builder = builder.NewTime(vm)
	vm.gossiper = txGossiper

	namespacedConfig := make(map[string]json.RawMessage)
	if err := json.Unmarshal(controllerConfigBytes, &namespacedConfig); err != nil {
		return fmt.Errorf("failed to unmarshal namespaced config: %w", err)
	}

	for _, Option := range vm.options {
		config := namespacedConfig[Option.Namespace]
		if err := Option.OptionFunc(vm, config); err != nil {
			return err
		}
	}

	// Setup profiler
	if cfg := vm.config.ContinuousProfilerConfig; cfg.Enabled {
		vm.profiler = profiler.NewContinuous(cfg.Dir, cfg.Freq, cfg.MaxNumFiles)
		go vm.profiler.Dispatch() //nolint:errcheck
	}

	// Instantiate DBs
	merkleRegistry := prometheus.NewRegistry()
	vm.stateDB, err = merkledb.New(ctx, vm.rawStateDB, merkledb.Config{
		BranchFactor: vm.genesis.GetStateBranchFactor(),
		// RootGenConcurrency limits the number of goroutines
		// that will be used across all concurrent root generations
		RootGenConcurrency:          uint(vm.config.RootGenerationCores),
		HistoryLength:               uint(vm.config.StateHistoryLength),
		ValueNodeCacheSize:          uint(vm.config.ValueNodeCacheSize),
		IntermediateNodeCacheSize:   uint(vm.config.IntermediateNodeCacheSize),
		IntermediateWriteBufferSize: uint(vm.config.StateIntermediateWriteBufferSize),
		IntermediateWriteBatchSize:  uint(vm.config.StateIntermediateWriteBatchSize),
		Reg:                         merkleRegistry,
		TraceLevel:                  merkledb.InfoTrace,
		Tracer:                      vm.tracer,
	})
	if err != nil {
		return err
	}
	if err := vm.snowCtx.Metrics.Register("state", merkleRegistry); err != nil {
		return err
	}

	// Setup worker cluster for verifying signatures
	//
	// If [parallelism] is odd, we assign the extra
	// core to signature verification.
	vm.authVerifiers = workers.NewParallel(vm.config.AuthVerificationCores, 100) // TODO: make job backlog a const

	// Init channels before initializing other structs
	vm.toEngine = toEngine

	vm.parsedBlocks = &avacache.LRU[ids.ID, *chain.StatelessBlock]{Size: vm.config.ParsedBlockCacheSize}
	vm.verifiedBlocks = make(map[ids.ID]*chain.StatelessBlock)
	vm.acceptedBlocksByID, err = cache.NewFIFO[ids.ID, *chain.StatelessBlock](vm.config.AcceptedBlockWindowCache)
	if err != nil {
		return err
	}
	vm.acceptedBlocksByHeight, err = cache.NewFIFO[uint64, ids.ID](vm.config.AcceptedBlockWindowCache)
	if err != nil {
		return err
	}
	acceptorSize := vm.config.AcceptorSize
	if acceptorSize > MaxAcceptorSize {
		return fmt.Errorf("AcceptorSize (%d) must be <= MaxAcceptorSize (%d)", acceptorSize, MaxAcceptorSize)
	}
	acceptedBlockWindow := vm.config.AcceptedBlockWindow
	if acceptedBlockWindow < MinAcceptedBlockWindow {
		return fmt.Errorf("AcceptedBlockWindow (%d) must be >= to MinAcceptedBlockWindow (%d)", acceptedBlockWindow, MinAcceptedBlockWindow)
	}
	vm.acceptedQueue = make(chan *chain.StatelessBlock, vm.config.AcceptorSize)
	vm.acceptorDone = make(chan struct{})

	vm.mempool = mempool.New[*chain.Transaction](vm.tracer, vm.config.MempoolSize, vm.config.MempoolSponsorSize)

	// Try to load last accepted
	has, err := vm.HasLastAccepted()
	if err != nil {
		snowCtx.Log.Error("could not determine if have last accepted")
		return err
	}
	if has { //nolint:nestif
		genesisBlk, err := vm.GetGenesis(ctx)
		if err != nil {
			snowCtx.Log.Error("could not get genesis", zap.Error(err))
			return err
		}
		vm.genesisBlk = genesisBlk
		lastAcceptedHeight, err := vm.GetLastAcceptedHeight()
		if err != nil {
			snowCtx.Log.Error("could not get last accepted height", zap.Error(err))
			return err
		}
		blk, err := vm.GetDiskBlock(ctx, lastAcceptedHeight)
		if err != nil {
			snowCtx.Log.Error("could not get last accepted block", zap.Error(err))
			return err
		}
		vm.preferred, vm.lastAccepted = blk.ID(), blk
		vm.loadAcceptedBlocks(ctx)
		// It is not guaranteed that the last accepted state on-disk matches the post-execution
		// result of the last accepted block.
		snowCtx.Log.Info("initialized vm from last accepted", zap.Stringer("block", blk.ID()))
	} else {
		sps := state.NewSimpleMutable(vm.stateDB)
		if err := vm.genesis.InitializeState(ctx, vm.tracer, sps, vm.stateManager); err != nil {
			snowCtx.Log.Error("could not set genesis state", zap.Error(err))
			return err
		}
		if err := sps.Commit(ctx); err != nil {
			return err
		}
		root, err := vm.stateDB.GetMerkleRoot(ctx)
		if err != nil {
			snowCtx.Log.Error("could not get merkle root", zap.Error(err))
			return err
		}
		snowCtx.Log.Info("genesis state created", zap.Stringer("root", root))

		// Create genesis block
		genesisBlk, err := chain.ParseStatefulBlock(
			ctx,
			chain.NewGenesisBlock(root),
			nil,
			true,
			vm,
		)
		if err != nil {
			snowCtx.Log.Error("unable to init genesis block", zap.Error(err))
			return err
		}

		// Update chain metadata
		sps = state.NewSimpleMutable(vm.stateDB)
		if err := sps.Insert(ctx, chain.HeightKey(vm.StateManager().HeightKey()), binary.BigEndian.AppendUint64(nil, 0)); err != nil {
			return err
		}
		if err := sps.Insert(ctx, chain.TimestampKey(vm.StateManager().TimestampKey()), binary.BigEndian.AppendUint64(nil, 0)); err != nil {
			return err
		}
		genesisRules := vm.Rules(0)
		feeManager := fees.NewManager(nil)
		minUnitPrice := genesisRules.GetMinUnitPrice()
		for i := fees.Dimension(0); i < fees.FeeDimensions; i++ {
			feeManager.SetUnitPrice(i, minUnitPrice[i])
			snowCtx.Log.Info("set genesis unit price", zap.Int("dimension", int(i)), zap.Uint64("price", feeManager.UnitPrice(i)))
		}
		if err := sps.Insert(ctx, chain.FeeKey(vm.StateManager().FeeKey()), feeManager.Bytes()); err != nil {
			return err
		}

		// Commit genesis block post-execution state and compute root
		if err := sps.Commit(ctx); err != nil {
			return err
		}
		genesisRoot, err := vm.stateDB.GetMerkleRoot(ctx)
		if err != nil {
			snowCtx.Log.Error("could not get merkle root", zap.Error(err))
			return err
		}

		// Update last accepted and preferred block
		vm.genesisBlk = genesisBlk
		if err := vm.UpdateLastAccepted(genesisBlk); err != nil {
			snowCtx.Log.Error("could not set genesis block as last accepted", zap.Error(err))
			return err
		}
		gBlkID := genesisBlk.ID()
		vm.preferred, vm.lastAccepted = gBlkID, genesisBlk
		snowCtx.Log.Info("initialized vm from genesis",
			zap.Stringer("block", gBlkID),
			zap.Stringer("pre-execution root", genesisBlk.StateRoot),
			zap.Stringer("post-execution root", genesisRoot),
		)
	}
	go vm.processAcceptedBlocks()

	// Setup state syncing
	stateSyncHandler, stateSyncSender := vm.networkManager.Register()
	syncRegistry := prometheus.NewRegistry()
	vm.stateSyncNetworkClient, err = avasync.NewNetworkClient(
		stateSyncSender,
		vm.snowCtx.NodeID,
		int64(vm.config.StateSyncParallelism),
		vm.Logger(),
		"",
		syncRegistry,
		nil, // TODO: populate minimum version
	)
	if err != nil {
		return err
	}
	if err := vm.snowCtx.Metrics.Register("sync", syncRegistry); err != nil {
		return err
	}
	vm.stateSyncClient = vm.NewStateSyncClient(vm.snowCtx.Metrics)
	vm.stateSyncNetworkServer = avasync.NewNetworkServer(stateSyncSender, vm.stateDB, vm.Logger())
	vm.networkManager.SetHandler(stateSyncHandler, NewStateSyncHandler(vm))

	// Setup gossip networking
	gossipHandler, gossipSender := vm.networkManager.Register()
	vm.networkManager.SetHandler(gossipHandler, NewTxGossipHandler(vm))

	// Startup block builder and gossiper
	go vm.builder.Run()
	go vm.gossiper.Run(gossipSender)

	// Wait until VM is ready and then send a state sync message to engine
	go vm.markReady()

	for _, factory := range vm.blockSubscriptionFactories {
		subscription, err := factory.New()
		if err != nil {
			return fmt.Errorf("failed to initialize block subscription: %w", err)
		}

		vm.blockSubscriptions = append(vm.blockSubscriptions, subscription)
	}

	for _, factory := range vm.txRemovedSubscriptionFactories {
		subscription, err := factory.New()
		if err != nil {
			return fmt.Errorf("failed to initialize tx removed subscription: %w", err)
		}

		vm.txRemovedSubscriptions = append(vm.txRemovedSubscriptions, subscription)
	}

	vm.handlers = make(map[string]http.Handler)
	for _, apiFactory := range vm.vmAPIHandlerFactories {
		api, err := apiFactory.New(vm)
		if err != nil {
			return fmt.Errorf("failed to initialize api: %w", err)
		}

		if _, ok := vm.handlers[api.Path]; ok {
			return fmt.Errorf("failed to register duplicate vm api path: %s", api.Path)
		}

		vm.handlers[api.Path] = api.Handler
	}

	for _, apiFactory := range vm.controllerAPIHandlerFactories {
		api, err := apiFactory.New(struct{}{})
		if err != nil {
			return fmt.Errorf("failed to initialize api: %w", err)
		}

		if _, ok := vm.handlers[api.Path]; ok {
			return fmt.Errorf("failed to register duplicate vm api path: %s", api.Path)
		}

		vm.handlers[api.Path] = api.Handler
	}

	err = vm.restoreAcceptedQueue(ctx)
	if err != nil {
		return fmt.Errorf("failed to restore accepted blocks to the queue: %w", err)
	}

	return nil
}

func (vm *VM) checkActivity(ctx context.Context) {
	vm.gossiper.Queue(ctx)
	vm.builder.Queue(ctx)
}

func (vm *VM) markReady() {
	// Wait for state syncing to complete
	select {
	case <-vm.stop:
		return
	case <-vm.stateSyncClient.done:
	}

	// We can begin partailly verifying blocks here because
	// we have the full state but can't detect duplicate transactions
	// because we haven't yet observed a full [ValidityWindow].
	vm.snowCtx.Log.Info("state sync client ready")

	// Wait for a full [ValidityWindow] before
	// we are willing to vote on blocks.
	select {
	case <-vm.stop:
		return
	case <-vm.seenValidityWindow:
	}
	vm.snowCtx.Log.Info("validity window ready")
	if vm.stateSyncClient.Started() {
		vm.toEngine <- common.StateSyncDone
	}
	close(vm.ready)

	// Mark node ready and attempt to build a block.
	vm.snowCtx.Log.Info(
		"node is now ready",
		zap.Bool("synced", vm.stateSyncClient.Started()),
	)
	vm.checkActivity(context.TODO())
}

func (vm *VM) isReady() bool {
	select {
	case <-vm.ready:
		return true
	default:
		vm.snowCtx.Log.Info("node is not ready yet")
		return false
	}
}

func (vm *VM) ReadState(ctx context.Context, keys [][]byte) ([][]byte, []error) {
	if !vm.isReady() {
		return utils.Repeat[[]byte](nil, len(keys)), utils.Repeat(ErrNotReady, len(keys))
	}
	// Atomic read to ensure consistency
	return vm.stateDB.GetValues(ctx, keys)
}

func (vm *VM) SetState(_ context.Context, state snow.State) error {
	switch state {
	case snow.StateSyncing:
		vm.Logger().Info("state sync started")
		return nil
	case snow.Bootstrapping:
		// Ensure state sync client marks itself as done if it was never started
		syncStarted := vm.stateSyncClient.Started()
		if !syncStarted {
			// We must check if we finished syncing before starting bootstrapping.
			// This should only ever occur if we began a state sync, restarted, and
			// were unable to find any acceptable summaries.
			syncing, err := vm.GetDiskIsSyncing()
			if err != nil {
				vm.Logger().Error("could not determine if syncing", zap.Error(err))
				return err
			}
			if syncing {
				vm.Logger().Error("cannot start bootstrapping", zap.Error(ErrStateSyncing))
				// This is a fatal error that will require retrying sync or deleting the
				// node database.
				return ErrStateSyncing
			}

			// If we weren't previously syncing, we force state syncer completion so
			// that the node will mark itself as ready.
			vm.stateSyncClient.ForceDone()

			// TODO: add a config to FATAL here if could not state sync (likely won't be
			// able to recover in networks where no one has the full state, bypass
			// still starts sync): https://github.com/ava-labs/hypersdk/issues/438
		}

		// Backfill seen transactions, if any. This will exit as soon as we reach
		// a block we no longer have on disk or if we have walked back the full
		// [ValidityWindow].
		vm.backfillSeenTransactions()

		// Trigger that bootstrapping has started
		vm.Logger().Info("bootstrapping started", zap.Bool("state sync started", syncStarted))
		return vm.onBootstrapStarted()
	case snow.NormalOp:
		vm.Logger().
			Info("normal operation started", zap.Bool("state sync started", vm.stateSyncClient.Started()))
		return vm.onNormalOperationsStarted()
	default:
		return snow.ErrUnknownState
	}
}

// onBootstrapStarted marks this VM as bootstrapping
func (vm *VM) onBootstrapStarted() error {
	vm.bootstrapped.Set(false)
	return nil
}

// ForceReady is used in integration testing
func (vm *VM) ForceReady() {
	// Only works if haven't already started syncing
	vm.stateSyncClient.ForceDone()
	vm.seenValidityWindowOnce.Do(func() {
		close(vm.seenValidityWindow)
	})
}

// onNormalOperationsStarted marks this VM as bootstrapped
func (vm *VM) onNormalOperationsStarted() error {
	defer vm.checkActivity(context.TODO())

	if vm.bootstrapped.Get() {
		return nil
	}
	vm.bootstrapped.Set(true)
	return nil
}

// implements "block.ChainVM.common.VM"
func (vm *VM) Shutdown(context.Context) error {
	close(vm.stop)

	// Shutdown state sync client if still running
	if err := vm.stateSyncClient.Shutdown(); err != nil {
		return err
	}

	// Process remaining accepted blocks before shutdown
	close(vm.acceptedQueue)
	<-vm.acceptorDone

	// Shutdown other async VM mechanisms
	vm.builder.Done()
	vm.gossiper.Done()
	vm.authVerifiers.Stop()
	if vm.profiler != nil {
		vm.profiler.Shutdown()
	}

	// Close DBs
	if vm.snowCtx == nil {
		return nil
	}
	if err := vm.vmDB.Close(); err != nil {
		return err
	}
	if err := vm.stateDB.Close(); err != nil {
		return err
	}

	if err := vm.rawStateDB.Close(); err != nil {
		return err
	}

	// Close subscriptions
	for _, subscription := range vm.txRemovedSubscriptions {
		if err := subscription.Close(); err != nil {
			return err
		}
	}

	for _, subscription := range vm.blockSubscriptions {
		if err := subscription.Close(); err != nil {
			return err
		}
	}

	return nil
}

// implements "block.ChainVM.common.VM"
// TODO: this must be callable in the factory before initializing
func (vm *VM) Version(_ context.Context) (string, error) { return vm.v.String(), nil }

// implements "block.ChainVM.common.VM"
// for "ext/vm/[chainID]"
func (vm *VM) CreateHandlers(_ context.Context) (map[string]http.Handler, error) {
	return vm.handlers, nil
}

// implements "block.ChainVM.commom.VM.health.Checkable"
func (vm *VM) HealthCheck(context.Context) (interface{}, error) {
	// TODO: engine will mark VM as ready when we return
	// [block.StateSyncDynamic]. This should change in v1.9.11.
	//
	// We return "unhealthy" here until synced to block RPC traffic in the
	// meantime.
	if !vm.isReady() {
		return http.StatusServiceUnavailable, ErrNotReady
	}
	return http.StatusOK, nil
}

// implements "block.ChainVM.commom.VM.Getter"
// replaces "core.SnowmanVM.GetBlock"
//
// This is ONLY called on accepted blocks pre-ProposerVM fork.
func (vm *VM) GetBlock(ctx context.Context, id ids.ID) (snowman.Block, error) {
	ctx, span := vm.tracer.Start(ctx, "VM.GetBlock")
	defer span.End()

	// We purposely don't return parsed but unverified blocks from here
	return vm.GetStatelessBlock(ctx, id)
}

func (vm *VM) GetStatelessBlock(ctx context.Context, blkID ids.ID) (*chain.StatelessBlock, error) {
	_, span := vm.tracer.Start(ctx, "VM.GetStatelessBlock")
	defer span.End()

	// Check if verified block
	vm.verifiedL.RLock()
	if blk, exists := vm.verifiedBlocks[blkID]; exists {
		vm.verifiedL.RUnlock()
		return blk, nil
	}
	vm.verifiedL.RUnlock()

	// Check if last accepted
	if vm.lastAccepted.ID() == blkID {
		return vm.lastAccepted, nil
	}

	// Check if genesis
	if vm.genesisBlk.ID() == blkID {
		return vm.genesisBlk, nil
	}

	// Check if recently accepted block
	if blk, ok := vm.acceptedBlocksByID.Get(blkID); ok {
		return blk, nil
	}

	// Check to see if the block is on disk
	blkHeight, err := vm.GetBlockIDHeight(blkID)
	if err != nil {
		return nil, err
	}
	// We wait to count this metric until we know we have
	// the index on-disk because peers may query us for
	// blocks we don't have yet at tip and we don't want
	// to count that as a historical read.
	vm.metrics.blocksFromDisk.Inc()
	return vm.GetDiskBlock(ctx, blkHeight)
}

// implements "block.ChainVM.commom.VM.Parser"
// replaces "core.SnowmanVM.ParseBlock"
func (vm *VM) ParseBlock(ctx context.Context, source []byte) (snowman.Block, error) {
	start := time.Now()
	defer func() {
		vm.metrics.blockParse.Observe(float64(time.Since(start)))
	}()

	ctx, span := vm.tracer.Start(ctx, "VM.ParseBlock")
	defer span.End()

	// Check to see if we've already parsed
	id := utils.ToID(source)

	// If we have seen this block before, return it with the most
	// up-to-date info
	if oldBlk, err := vm.GetStatelessBlock(ctx, id); err == nil {
		vm.snowCtx.Log.Debug("returning previously parsed block", zap.Stringer("id", oldBlk.ID()))
		return oldBlk, nil
	}

	// Attempt to parse and cache block
	blk, exist := vm.parsedBlocks.Get(id)
	if exist {
		return blk, nil
	}
	newBlk, err := chain.ParseBlock(
		ctx,
		source,
		false,
		vm,
	)
	if err != nil {
		vm.snowCtx.Log.Error("could not parse block", zap.Stringer("blkID", id), zap.Error(err))
		return nil, err
	}
	vm.parsedBlocks.Put(id, newBlk)
	vm.snowCtx.Log.Info(
		"parsed block",
		zap.Stringer("id", newBlk.ID()),
		zap.Uint64("height", newBlk.Hght),
	)
	return newBlk, nil
}

// implements "block.ChainVM"
func (vm *VM) BuildBlock(ctx context.Context) (snowman.Block, error) {
	start := time.Now()
	defer func() {
		vm.metrics.blockBuild.Observe(float64(time.Since(start)))
	}()

	ctx, span := vm.tracer.Start(ctx, "VM.BuildBlock")
	defer span.End()

	// If the node isn't ready, we should exit.
	//
	// We call [QueueNotify] when the VM becomes ready, so exiting
	// early here should not cause us to stop producing blocks.
	if !vm.isReady() {
		vm.snowCtx.Log.Warn("not building block", zap.Error(ErrNotReady))
		return nil, ErrNotReady
	}

	// Notify builder if we should build again (whether or not we are successful this time)
	//
	// Note: builder should regulate whether or not it actually decides to build based on state
	// of the mempool.
	defer vm.checkActivity(ctx)

	vm.verifiedL.RLock()
	processingBlocks := len(vm.verifiedBlocks)
	vm.verifiedL.RUnlock()
	if processingBlocks > vm.config.ProcessingBuildSkip {
		vm.snowCtx.Log.Warn("not building block", zap.Error(ErrTooManyProcessing))
		return nil, ErrTooManyProcessing
	}

	// Build block and store as parsed
	preferredBlk, err := vm.GetStatelessBlock(ctx, vm.preferred)
	if err != nil {
		vm.snowCtx.Log.Warn("unable to get preferred block", zap.Error(err))
		return nil, err
	}
	blk, err := chain.BuildBlock(ctx, vm, preferredBlk)
	if err != nil {
		// This is a DEBUG log because BuildBlock may fail before
		// the min build gap (especially when there are no transactions).
		vm.snowCtx.Log.Debug("BuildBlock failed", zap.Error(err))
		return nil, err
	}
	vm.parsedBlocks.Put(blk.ID(), blk)
	return blk, nil
}

func (vm *VM) Submit(
	ctx context.Context,
	verifyAuth bool,
	txs []*chain.Transaction,
) (errs []error) {
	ctx, span := vm.tracer.Start(ctx, "VM.Submit")
	defer span.End()
	vm.metrics.txsSubmitted.Add(float64(len(txs)))

	// We should not allow any transactions to be submitted if the VM is not
	// ready yet. We should never reach this point because of other checks but it
	// is good to be defensive.
	if !vm.isReady() {
		return []error{ErrNotReady}
	}

	// Create temporary execution context
	blk, err := vm.GetStatelessBlock(ctx, vm.preferred)
	if err != nil {
		return []error{err}
	}
	view, err := blk.View(ctx, false)
	if err != nil {
		// This will error if a block does not yet have processed state.
		return []error{err}
	}
	feeRaw, err := view.GetValue(ctx, chain.FeeKey(vm.StateManager().FeeKey()))
	if err != nil {
		return []error{err}
	}
	feeManager := fees.NewManager(feeRaw)
	now := time.Now().UnixMilli()
	r := vm.Rules(now)
	nextFeeManager, err := feeManager.ComputeNext(now, r)
	if err != nil {
		return []error{err}
	}

	// Find repeats
	oldestAllowed := now - r.GetValidityWindow()
	repeats, err := blk.IsRepeat(ctx, oldestAllowed, txs, set.NewBits(), true)
	if err != nil {
		return []error{err}
	}

	validTxs := []*chain.Transaction{}
	for i, tx := range txs {
		// Check if transaction is a repeat before doing any extra work
		if repeats.Contains(i) {
			errs = append(errs, chain.ErrDuplicateTx)
			continue
		}

		// Avoid any sig verification or state lookup if we already have tx in mempool
		txID := tx.ID()
		if vm.mempool.Has(ctx, txID) {
			// Don't remove from listeners, it will be removed elsewhere if not
			// included
			errs = append(errs, ErrNotAdded)
			continue
		}

		// Ensure state keys are valid
		_, err := tx.StateKeys(vm.stateManager)
		if err != nil {
			errs = append(errs, ErrNotAdded)
			continue
		}

		// Verify auth if not already verified by caller
		if verifyAuth && vm.config.VerifyAuth {
			msg, err := tx.Digest()
			if err != nil {
				// Should never fail
				errs = append(errs, err)
				continue
			}
			if err := tx.Auth.Verify(ctx, msg); err != nil {
				// Failed signature verification is the only safe place to remove
				// a transaction in listeners. Every other case may still end up with
				// the transaction in a block.
				event := TxRemovedEvent{
					TxID: txID,
					Err:  err,
				}

				for _, subscription := range vm.txRemovedSubscriptions {
					if err := subscription.Accept(event); err != nil {
						vm.snowCtx.Log.Warn("subscription failed to accept event", zap.Stringer("txID", txID), zap.Error(err))
					}
				}

				errs = append(errs, err)
				continue
			}
		}

		// PreExecute does not make any changes to state
		//
		// This may fail if the state we are utilizing is invalidated (if a trie
		// view from a different branch is committed underneath it). We prefer this
		// instead of putting a lock around all commits.
		//
		// Note, [PreExecute] ensures that the pending transaction does not have
		// an expiry time further ahead than [ValidityWindow]. This ensures anything
		// added to the [Mempool] is immediately executable.
		if err := tx.PreExecute(ctx, nextFeeManager, vm.stateManager, r, view, now); err != nil {
			errs = append(errs, err)
			continue
		}
		errs = append(errs, nil)
		validTxs = append(validTxs, tx)
	}
	vm.mempool.Add(ctx, validTxs)
	vm.checkActivity(ctx)
	vm.metrics.mempoolSize.Set(float64(vm.mempool.Len(ctx)))
	return errs
}

// "SetPreference" implements "block.ChainVM"
// replaces "core.SnowmanVM.SetPreference"
func (vm *VM) SetPreference(_ context.Context, id ids.ID) error {
	vm.snowCtx.Log.Debug("set preference", zap.Stringer("id", id))
	vm.preferred = id
	return nil
}

// "LastAccepted" implements "block.ChainVM"
// replaces "core.SnowmanVM.LastAccepted"
func (vm *VM) LastAccepted(_ context.Context) (ids.ID, error) {
	return vm.lastAccepted.ID(), nil
}

// Handles incoming "AppGossip" messages, parses them to transactions,
// and submits them to the mempool. The "AppGossip" message is sent by
// the other VM  via "common.AppSender" to receive txs and
// forward them to the other node (validator).
//
// implements "snowmanblock.ChainVM.commom.VM.AppHandler"
// assume gossip via proposervm has been activated
// ref. "avalanchego/vms/platformvm/network.AppGossip"
func (vm *VM) AppGossip(ctx context.Context, nodeID ids.NodeID, msg []byte) error {
	ctx, span := vm.tracer.Start(ctx, "VM.AppGossip")
	defer span.End()

	return vm.networkManager.AppGossip(ctx, nodeID, msg)
}

// implements "block.ChainVM.commom.VM.AppHandler"
func (vm *VM) AppRequest(
	ctx context.Context,
	nodeID ids.NodeID,
	requestID uint32,
	deadline time.Time,
	request []byte,
) error {
	ctx, span := vm.tracer.Start(ctx, "VM.AppRequest")
	defer span.End()

	return vm.networkManager.AppRequest(ctx, nodeID, requestID, deadline, request)
}

// implements "block.ChainVM.commom.VM.AppHandler"
func (vm *VM) AppRequestFailed(ctx context.Context, nodeID ids.NodeID, requestID uint32, _ *common.AppError) error {
	ctx, span := vm.tracer.Start(ctx, "VM.AppRequestFailed")
	defer span.End()

	// TODO: add support for handling common.AppError
	return vm.networkManager.AppRequestFailed(ctx, nodeID, requestID)
}

// implements "block.ChainVM.commom.VM.AppHandler"
func (vm *VM) AppResponse(
	ctx context.Context,
	nodeID ids.NodeID,
	requestID uint32,
	response []byte,
) error {
	ctx, span := vm.tracer.Start(ctx, "VM.AppResponse")
	defer span.End()

	return vm.networkManager.AppResponse(ctx, nodeID, requestID, response)
}

func (vm *VM) CrossChainAppRequest(
	ctx context.Context,
	nodeID ids.ID,
	requestID uint32,
	deadline time.Time,
	request []byte,
) error {
	ctx, span := vm.tracer.Start(ctx, "VM.CrossChainAppRequest")
	defer span.End()

	return vm.networkManager.CrossChainAppRequest(ctx, nodeID, requestID, deadline, request)
}

func (vm *VM) CrossChainAppRequestFailed(
	ctx context.Context,
	nodeID ids.ID,
	requestID uint32,
	_ *common.AppError,
) error {
	ctx, span := vm.tracer.Start(ctx, "VM.CrossChainAppRequestFailed")
	defer span.End()

	// TODO: add support for handling common.AppError
	return vm.networkManager.CrossChainAppRequestFailed(ctx, nodeID, requestID)
}

func (vm *VM) CrossChainAppResponse(
	ctx context.Context,
	nodeID ids.ID,
	requestID uint32,
	response []byte,
) error {
	ctx, span := vm.tracer.Start(ctx, "VM.CrossChainAppResponse")
	defer span.End()

	return vm.networkManager.CrossChainAppResponse(ctx, nodeID, requestID, response)
}

// implements "block.ChainVM.commom.VM.validators.Connector"
func (vm *VM) Connected(ctx context.Context, nodeID ids.NodeID, v *version.Application) error {
	ctx, span := vm.tracer.Start(ctx, "VM.Connected")
	defer span.End()

	return vm.networkManager.Connected(ctx, nodeID, v)
}

// implements "block.ChainVM.commom.VM.validators.Connector"
func (vm *VM) Disconnected(ctx context.Context, nodeID ids.NodeID) error {
	ctx, span := vm.tracer.Start(ctx, "VM.Disconnected")
	defer span.End()

	return vm.networkManager.Disconnected(ctx, nodeID)
}

// VerifyHeightIndex implements snowmanblock.HeightIndexedChainVM
func (*VM) VerifyHeightIndex(context.Context) error { return nil }

// GetBlockIDAtHeight implements snowmanblock.HeightIndexedChainVM
// Note: must return database.ErrNotFound if the index at height is unknown.
//
// This is called by the VM pre-ProposerVM fork and by the sync server
// in [GetStateSummary].
func (vm *VM) GetBlockIDAtHeight(_ context.Context, height uint64) (ids.ID, error) {
	if height == vm.lastAccepted.Height() {
		return vm.lastAccepted.ID(), nil
	}
	if height == vm.genesisBlk.Height() {
		return vm.genesisBlk.ID(), nil
	}
	if blkID, ok := vm.acceptedBlocksByHeight.Get(height); ok {
		return blkID, nil
	}
	vm.metrics.blocksHeightsFromDisk.Inc()
	return vm.GetBlockHeightID(height)
}

// backfillSeenTransactions makes a best effort to populate [vm.seen]
// with whatever transactions we already have on-disk. This will lead
// a node to becoming ready faster during a restart.
func (vm *VM) backfillSeenTransactions() {
	// Exit early if we don't have any blocks other than genesis (which
	// contains no transactions)
	blk := vm.lastAccepted
	if blk.Hght == 0 {
		vm.snowCtx.Log.Info("no seen transactions to backfill")
		vm.startSeenTime = 0
		vm.seenValidityWindowOnce.Do(func() {
			close(vm.seenValidityWindow)
		})
		return
	}

	// Backfill [vm.seen] with lifeline worth of transactions
	r := vm.Rules(vm.lastAccepted.Tmstmp)
	oldest := uint64(0)
	for {
		if vm.lastAccepted.Tmstmp-blk.Tmstmp > r.GetValidityWindow() {
			// We are assured this function won't be running while we accept
			// a block, so we don't need to protect against closing this channel
			// twice.
			vm.seenValidityWindowOnce.Do(func() {
				close(vm.seenValidityWindow)
			})
			break
		}

		// It is ok to add transactions from newest to oldest
		vm.seen.Add(blk.Txs)
		vm.startSeenTime = blk.Tmstmp
		oldest = blk.Hght

		// Exit early if next block to fetch is genesis (which contains no
		// txs)
		if blk.Hght <= 1 {
			// If we have walked back from the last accepted block to genesis, then
			// we can be sure we have all required transactions to start validation.
			vm.startSeenTime = 0
			vm.seenValidityWindowOnce.Do(func() {
				close(vm.seenValidityWindow)
			})
			break
		}

		// Set next blk in lookback
		tblk, err := vm.GetStatelessBlock(context.Background(), blk.Prnt)
		if err != nil {
			vm.snowCtx.Log.Info("could not load block, exiting backfill",
				zap.Uint64("height", blk.Height()-1),
				zap.Stringer("blockID", blk.Prnt),
				zap.Error(err),
			)
			return
		}
		blk = tblk
	}
	vm.snowCtx.Log.Info(
		"backfilled seen txs",
		zap.Uint64("start", oldest),
		zap.Uint64("finish", vm.lastAccepted.Hght),
	)
}

func (vm *VM) loadAcceptedBlocks(ctx context.Context) {
	start := uint64(0)
	lookback := uint64(vm.config.AcceptedBlockWindowCache) - 1 // include latest
	if vm.lastAccepted.Hght > lookback {
		start = vm.lastAccepted.Hght - lookback
	}
	for i := start; i <= vm.lastAccepted.Hght; i++ {
		blk, err := vm.GetDiskBlock(ctx, i)
		if err != nil {
			vm.snowCtx.Log.Info("could not find block on-disk", zap.Uint64("height", i))
			continue
		}
		vm.acceptedBlocksByID.Put(blk.ID(), blk)
		vm.acceptedBlocksByHeight.Put(blk.Height(), blk.ID())
	}
	vm.snowCtx.Log.Info("loaded blocks from disk",
		zap.Uint64("start", start),
		zap.Uint64("finish", vm.lastAccepted.Hght),
	)
}

func (vm *VM) restoreAcceptedQueue(ctx context.Context) error {
	has, err := vm.HasLastProcessed()
	if err != nil {
		return fmt.Errorf("could not load last processed block: %w", err)
	}
	if !has {
		return nil
	}

	lastProcessedHeight, err := vm.GetLastProcessedHeight()
	if err != nil {
		return fmt.Errorf("could not get last processed height: %w", err)
	}

	start := lastProcessedHeight + 1
	end := vm.lastAccepted.Height()
	if end < start {
		return nil
	}
	acceptedToRestore := end - start + 1
	vm.snowCtx.Log.Info("restoring accepted blocks to the accepted queue", zap.Uint64("blocks", acceptedToRestore))

	for height := start; height <= end; height++ {
		blkID, err := vm.GetBlockIDAtHeight(ctx, height)
		if err != nil {
			return fmt.Errorf("could not find accepted block at height %d: %w", height, err)
		}

		blk, err := vm.GetStatelessBlock(ctx, blkID)
		if err != nil {
			return fmt.Errorf("could not find accepted block (%s) at height %d: %w", blkID, height, err)
		}

		vm.acceptedQueue <- blk
	}
	vm.snowCtx.Log.Info("finished restoring accepted queue")

	return nil
}

// Fatal logs the provided message and then panics to force an exit.
//
// While we could attempt a graceful shutdown, it is not clear that
// the shutdown will complete given that we have encountered a fatal
// issue. It is better to ensure we exit to surface the error.
func (vm *VM) Fatal(msg string, fields ...zap.Field) {
	vm.snowCtx.Log.Fatal(msg, fields...)
	panic("fatal error")
}<|MERGE_RESOLUTION|>--- conflicted
+++ resolved
@@ -33,6 +33,7 @@
 	"github.com/ava-labs/hypersdk/emap"
 	"github.com/ava-labs/hypersdk/event"
 	"github.com/ava-labs/hypersdk/fees"
+	"github.com/ava-labs/hypersdk/genesis"
 	"github.com/ava-labs/hypersdk/gossiper"
 	"github.com/ava-labs/hypersdk/mempool"
 	"github.com/ava-labs/hypersdk/network"
@@ -68,9 +69,9 @@
 
 	config Config
 
-	genesisAndRuleFactory      GenesisAndRuleFactory
-	genesis                    Genesis
-	ruleFactory                RuleFactory
+	genesisAndRuleFactory      genesis.GenesisAndRuleFactory
+	genesis                    genesis.Genesis
+	ruleFactory                genesis.RuleFactory
 	options                    []Option
 	builder                    builder.Builder
 	gossiper                   gossiper.Gossiper
@@ -159,26 +160,15 @@
 	}
 
 	return &VM{
-<<<<<<< HEAD
 		v:                     v,
 		stateManager:          stateManager,
 		config:                NewConfig(),
 		actionRegistry:        actionRegistry,
 		authRegistry:          authRegistry,
 		authEngine:            authEngine,
-		genesisAndRuleFactory: defaultGenesisAndRuleFactory{},
+		genesisAndRuleFactory: genesis.DefaultGenesisAndRuleFactory{},
 		options:               options,
-	}
-=======
-		factory:        factory,
-		v:              v,
-		config:         NewConfig(),
-		actionRegistry: actionRegistry,
-		authRegistry:   authRegistry,
-		authEngine:     authEngine,
-		options:        options,
 	}, nil
->>>>>>> d9a64b79
 }
 
 // implements "block.ChainVM.common.VM"
@@ -257,8 +247,10 @@
 	vm.gossiper = txGossiper
 
 	namespacedConfig := make(map[string]json.RawMessage)
-	if err := json.Unmarshal(controllerConfigBytes, &namespacedConfig); err != nil {
-		return fmt.Errorf("failed to unmarshal namespaced config: %w", err)
+	if len(vm.config.Config) > 0 {
+		if err := json.Unmarshal(vm.config.Config, &namespacedConfig); err != nil {
+			return fmt.Errorf("failed to unmarshal namespaced config: %w", err)
+		}
 	}
 
 	for _, Option := range vm.options {
