--- conflicted
+++ resolved
@@ -834,28 +834,7 @@
 	return vm.GetDiskBlock(ctx, blkHeight)
 }
 
-<<<<<<< HEAD
-// implements "block.ChainVM.commom.VM.Parser"
-// replaces "core.SnowmanVM.ParseBlock"
-func (vm *VM) ParseBlock(ctx context.Context, source []byte) (snowman.Block, error) {
-=======
-func (vm *VM) GetExecutionBlock(ctx context.Context, blkID ids.ID) (*chain.ExecutionBlock, error) {
-	_, span := vm.tracer.Start(ctx, "VM.GetExecutionBlock")
-	defer span.End()
-
-	blk, err := vm.GetStatefulBlock(ctx, blkID)
-	if err != nil {
-		return nil, err
-	}
-	return blk.ExecutionBlock, nil
-}
-
-func (vm *VM) GetValidityWindow() *chain.TimeValidityWindow {
-	return vm.chainTimeValidityWindow
-}
-
 func (vm *VM) ParseStatefulBlock(ctx context.Context, source []byte) (*StatefulBlock, error) {
->>>>>>> 4505f639
 	start := time.Now()
 	defer func() {
 		vm.metrics.blockParse.Observe(float64(time.Since(start)))
