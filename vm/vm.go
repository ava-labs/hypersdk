// Copyright (C) 2024, Ava Labs, Inc. All rights reserved.
// See the file LICENSE for licensing terms.

package vm

import (
	"context"
	"encoding/binary"
	"encoding/json"
	"fmt"
	"net/http"
	"path/filepath"
	"sync"
	"time"

	"github.com/ava-labs/avalanchego/database"
	"github.com/ava-labs/avalanchego/ids"
	"github.com/ava-labs/avalanchego/network/p2p"
	"github.com/ava-labs/avalanchego/snow"
	"github.com/ava-labs/avalanchego/snow/consensus/snowman"
	"github.com/ava-labs/avalanchego/snow/engine/common"
	"github.com/ava-labs/avalanchego/utils/crypto/bls"
	"github.com/ava-labs/avalanchego/utils/profiler"
	"github.com/ava-labs/avalanchego/utils/set"
	"github.com/ava-labs/avalanchego/version"
	"github.com/ava-labs/avalanchego/x/merkledb"
	"github.com/prometheus/client_golang/prometheus"
	"go.uber.org/zap"

	"github.com/ava-labs/hypersdk/api"
	"github.com/ava-labs/hypersdk/chain"
	"github.com/ava-labs/hypersdk/codec"
	"github.com/ava-labs/hypersdk/event"
	"github.com/ava-labs/hypersdk/fees"
	"github.com/ava-labs/hypersdk/genesis"
	"github.com/ava-labs/hypersdk/internal/builder"
	"github.com/ava-labs/hypersdk/internal/cache"
	"github.com/ava-labs/hypersdk/internal/emap"
	"github.com/ava-labs/hypersdk/internal/gossiper"
	"github.com/ava-labs/hypersdk/internal/mempool"
	"github.com/ava-labs/hypersdk/internal/pebble"
	"github.com/ava-labs/hypersdk/internal/trace"
	"github.com/ava-labs/hypersdk/internal/validators"
	"github.com/ava-labs/hypersdk/internal/workers"
	"github.com/ava-labs/hypersdk/state"
	"github.com/ava-labs/hypersdk/storage"
	"github.com/ava-labs/hypersdk/utils"

	avacache "github.com/ava-labs/avalanchego/cache"
	avatrace "github.com/ava-labs/avalanchego/trace"
	avautils "github.com/ava-labs/avalanchego/utils"
	avasync "github.com/ava-labs/avalanchego/x/sync"
	internalfees "github.com/ava-labs/hypersdk/internal/fees"
)

const (
	blockDB   = "blockdb"
	stateDB   = "statedb"
	vmDataDir = "vm"

	MaxAcceptorSize        = 256
	MinAcceptedBlockWindow = 1024

	rangeProofHandlerID  = 0x0
	changeProofHandlerID = 0x1
	txGossipHandlerID    = 0x2
)

type VM struct {
	Registry

	DataDir string
	v       *version.Semantic

	snowCtx         *snow.Context
	pkBytes         []byte
	proposerMonitor *validators.ProposerMonitor

	config Config

	genesisAndRuleFactory      genesis.GenesisAndRuleFactory
	genesis                    genesis.Genesis
	GenesisBytes               []byte
	ruleFactory                genesis.RuleFactory
	options                    []Option
	builder                    builder.Builder
	gossiper                   gossiper.Gossiper
	blockSubscriptionFactories []event.SubscriptionFactory[*chain.ExecutedBlock]
	blockSubscriptions         []event.Subscription[*chain.ExecutedBlock]
	// TODO remove by returning an verification error from the submit tx api
	txRemovedSubscriptionFactories []event.SubscriptionFactory[TxRemovedEvent]
	txRemovedSubscriptions         []event.Subscription[TxRemovedEvent]

	vmAPIHandlerFactories []api.HandlerFactory[api.VM]
	rawStateDB            database.Database
	stateDB               merkledb.MerkleDB
	vmDB                  database.Database
	handlers              map[string]http.Handler
	stateManager          chain.StateManager
<<<<<<< HEAD
=======
	actionCodec           *codec.TypeParser[chain.Action]
	authCodec             *codec.TypeParser[chain.Auth]
	outputCodec           *codec.TypeParser[codec.Typed]
>>>>>>> e3d911a8
	authEngine            map[uint8]AuthEngine
	network               *p2p.Network

	tracer  avatrace.Tracer
	mempool *mempool.Mempool[*chain.Transaction]

	// track all accepted but still valid txs (replay protection)
	seen                   *emap.EMap[*chain.Transaction]
	startSeenTime          int64
	seenValidityWindowOnce sync.Once
	seenValidityWindow     chan struct{}

	// We cannot use a map here because we may parse blocks up in the ancestry
	parsedBlocks *avacache.LRU[ids.ID, *chain.StatefulBlock]

	// Each element is a block that passed verification but
	// hasn't yet been accepted/rejected
	verifiedL      sync.RWMutex
	verifiedBlocks map[ids.ID]*chain.StatefulBlock

	// We store the last [AcceptedBlockWindowCache] blocks in memory
	// to avoid reading blocks from disk.
	acceptedBlocksByID     *cache.FIFO[ids.ID, *chain.StatefulBlock]
	acceptedBlocksByHeight *cache.FIFO[uint64, ids.ID]

	// Accepted block queue
	acceptedQueue chan *chain.StatefulBlock
	acceptorDone  chan struct{}

	// authVerifiers are used to verify signatures in parallel
	// with limited parallelism
	authVerifiers workers.Workers

	bootstrapped avautils.Atomic[bool]
	genesisBlk   *chain.StatefulBlock
	preferred    ids.ID
	lastAccepted *chain.StatefulBlock
	toEngine     chan<- common.Message

	// State Sync client and AppRequest handlers
	stateSyncClient *stateSyncerClient

	metrics  *Metrics
	profiler profiler.ContinuousProfiler

	ready chan struct{}
	stop  chan struct{}
}

func New(
	v *version.Semantic,
	genesisFactory genesis.GenesisAndRuleFactory,
	stateManager chain.StateManager,
<<<<<<< HEAD
	registry chain.Registry,
=======
	actionCodec *codec.TypeParser[chain.Action],
	authCodec *codec.TypeParser[chain.Auth],
	outputCodec *codec.TypeParser[codec.Typed],
>>>>>>> e3d911a8
	authEngine map[uint8]AuthEngine,
	options ...Option,
) (*VM, error) {
	allocatedNamespaces := set.NewSet[string](len(options))
	for _, option := range options {
		if allocatedNamespaces.Contains(option.Namespace) {
			return nil, fmt.Errorf("namespace %s already allocated", option.Namespace)
		}
		allocatedNamespaces.Add(option.Namespace)
	}

	return &VM{
		Registry: *NewRegistry(
			registry.ActionRegistry(),
			registry.AuthRegistry(),
			registry.OutputRegistry()),
		v:                     v,
		stateManager:          stateManager,
		config:                NewConfig(),
<<<<<<< HEAD
=======
		actionCodec:           actionCodec,
		authCodec:             authCodec,
		outputCodec:           outputCodec,
>>>>>>> e3d911a8
		authEngine:            authEngine,
		genesisAndRuleFactory: genesisFactory,
		options:               options,
	}, nil
}

// implements "block.ChainVM.common.VM"
func (vm *VM) Initialize(
	ctx context.Context,
	snowCtx *snow.Context,
	_ database.Database,
	genesisBytes []byte,
	upgradeBytes []byte,
	configBytes []byte,
	toEngine chan<- common.Message,
	_ []*common.Fx,
	appSender common.AppSender,
) error {
	vm.DataDir = filepath.Join(snowCtx.ChainDataDir, vmDataDir)
	vm.snowCtx = snowCtx
	vm.pkBytes = bls.PublicKeyToCompressedBytes(vm.snowCtx.PublicKey)
	// This will be overwritten when we accept the first block (in state sync) or
	// backfill existing blocks (during normal bootstrapping).
	vm.startSeenTime = -1
	// Init seen for tracking transactions that have been accepted on-chain
	vm.seen = emap.NewEMap[*chain.Transaction]()
	vm.seenValidityWindow = make(chan struct{})
	vm.ready = make(chan struct{})
	vm.stop = make(chan struct{})
	// TODO: cleanup metrics registration
	defaultRegistry, metrics, err := newMetrics()
	if err != nil {
		return err
	}
	if err := vm.snowCtx.Metrics.Register("hypersdk", defaultRegistry); err != nil {
		return err
	}
	vm.metrics = metrics
	vm.proposerMonitor = validators.NewProposerMonitor(vm, vm.snowCtx)

	vm.network, err = p2p.NewNetwork(vm.snowCtx.Log, appSender, defaultRegistry, "p2p")
	if err != nil {
		return fmt.Errorf("failed to initialize p2p: %w", err)
	}

	pebbleConfig := pebble.NewDefaultConfig()
	vm.vmDB, err = storage.New(pebbleConfig, vm.snowCtx.ChainDataDir, blockDB, vm.snowCtx.Metrics)
	if err != nil {
		return err
	}

	vm.rawStateDB, err = storage.New(pebbleConfig, vm.snowCtx.ChainDataDir, stateDB, vm.snowCtx.Metrics)
	if err != nil {
		return err
	}

	vm.genesis, vm.ruleFactory, err = vm.genesisAndRuleFactory.Load(genesisBytes, upgradeBytes, vm.snowCtx.NetworkID, vm.snowCtx.ChainID)
	vm.GenesisBytes = genesisBytes
	if err != nil {
		return err
	}

	if len(configBytes) > 0 {
		if err := json.Unmarshal(configBytes, &vm.config); err != nil {
			return fmt.Errorf("failed to unmarshal config: %w", err)
		}
	}
	snowCtx.Log.Info("initialized hypersdk config", zap.Any("config", vm.config))

	// Setup tracer
	vm.tracer, err = trace.New(&vm.config.TraceConfig)
	if err != nil {
		return err
	}
	ctx, span := vm.tracer.Start(ctx, "VM.Initialize")
	defer span.End()

	txGossiper, err := gossiper.NewProposer(vm, gossiper.DefaultProposerConfig())
	if err != nil {
		return err
	}

	// Set defaults
	vm.builder = builder.NewTime(vm)
	vm.gossiper = txGossiper

	for _, Option := range vm.options {
		config := vm.config.ServiceConfig[Option.Namespace]
		if err := Option.optionFunc(vm, config); err != nil {
			return err
		}
	}

	// Setup profiler
	if cfg := vm.config.ContinuousProfilerConfig; cfg.Enabled {
		vm.profiler = profiler.NewContinuous(cfg.Dir, cfg.Freq, cfg.MaxNumFiles)
		go vm.profiler.Dispatch() //nolint:errcheck
	}

	// Instantiate DBs
	merkleRegistry := prometheus.NewRegistry()
	vm.stateDB, err = merkledb.New(ctx, vm.rawStateDB, merkledb.Config{
		BranchFactor: vm.genesis.GetStateBranchFactor(),
		// RootGenConcurrency limits the number of goroutines
		// that will be used across all concurrent root generations
		RootGenConcurrency:          uint(vm.config.RootGenerationCores),
		HistoryLength:               uint(vm.config.StateHistoryLength),
		ValueNodeCacheSize:          uint(vm.config.ValueNodeCacheSize),
		IntermediateNodeCacheSize:   uint(vm.config.IntermediateNodeCacheSize),
		IntermediateWriteBufferSize: uint(vm.config.StateIntermediateWriteBufferSize),
		IntermediateWriteBatchSize:  uint(vm.config.StateIntermediateWriteBatchSize),
		Reg:                         merkleRegistry,
		TraceLevel:                  merkledb.InfoTrace,
		Tracer:                      vm.tracer,
	})
	if err != nil {
		return err
	}
	if err := vm.snowCtx.Metrics.Register("state", merkleRegistry); err != nil {
		return err
	}

	// Setup worker cluster for verifying signatures
	//
	// If [parallelism] is odd, we assign the extra
	// core to signature verification.
	vm.authVerifiers = workers.NewParallel(vm.config.AuthVerificationCores, 100) // TODO: make job backlog a const

	// Init channels before initializing other structs
	vm.toEngine = toEngine

	vm.parsedBlocks = &avacache.LRU[ids.ID, *chain.StatefulBlock]{Size: vm.config.ParsedBlockCacheSize}
	vm.verifiedBlocks = make(map[ids.ID]*chain.StatefulBlock)
	vm.acceptedBlocksByID, err = cache.NewFIFO[ids.ID, *chain.StatefulBlock](vm.config.AcceptedBlockWindowCache)
	if err != nil {
		return err
	}
	vm.acceptedBlocksByHeight, err = cache.NewFIFO[uint64, ids.ID](vm.config.AcceptedBlockWindowCache)
	if err != nil {
		return err
	}
	acceptorSize := vm.config.AcceptorSize
	if acceptorSize > MaxAcceptorSize {
		return fmt.Errorf("AcceptorSize (%d) must be <= MaxAcceptorSize (%d)", acceptorSize, MaxAcceptorSize)
	}
	acceptedBlockWindow := vm.config.AcceptedBlockWindow
	if acceptedBlockWindow < MinAcceptedBlockWindow {
		return fmt.Errorf("AcceptedBlockWindow (%d) must be >= to MinAcceptedBlockWindow (%d)", acceptedBlockWindow, MinAcceptedBlockWindow)
	}
	vm.acceptedQueue = make(chan *chain.StatefulBlock, vm.config.AcceptorSize)
	vm.acceptorDone = make(chan struct{})

	vm.mempool = mempool.New[*chain.Transaction](vm.tracer, vm.config.MempoolSize, vm.config.MempoolSponsorSize)

	// Try to load last accepted
	has, err := vm.HasLastAccepted()
	if err != nil {
		snowCtx.Log.Error("could not determine if have last accepted")
		return err
	}
	if has { //nolint:nestif
		genesisBlk, err := vm.GetGenesis(ctx)
		if err != nil {
			snowCtx.Log.Error("could not get genesis", zap.Error(err))
			return err
		}
		vm.genesisBlk = genesisBlk
		lastAcceptedHeight, err := vm.GetLastAcceptedHeight()
		if err != nil {
			snowCtx.Log.Error("could not get last accepted height", zap.Error(err))
			return err
		}
		blk, err := vm.GetDiskBlock(ctx, lastAcceptedHeight)
		if err != nil {
			snowCtx.Log.Error("could not get last accepted block", zap.Error(err))
			return err
		}
		vm.preferred, vm.lastAccepted = blk.ID(), blk
		vm.loadAcceptedBlocks(ctx)
		// It is not guaranteed that the last accepted state on-disk matches the post-execution
		// result of the last accepted block.
		snowCtx.Log.Info("initialized vm from last accepted", zap.Stringer("block", blk.ID()))
	} else {
		sps := state.NewSimpleMutable(vm.stateDB)
		if err := vm.genesis.InitializeState(ctx, vm.tracer, sps, vm.stateManager); err != nil {
			snowCtx.Log.Error("could not set genesis state", zap.Error(err))
			return err
		}
		if err := sps.Commit(ctx); err != nil {
			return err
		}
		root, err := vm.stateDB.GetMerkleRoot(ctx)
		if err != nil {
			snowCtx.Log.Error("could not get merkle root", zap.Error(err))
			return err
		}
		snowCtx.Log.Info("genesis state created", zap.Stringer("root", root))

		// Create genesis block
		genesisBlk, err := chain.ParseStatefulBlock(
			ctx,
			chain.NewGenesisBlock(root),
			nil,
			true,
			vm,
		)
		if err != nil {
			snowCtx.Log.Error("unable to init genesis block", zap.Error(err))
			return err
		}

		// Update chain metadata
		sps = state.NewSimpleMutable(vm.stateDB)
		if err := sps.Insert(ctx, chain.HeightKey(vm.StateManager().HeightKey()), binary.BigEndian.AppendUint64(nil, 0)); err != nil {
			return err
		}
		if err := sps.Insert(ctx, chain.TimestampKey(vm.StateManager().TimestampKey()), binary.BigEndian.AppendUint64(nil, 0)); err != nil {
			return err
		}
		genesisRules := vm.Rules(0)
		feeManager := internalfees.NewManager(nil)
		minUnitPrice := genesisRules.GetMinUnitPrice()
		for i := fees.Dimension(0); i < fees.FeeDimensions; i++ {
			feeManager.SetUnitPrice(i, minUnitPrice[i])
			snowCtx.Log.Info("set genesis unit price", zap.Int("dimension", int(i)), zap.Uint64("price", feeManager.UnitPrice(i)))
		}
		if err := sps.Insert(ctx, chain.FeeKey(vm.StateManager().FeeKey()), feeManager.Bytes()); err != nil {
			return err
		}

		// Commit genesis block post-execution state and compute root
		if err := sps.Commit(ctx); err != nil {
			return err
		}
		genesisRoot, err := vm.stateDB.GetMerkleRoot(ctx)
		if err != nil {
			snowCtx.Log.Error("could not get merkle root", zap.Error(err))
			return err
		}

		// Update last accepted and preferred block
		vm.genesisBlk = genesisBlk
		if err := vm.UpdateLastAccepted(genesisBlk); err != nil {
			snowCtx.Log.Error("could not set genesis block as last accepted", zap.Error(err))
			return err
		}
		gBlkID := genesisBlk.ID()
		vm.preferred, vm.lastAccepted = gBlkID, genesisBlk
		snowCtx.Log.Info("initialized vm from genesis",
			zap.Stringer("block", gBlkID),
			zap.Stringer("pre-execution root", genesisBlk.StateRoot),
			zap.Stringer("post-execution root", genesisRoot),
		)
	}
	go vm.processAcceptedBlocks()

	// Setup state syncing
	vm.stateSyncClient = vm.NewStateSyncClient(vm.snowCtx.Metrics)

	if err := vm.network.AddHandler(
		rangeProofHandlerID,
		avasync.NewGetRangeProofHandler(vm.snowCtx.Log, vm.stateDB),
	); err != nil {
		return err
	}

	if err := vm.network.AddHandler(
		changeProofHandlerID,
		avasync.NewGetChangeProofHandler(vm.snowCtx.Log, vm.stateDB),
	); err != nil {
		return err
	}

	if err := vm.network.AddHandler(
		txGossipHandlerID,
		NewTxGossipHandler(vm),
	); err != nil {
		return err
	}

	// Startup block builder and gossiper
	go vm.builder.Run()
	go vm.gossiper.Run(vm.network.NewClient(txGossipHandlerID))

	// Wait until VM is ready and then send a state sync message to engine
	go vm.markReady()

	for _, factory := range vm.blockSubscriptionFactories {
		subscription, err := factory.New()
		if err != nil {
			return fmt.Errorf("failed to initialize block subscription: %w", err)
		}

		vm.blockSubscriptions = append(vm.blockSubscriptions, subscription)
	}

	for _, factory := range vm.txRemovedSubscriptionFactories {
		subscription, err := factory.New()
		if err != nil {
			return fmt.Errorf("failed to initialize tx removed subscription: %w", err)
		}

		vm.txRemovedSubscriptions = append(vm.txRemovedSubscriptions, subscription)
	}

	vm.handlers = make(map[string]http.Handler)
	for _, apiFactory := range vm.vmAPIHandlerFactories {
		api, err := apiFactory.New(vm)
		if err != nil {
			return fmt.Errorf("failed to initialize api: %w", err)
		}

		if _, ok := vm.handlers[api.Path]; ok {
			return fmt.Errorf("failed to register duplicate vm api path: %s", api.Path)
		}

		vm.handlers[api.Path] = api.Handler
	}

	err = vm.restoreAcceptedQueue(ctx)
	if err != nil {
		return fmt.Errorf("failed to restore accepted blocks to the queue: %w", err)
	}

	return nil
}

func (vm *VM) checkActivity(ctx context.Context) {
	vm.gossiper.Queue(ctx)
	vm.builder.Queue(ctx)
}

func (vm *VM) markReady() {
	// Wait for state syncing to complete
	select {
	case <-vm.stop:
		return
	case <-vm.stateSyncClient.done:
	}

	// We can begin partailly verifying blocks here because
	// we have the full state but can't detect duplicate transactions
	// because we haven't yet observed a full [ValidityWindow].
	vm.snowCtx.Log.Info("state sync client ready")

	// Wait for a full [ValidityWindow] before
	// we are willing to vote on blocks.
	select {
	case <-vm.stop:
		return
	case <-vm.seenValidityWindow:
	}
	vm.snowCtx.Log.Info("validity window ready")
	if vm.stateSyncClient.Started() {
		vm.toEngine <- common.StateSyncDone
	}
	close(vm.ready)

	// Mark node ready and attempt to build a block.
	vm.snowCtx.Log.Info(
		"node is now ready",
		zap.Bool("synced", vm.stateSyncClient.Started()),
	)
	vm.checkActivity(context.TODO())
}

func (vm *VM) isReady() bool {
	select {
	case <-vm.ready:
		return true
	default:
		vm.snowCtx.Log.Info("node is not ready yet")
		return false
	}
}

func (vm *VM) ReadState(ctx context.Context, keys [][]byte) ([][]byte, []error) {
	if !vm.isReady() {
		return utils.Repeat[[]byte](nil, len(keys)), utils.Repeat(ErrNotReady, len(keys))
	}
	// Atomic read to ensure consistency
	return vm.stateDB.GetValues(ctx, keys)
}

func (vm *VM) SetState(_ context.Context, state snow.State) error {
	switch state {
	case snow.StateSyncing:
		vm.Logger().Info("state sync started")
		return nil
	case snow.Bootstrapping:
		// Ensure state sync client marks itself as done if it was never started
		syncStarted := vm.stateSyncClient.Started()
		if !syncStarted {
			// We must check if we finished syncing before starting bootstrapping.
			// This should only ever occur if we began a state sync, restarted, and
			// were unable to find any acceptable summaries.
			syncing, err := vm.GetDiskIsSyncing()
			if err != nil {
				vm.Logger().Error("could not determine if syncing", zap.Error(err))
				return err
			}
			if syncing {
				vm.Logger().Error("cannot start bootstrapping", zap.Error(ErrStateSyncing))
				// This is a fatal error that will require retrying sync or deleting the
				// node database.
				return ErrStateSyncing
			}

			// If we weren't previously syncing, we force state syncer completion so
			// that the node will mark itself as ready.
			vm.stateSyncClient.ForceDone()

			// TODO: add a config to FATAL here if could not state sync (likely won't be
			// able to recover in networks where no one has the full state, bypass
			// still starts sync): https://github.com/ava-labs/hypersdk/issues/438
		}

		// Backfill seen transactions, if any. This will exit as soon as we reach
		// a block we no longer have on disk or if we have walked back the full
		// [ValidityWindow].
		vm.backfillSeenTransactions()

		// Trigger that bootstrapping has started
		vm.Logger().Info("bootstrapping started", zap.Bool("state sync started", syncStarted))
		return vm.onBootstrapStarted()
	case snow.NormalOp:
		vm.Logger().
			Info("normal operation started", zap.Bool("state sync started", vm.stateSyncClient.Started()))
		return vm.onNormalOperationsStarted()
	default:
		return snow.ErrUnknownState
	}
}

// onBootstrapStarted marks this VM as bootstrapping
func (vm *VM) onBootstrapStarted() error {
	vm.bootstrapped.Set(false)
	return nil
}

// ForceReady is used in integration testing
func (vm *VM) ForceReady() {
	// Only works if haven't already started syncing
	vm.stateSyncClient.ForceDone()
	vm.seenValidityWindowOnce.Do(func() {
		close(vm.seenValidityWindow)
	})
}

// onNormalOperationsStarted marks this VM as bootstrapped
func (vm *VM) onNormalOperationsStarted() error {
	defer vm.checkActivity(context.TODO())

	if vm.bootstrapped.Get() {
		return nil
	}
	vm.bootstrapped.Set(true)
	return nil
}

// implements "block.ChainVM.common.VM"
func (vm *VM) Shutdown(context.Context) error {
	close(vm.stop)

	// Shutdown state sync client if still running
	if err := vm.stateSyncClient.Shutdown(); err != nil {
		return err
	}

	// Process remaining accepted blocks before shutdown
	close(vm.acceptedQueue)
	<-vm.acceptorDone

	// Shutdown other async VM mechanisms
	vm.builder.Done()
	vm.gossiper.Done()
	vm.authVerifiers.Stop()
	if vm.profiler != nil {
		vm.profiler.Shutdown()
	}

	// Close DBs
	if vm.snowCtx == nil {
		return nil
	}
	if err := vm.vmDB.Close(); err != nil {
		return err
	}
	if err := vm.stateDB.Close(); err != nil {
		return err
	}

	if err := vm.rawStateDB.Close(); err != nil {
		return err
	}

	// Close subscriptions
	for _, subscription := range vm.txRemovedSubscriptions {
		if err := subscription.Close(); err != nil {
			return err
		}
	}

	for _, subscription := range vm.blockSubscriptions {
		if err := subscription.Close(); err != nil {
			return err
		}
	}

	return nil
}

// implements "block.ChainVM.common.VM"
// TODO: this must be callable in the factory before initializing
func (vm *VM) Version(_ context.Context) (string, error) { return vm.v.String(), nil }

// implements "block.ChainVM.common.VM"
// for "ext/vm/[chainID]"
func (vm *VM) CreateHandlers(_ context.Context) (map[string]http.Handler, error) {
	return vm.handlers, nil
}

// implements "block.ChainVM.commom.VM.health.Checkable"
func (vm *VM) HealthCheck(context.Context) (interface{}, error) {
	// TODO: engine will mark VM as ready when we return
	// [block.StateSyncDynamic]. This should change in v1.9.11.
	//
	// We return "unhealthy" here until synced to block RPC traffic in the
	// meantime.
	if !vm.isReady() {
		return http.StatusServiceUnavailable, ErrNotReady
	}
	return http.StatusOK, nil
}

// implements "block.ChainVM.commom.VM.Getter"
// replaces "core.SnowmanVM.GetBlock"
//
// This is ONLY called on accepted blocks pre-ProposerVM fork.
func (vm *VM) GetBlock(ctx context.Context, id ids.ID) (snowman.Block, error) {
	ctx, span := vm.tracer.Start(ctx, "VM.GetBlock")
	defer span.End()

	// We purposely don't return parsed but unverified blocks from here
	return vm.GetStatefulBlock(ctx, id)
}

func (vm *VM) GetStatefulBlock(ctx context.Context, blkID ids.ID) (*chain.StatefulBlock, error) {
	_, span := vm.tracer.Start(ctx, "VM.GetStatefulBlock")
	defer span.End()

	// Check if verified block
	vm.verifiedL.RLock()
	if blk, exists := vm.verifiedBlocks[blkID]; exists {
		vm.verifiedL.RUnlock()
		return blk, nil
	}
	vm.verifiedL.RUnlock()

	// Check if last accepted
	if vm.lastAccepted.ID() == blkID {
		return vm.lastAccepted, nil
	}

	// Check if genesis
	if vm.genesisBlk.ID() == blkID {
		return vm.genesisBlk, nil
	}

	// Check if recently accepted block
	if blk, ok := vm.acceptedBlocksByID.Get(blkID); ok {
		return blk, nil
	}

	// Check to see if the block is on disk
	blkHeight, err := vm.GetBlockIDHeight(blkID)
	if err != nil {
		return nil, err
	}
	// We wait to count this metric until we know we have
	// the index on-disk because peers may query us for
	// blocks we don't have yet at tip and we don't want
	// to count that as a historical read.
	vm.metrics.blocksFromDisk.Inc()
	return vm.GetDiskBlock(ctx, blkHeight)
}

// implements "block.ChainVM.commom.VM.Parser"
// replaces "core.SnowmanVM.ParseBlock"
func (vm *VM) ParseBlock(ctx context.Context, source []byte) (snowman.Block, error) {
	start := time.Now()
	defer func() {
		vm.metrics.blockParse.Observe(float64(time.Since(start)))
	}()

	ctx, span := vm.tracer.Start(ctx, "VM.ParseBlock")
	defer span.End()

	// Check to see if we've already parsed
	id := utils.ToID(source)

	// If we have seen this block before, return it with the most
	// up-to-date info
	if oldBlk, err := vm.GetStatefulBlock(ctx, id); err == nil {
		vm.snowCtx.Log.Debug("returning previously parsed block", zap.Stringer("id", oldBlk.ID()))
		return oldBlk, nil
	}

	// Attempt to parse and cache block
	blk, exist := vm.parsedBlocks.Get(id)
	if exist {
		return blk, nil
	}
	newBlk, err := chain.ParseBlock(
		ctx,
		source,
		false,
		vm,
	)
	if err != nil {
		vm.snowCtx.Log.Error("could not parse block", zap.Stringer("blkID", id), zap.Error(err))
		return nil, err
	}
	vm.parsedBlocks.Put(id, newBlk)
	vm.snowCtx.Log.Info(
		"parsed block",
		zap.Stringer("id", newBlk.ID()),
		zap.Uint64("height", newBlk.Hght),
	)
	return newBlk, nil
}

// implements "block.ChainVM"
func (vm *VM) BuildBlock(ctx context.Context) (snowman.Block, error) {
	start := time.Now()
	defer func() {
		vm.metrics.blockBuild.Observe(float64(time.Since(start)))
	}()

	ctx, span := vm.tracer.Start(ctx, "VM.BuildBlock")
	defer span.End()

	// If the node isn't ready, we should exit.
	//
	// We call [QueueNotify] when the VM becomes ready, so exiting
	// early here should not cause us to stop producing blocks.
	if !vm.isReady() {
		vm.snowCtx.Log.Warn("not building block", zap.Error(ErrNotReady))
		return nil, ErrNotReady
	}

	// Notify builder if we should build again (whether or not we are successful this time)
	//
	// Note: builder should regulate whether or not it actually decides to build based on state
	// of the mempool.
	defer vm.checkActivity(ctx)

	vm.verifiedL.RLock()
	processingBlocks := len(vm.verifiedBlocks)
	vm.verifiedL.RUnlock()
	if processingBlocks > vm.config.ProcessingBuildSkip {
		vm.snowCtx.Log.Warn("not building block", zap.Error(ErrTooManyProcessing))
		return nil, ErrTooManyProcessing
	}

	// Build block and store as parsed
	preferredBlk, err := vm.GetStatefulBlock(ctx, vm.preferred)
	if err != nil {
		vm.snowCtx.Log.Warn("unable to get preferred block", zap.Error(err))
		return nil, err
	}
	blk, err := chain.BuildBlock(ctx, vm, preferredBlk)
	if err != nil {
		// This is a DEBUG log because BuildBlock may fail before
		// the min build gap (especially when there are no transactions).
		vm.snowCtx.Log.Debug("BuildBlock failed", zap.Error(err))
		return nil, err
	}
	vm.parsedBlocks.Put(blk.ID(), blk)
	return blk, nil
}

func (vm *VM) Submit(
	ctx context.Context,
	verifyAuth bool,
	txs []*chain.Transaction,
) (errs []error) {
	ctx, span := vm.tracer.Start(ctx, "VM.Submit")
	defer span.End()
	vm.metrics.txsSubmitted.Add(float64(len(txs)))

	// We should not allow any transactions to be submitted if the VM is not
	// ready yet. We should never reach this point because of other checks but it
	// is good to be defensive.
	if !vm.isReady() {
		return []error{ErrNotReady}
	}

	// Create temporary execution context
	blk, err := vm.GetStatefulBlock(ctx, vm.preferred)
	if err != nil {
		return []error{err}
	}
	view, err := blk.View(ctx, false)
	if err != nil {
		// This will error if a block does not yet have processed state.
		return []error{err}
	}
	feeRaw, err := view.GetValue(ctx, chain.FeeKey(vm.StateManager().FeeKey()))
	if err != nil {
		return []error{err}
	}
	feeManager := internalfees.NewManager(feeRaw)
	now := time.Now().UnixMilli()
	r := vm.Rules(now)
	nextFeeManager, err := feeManager.ComputeNext(now, r)
	if err != nil {
		return []error{err}
	}

	// Find repeats
	oldestAllowed := now - r.GetValidityWindow()
	repeats, err := blk.IsRepeat(ctx, oldestAllowed, txs, set.NewBits(), true)
	if err != nil {
		return []error{err}
	}

	validTxs := []*chain.Transaction{}
	for i, tx := range txs {
		// Check if transaction is a repeat before doing any extra work
		if repeats.Contains(i) {
			errs = append(errs, chain.ErrDuplicateTx)
			continue
		}

		// Avoid any sig verification or state lookup if we already have tx in mempool
		txID := tx.ID()
		if vm.mempool.Has(ctx, txID) {
			// Don't remove from listeners, it will be removed elsewhere if not
			// included
			errs = append(errs, ErrNotAdded)
			continue
		}

		// Ensure state keys are valid
		_, err := tx.StateKeys(vm.stateManager)
		if err != nil {
			errs = append(errs, ErrNotAdded)
			continue
		}

		// Verify auth if not already verified by caller
		if verifyAuth && vm.config.VerifyAuth {
			if err := tx.VerifyAuth(ctx); err != nil {
				// Failed signature verification is the only safe place to remove
				// a transaction in listeners. Every other case may still end up with
				// the transaction in a block.
				event := TxRemovedEvent{
					TxID: txID,
					Err:  err,
				}

				for _, subscription := range vm.txRemovedSubscriptions {
					if err := subscription.Accept(event); err != nil {
						vm.snowCtx.Log.Warn("subscription failed to accept event", zap.Stringer("txID", txID), zap.Error(err))
					}
				}

				errs = append(errs, err)
				continue
			}
		}

		// PreExecute does not make any changes to state
		//
		// This may fail if the state we are utilizing is invalidated (if a trie
		// view from a different branch is committed underneath it). We prefer this
		// instead of putting a lock around all commits.
		//
		// Note, [PreExecute] ensures that the pending transaction does not have
		// an expiry time further ahead than [ValidityWindow]. This ensures anything
		// added to the [Mempool] is immediately executable.
		if err := tx.PreExecute(ctx, nextFeeManager, vm.stateManager, r, view, now); err != nil {
			errs = append(errs, err)
			continue
		}
		errs = append(errs, nil)
		validTxs = append(validTxs, tx)
	}
	vm.mempool.Add(ctx, validTxs)
	vm.checkActivity(ctx)
	vm.metrics.mempoolSize.Set(float64(vm.mempool.Len(ctx)))
	return errs
}

// "SetPreference" implements "block.ChainVM"
// replaces "core.SnowmanVM.SetPreference"
func (vm *VM) SetPreference(_ context.Context, id ids.ID) error {
	vm.snowCtx.Log.Debug("set preference", zap.Stringer("id", id))
	vm.preferred = id
	return nil
}

// "LastAccepted" implements "block.ChainVM"
// replaces "core.SnowmanVM.LastAccepted"
func (vm *VM) LastAccepted(_ context.Context) (ids.ID, error) {
	return vm.lastAccepted.ID(), nil
}

// Handles incoming "AppGossip" messages, parses them to transactions,
// and submits them to the mempool. The "AppGossip" message is sent by
// the other VM  via "common.AppSender" to receive txs and
// forward them to the other node (validator).
//
// implements "snowmanblock.ChainVM.commom.VM.AppHandler"
// assume gossip via proposervm has been activated
// ref. "avalanchego/vms/platformvm/network.AppGossip"
func (vm *VM) AppGossip(ctx context.Context, nodeID ids.NodeID, msg []byte) error {
	ctx, span := vm.tracer.Start(ctx, "VM.AppGossip")
	defer span.End()

	return vm.network.AppGossip(ctx, nodeID, msg)
}

// implements "block.ChainVM.commom.VM.AppHandler"
func (vm *VM) AppRequest(
	ctx context.Context,
	nodeID ids.NodeID,
	requestID uint32,
	deadline time.Time,
	request []byte,
) error {
	ctx, span := vm.tracer.Start(ctx, "VM.AppRequest")
	defer span.End()

	return vm.network.AppRequest(ctx, nodeID, requestID, deadline, request)
}

// implements "block.ChainVM.commom.VM.AppHandler"
func (vm *VM) AppRequestFailed(ctx context.Context, nodeID ids.NodeID, requestID uint32, err *common.AppError) error {
	ctx, span := vm.tracer.Start(ctx, "VM.AppRequestFailed")
	defer span.End()

	return vm.network.AppRequestFailed(ctx, nodeID, requestID, err)
}

// implements "block.ChainVM.commom.VM.AppHandler"
func (vm *VM) AppResponse(
	ctx context.Context,
	nodeID ids.NodeID,
	requestID uint32,
	response []byte,
) error {
	ctx, span := vm.tracer.Start(ctx, "VM.AppResponse")
	defer span.End()

	return vm.network.AppResponse(ctx, nodeID, requestID, response)
}

// implements "block.ChainVM.commom.VM.validators.Connector"
func (vm *VM) Connected(ctx context.Context, nodeID ids.NodeID, v *version.Application) error {
	ctx, span := vm.tracer.Start(ctx, "VM.Connected")
	defer span.End()

	return vm.network.Connected(ctx, nodeID, v)
}

// implements "block.ChainVM.commom.VM.validators.Connector"
func (vm *VM) Disconnected(ctx context.Context, nodeID ids.NodeID) error {
	ctx, span := vm.tracer.Start(ctx, "VM.Disconnected")
	defer span.End()

	return vm.network.Disconnected(ctx, nodeID)
}

// VerifyHeightIndex implements snowmanblock.HeightIndexedChainVM
func (*VM) VerifyHeightIndex(context.Context) error { return nil }

// GetBlockIDAtHeight implements snowmanblock.HeightIndexedChainVM
// Note: must return database.ErrNotFound if the index at height is unknown.
//
// This is called by the VM pre-ProposerVM fork and by the sync server
// in [GetStateSummary].
func (vm *VM) GetBlockIDAtHeight(_ context.Context, height uint64) (ids.ID, error) {
	if height == vm.lastAccepted.Height() {
		return vm.lastAccepted.ID(), nil
	}
	if height == vm.genesisBlk.Height() {
		return vm.genesisBlk.ID(), nil
	}
	if blkID, ok := vm.acceptedBlocksByHeight.Get(height); ok {
		return blkID, nil
	}
	vm.metrics.blocksHeightsFromDisk.Inc()
	return vm.GetBlockHeightID(height)
}

// backfillSeenTransactions makes a best effort to populate [vm.seen]
// with whatever transactions we already have on-disk. This will lead
// a node to becoming ready faster during a restart.
func (vm *VM) backfillSeenTransactions() {
	// Exit early if we don't have any blocks other than genesis (which
	// contains no transactions)
	blk := vm.lastAccepted
	if blk.Hght == 0 {
		vm.snowCtx.Log.Info("no seen transactions to backfill")
		vm.startSeenTime = 0
		vm.seenValidityWindowOnce.Do(func() {
			close(vm.seenValidityWindow)
		})
		return
	}

	// Backfill [vm.seen] with lifeline worth of transactions
	r := vm.Rules(vm.lastAccepted.Tmstmp)
	oldest := uint64(0)
	for {
		if vm.lastAccepted.Tmstmp-blk.Tmstmp > r.GetValidityWindow() {
			// We are assured this function won't be running while we accept
			// a block, so we don't need to protect against closing this channel
			// twice.
			vm.seenValidityWindowOnce.Do(func() {
				close(vm.seenValidityWindow)
			})
			break
		}

		// It is ok to add transactions from newest to oldest
		vm.seen.Add(blk.Txs)
		vm.startSeenTime = blk.Tmstmp
		oldest = blk.Hght

		// Exit early if next block to fetch is genesis (which contains no
		// txs)
		if blk.Hght <= 1 {
			// If we have walked back from the last accepted block to genesis, then
			// we can be sure we have all required transactions to start validation.
			vm.startSeenTime = 0
			vm.seenValidityWindowOnce.Do(func() {
				close(vm.seenValidityWindow)
			})
			break
		}

		// Set next blk in lookback
		tblk, err := vm.GetStatefulBlock(context.Background(), blk.Prnt)
		if err != nil {
			vm.snowCtx.Log.Info("could not load block, exiting backfill",
				zap.Uint64("height", blk.Height()-1),
				zap.Stringer("blockID", blk.Prnt),
				zap.Error(err),
			)
			return
		}
		blk = tblk
	}
	vm.snowCtx.Log.Info(
		"backfilled seen txs",
		zap.Uint64("start", oldest),
		zap.Uint64("finish", vm.lastAccepted.Hght),
	)
}

func (vm *VM) loadAcceptedBlocks(ctx context.Context) {
	start := uint64(0)
	lookback := uint64(vm.config.AcceptedBlockWindowCache) - 1 // include latest
	if vm.lastAccepted.Hght > lookback {
		start = vm.lastAccepted.Hght - lookback
	}
	for i := start; i <= vm.lastAccepted.Hght; i++ {
		blk, err := vm.GetDiskBlock(ctx, i)
		if err != nil {
			vm.snowCtx.Log.Info("could not find block on-disk", zap.Uint64("height", i))
			continue
		}
		vm.acceptedBlocksByID.Put(blk.ID(), blk)
		vm.acceptedBlocksByHeight.Put(blk.Height(), blk.ID())
	}
	vm.snowCtx.Log.Info("loaded blocks from disk",
		zap.Uint64("start", start),
		zap.Uint64("finish", vm.lastAccepted.Hght),
	)
}

func (vm *VM) restoreAcceptedQueue(ctx context.Context) error {
	has, err := vm.HasLastProcessed()
	if err != nil {
		return fmt.Errorf("could not load last processed block: %w", err)
	}
	if !has {
		return nil
	}

	lastProcessedHeight, err := vm.GetLastProcessedHeight()
	if err != nil {
		return fmt.Errorf("could not get last processed height: %w", err)
	}

	start := lastProcessedHeight + 1
	end := vm.lastAccepted.Height()
	if end < start {
		return nil
	}
	acceptedToRestore := end - start + 1
	vm.snowCtx.Log.Info("restoring accepted blocks to the accepted queue", zap.Uint64("blocks", acceptedToRestore))

	for height := start; height <= end; height++ {
		blkID, err := vm.GetBlockIDAtHeight(ctx, height)
		if err != nil {
			return fmt.Errorf("could not find accepted block at height %d: %w", height, err)
		}

		blk, err := vm.GetStatefulBlock(ctx, blkID)
		if err != nil {
			return fmt.Errorf("could not find accepted block (%s) at height %d: %w", blkID, height, err)
		}

		vm.acceptedQueue <- blk
	}
	vm.snowCtx.Log.Info("finished restoring accepted queue")

	return nil
}

// Fatal logs the provided message and then panics to force an exit.
//
// While we could attempt a graceful shutdown, it is not clear that
// the shutdown will complete given that we have encountered a fatal
// issue. It is better to ensure we exit to surface the error.
func (vm *VM) Fatal(msg string, fields ...zap.Field) {
	vm.snowCtx.Log.Fatal(msg, fields...)
	panic("fatal error")
}<|MERGE_RESOLUTION|>--- conflicted
+++ resolved
@@ -29,7 +29,6 @@
 
 	"github.com/ava-labs/hypersdk/api"
 	"github.com/ava-labs/hypersdk/chain"
-	"github.com/ava-labs/hypersdk/codec"
 	"github.com/ava-labs/hypersdk/event"
 	"github.com/ava-labs/hypersdk/fees"
 	"github.com/ava-labs/hypersdk/genesis"
@@ -67,7 +66,7 @@
 )
 
 type VM struct {
-	Registry
+	chain.Registry
 
 	DataDir string
 	v       *version.Semantic
@@ -97,12 +96,6 @@
 	vmDB                  database.Database
 	handlers              map[string]http.Handler
 	stateManager          chain.StateManager
-<<<<<<< HEAD
-=======
-	actionCodec           *codec.TypeParser[chain.Action]
-	authCodec             *codec.TypeParser[chain.Auth]
-	outputCodec           *codec.TypeParser[codec.Typed]
->>>>>>> e3d911a8
 	authEngine            map[uint8]AuthEngine
 	network               *p2p.Network
 
@@ -156,13 +149,7 @@
 	v *version.Semantic,
 	genesisFactory genesis.GenesisAndRuleFactory,
 	stateManager chain.StateManager,
-<<<<<<< HEAD
 	registry chain.Registry,
-=======
-	actionCodec *codec.TypeParser[chain.Action],
-	authCodec *codec.TypeParser[chain.Auth],
-	outputCodec *codec.TypeParser[codec.Typed],
->>>>>>> e3d911a8
 	authEngine map[uint8]AuthEngine,
 	options ...Option,
 ) (*VM, error) {
@@ -175,19 +162,10 @@
 	}
 
 	return &VM{
-		Registry: *NewRegistry(
-			registry.ActionRegistry(),
-			registry.AuthRegistry(),
-			registry.OutputRegistry()),
+		Registry:              registry,
 		v:                     v,
 		stateManager:          stateManager,
 		config:                NewConfig(),
-<<<<<<< HEAD
-=======
-		actionCodec:           actionCodec,
-		authCodec:             authCodec,
-		outputCodec:           outputCodec,
->>>>>>> e3d911a8
 		authEngine:            authEngine,
 		genesisAndRuleFactory: genesisFactory,
 		options:               options,
