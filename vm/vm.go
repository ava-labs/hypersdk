--- conflicted
+++ resolved
@@ -68,23 +68,10 @@
 	pkBytes         []byte
 	proposerMonitor *ProposerMonitor
 
-<<<<<<< HEAD
-	config                Config
-	genesis               Genesis
-	ruleFactory           RuleFactory
-	genesisAndRuleHandler *genesisAndRuleHandler
-	builder               builder.Builder
-	gossiper              gossiper.Gossiper
-	rawStateDB            database.Database
-	stateDB               merkledb.MerkleDB
-	vmDB                  database.Database
-	handlers              Handlers
-	actionRegistry        chain.ActionRegistry
-	authRegistry          chain.AuthRegistry
-	authEngine            map[uint8]AuthEngine
-=======
 	config                     Config
 	genesis                    Genesis
+	ruleFactory                RuleFactory
+	genesisAndRuleHandler      *genesisAndRuleHandler
 	options                    []Option
 	builder                    builder.Builder
 	gossiper                   gossiper.Gossiper
@@ -103,7 +90,6 @@
 	actionRegistry                chain.ActionRegistry
 	authRegistry                  chain.AuthRegistry
 	authEngine                    map[uint8]AuthEngine
->>>>>>> b64524aa
 
 	tracer  avatrace.Tracer
 	mempool *mempool.Mempool[*chain.Transaction]
@@ -171,30 +157,12 @@
 		actionRegistry: actionRegistry,
 		authRegistry:   authRegistry,
 		authEngine:     authEngine,
-<<<<<<< HEAD
 		genesisAndRuleHandler: &genesisAndRuleHandler{
 			LoadRules:   LoadRules,
 			LoadGenesis: LoadStateBranchFactorGenesis,
 		},
-	}
-	txGossiper, err := gossiper.NewProposer(vm, gossiper.DefaultProposerConfig())
-	if err != nil {
-		return nil, err
-	}
-
-	// Set defaults
-	vm.builder = builder.NewTime(vm)
-	vm.gossiper = txGossiper
-
-	for _, option := range options {
-		option(vm)
-	}
-
-	return vm, nil
-=======
-		options:        options,
-	}
->>>>>>> b64524aa
+		options: options,
+	}
 }
 
 // implements "block.ChainVM.common.VM"
@@ -282,21 +250,9 @@
 	}
 
 	// Always initialize implementation first
-<<<<<<< HEAD
-	vm.c, vm.handlers, err = vm.factory.New(
+	vm.c, err = vm.factory.New(
 		vm,
 		controllerContext.Log,
-		controllerContext.ChainDataDir,
-		controllerContext.Metrics,
-=======
-	vm.c, vm.genesis, err = vm.factory.New(
-		vm,
-		controllerContext.Log,
-		controllerContext.NetworkID,
-		controllerContext.ChainID,
-		genesisBytes,
-		upgradeBytes,
->>>>>>> b64524aa
 		controllerConfigBytes,
 	)
 	if err != nil {
