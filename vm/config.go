--- conflicted
+++ resolved
@@ -9,36 +9,6 @@
 	"github.com/ava-labs/avalanchego/utils/units"
 
 	"github.com/ava-labs/hypersdk/chain"
-<<<<<<< HEAD
-	"github.com/ava-labs/hypersdk/internal/trace"
-)
-
-type Config struct {
-	TraceConfig                      trace.Config               `json:"traceConfig"`
-	MempoolSize                      int                        `json:"mempoolSize"`
-	AuthVerificationCores            int                        `json:"authVerificationCores"`
-	VerifyAuth                       bool                       `json:"verifyAuth"`
-	RootGenerationCores              int                        `json:"rootGenerationCores"`
-	MempoolSponsorSize               int                        `json:"mempoolSponsorSize"`
-	StateHistoryLength               int                        `json:"stateHistoryLength"`               // how many roots back of data to keep to serve state queries
-	IntermediateNodeCacheSize        int                        `json:"intermediateNodeCacheSize"`        // how many bytes to keep in intermediate cache
-	StateIntermediateWriteBufferSize int                        `json:"stateIntermediateWriteBufferSize"` // how many bytes to keep unwritten in intermediate cache
-	StateIntermediateWriteBatchSize  int                        `json:"stateIntermediateWriteBatchSize"`  // how many bytes to write from intermediate cache at once
-	ValueNodeCacheSize               int                        `json:"valueNodeCacheSize"`               // how many bytes to keep in value cache
-	AcceptorSize                     int                        `json:"acceptorSize"`                     // how far back we can fall in processing accepted blocks
-	StateSyncParallelism             int                        `json:"stateSyncParallelism"`
-	StateSyncMinBlocks               uint64                     `json:"stateSyncMinBlocks"`
-	StateSyncServerDelay             time.Duration              `json:"stateSyncServerDelay"`
-	ParsedBlockCacheSize             int                        `json:"parsedBlockCacheSize"`
-	AcceptedBlockWindow              int                        `json:"acceptedBlockWindow"`
-	AcceptedBlockWindowCache         int                        `json:"acceptedBlockWindowCache"`
-	ContinuousProfilerConfig         profiler.Config            `json:"continuousProfilerConfig"`
-	ProcessingBuildSkip              int                        `json:"processingBuildSkip"`
-	TargetGossipDuration             time.Duration              `json:"targetGossipDuration"`
-	BlockCompactionFrequency         int                        `json:"blockCompactionFrequency"`
-	ChainConfig                      chain.Config               `json:"executionConfig"`
-	ServiceConfig                    map[string]json.RawMessage `json:"services"` // Config of service namespace -> raw service config
-=======
 	"github.com/ava-labs/hypersdk/chainindex"
 
 	hcontext "github.com/ava-labs/hypersdk/context"
@@ -59,7 +29,6 @@
 	StateIntermediateWriteBatchSize  int           `json:"stateIntermediateWriteBatchSize"`  // how many bytes to write from intermediate cache at once
 	ValueNodeCacheSize               int           `json:"valueNodeCacheSize"`               // how many bytes to keep in value cache
 	TargetGossipDuration             time.Duration `json:"targetGossipDuration"`
->>>>>>> 49cbe484
 }
 
 func NewConfig() Config {
@@ -73,22 +42,7 @@
 		StateIntermediateWriteBufferSize: 32 * units.MiB,
 		StateIntermediateWriteBatchSize:  4 * units.MiB,
 		ValueNodeCacheSize:               2 * units.GiB,
-<<<<<<< HEAD
-		AcceptorSize:                     64,
-		StateSyncParallelism:             4,
-		StateSyncMinBlocks:               768, // set to max int for archive nodes to ensure no skips
-		StateSyncServerDelay:             0,   // used for testing
-		ParsedBlockCacheSize:             128,
-		AcceptedBlockWindow:              50_000, // ~3.5hr with 250ms block time (100GB at 2MB)
-		AcceptedBlockWindowCache:         128,    // 256MB at 2MB blocks
-		ContinuousProfilerConfig:         profiler.Config{Enabled: false},
-		ProcessingBuildSkip:              16,
 		TargetGossipDuration:             20 * time.Millisecond,
-		BlockCompactionFrequency:         32, // 64 MB of deletion if 2 MB blocks
-		ChainConfig:                      chain.NewDefaultConfig(),
-=======
-		TargetGossipDuration:             20 * time.Millisecond,
->>>>>>> 49cbe484
 	}
 }
 
