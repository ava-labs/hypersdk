--- conflicted
+++ resolved
@@ -10,27 +10,15 @@
 )
 
 type Metrics struct {
-<<<<<<< HEAD
-	unitsVerified  prometheus.Counter
-	unitsAccepted  prometheus.Counter
-	txsSubmitted   prometheus.Counter // includes gossip
-	txsVerified    prometheus.Counter
-	txsAccepted    prometheus.Counter
-	rootCalculated metric.Averager
-	waitSignatures metric.Averager
-=======
-	unitsVerified           prometheus.Counter
-	unitsAccepted           prometheus.Counter
-	txsSubmitted            prometheus.Counter // includes gossip
-	txsVerified             prometheus.Counter
-	txsAccepted             prometheus.Counter
-	stateChanges            prometheus.Counter
-	stateOperations         prometheus.Counter
-	decisionsRPCConnections prometheus.Gauge
-	blocksRPCConnections    prometheus.Gauge
-	rootCalculated          metric.Averager
-	waitSignatures          metric.Averager
->>>>>>> 0907bf7c
+	unitsVerified   prometheus.Counter
+	unitsAccepted   prometheus.Counter
+	txsSubmitted    prometheus.Counter // includes gossip
+	txsVerified     prometheus.Counter
+	txsAccepted     prometheus.Counter
+	stateChanges    prometheus.Counter
+	stateOperations prometheus.Counter
+	rootCalculated  metric.Averager
+	waitSignatures  metric.Averager
 }
 
 func newMetrics() (*prometheus.Registry, *Metrics, error) {
@@ -81,8 +69,6 @@
 			Name:      "txs_accepted",
 			Help:      "number of txs accepted by vm",
 		}),
-<<<<<<< HEAD
-=======
 		stateChanges: prometheus.NewCounter(prometheus.CounterOpts{
 			Namespace: "chain",
 			Name:      "state_changes",
@@ -93,17 +79,6 @@
 			Name:      "state_operations",
 			Help:      "number of state operations",
 		}),
-		decisionsRPCConnections: prometheus.NewGauge(prometheus.GaugeOpts{
-			Namespace: "vm",
-			Name:      "decisions_rpc_connections",
-			Help:      "number of open decisions connections",
-		}),
-		blocksRPCConnections: prometheus.NewGauge(prometheus.GaugeOpts{
-			Namespace: "vm",
-			Name:      "blocks_rpc_connections",
-			Help:      "number of open blocks connections",
-		}),
->>>>>>> 0907bf7c
 		rootCalculated: rootCalculated,
 		waitSignatures: waitSignatures,
 	}
@@ -114,13 +89,8 @@
 		r.Register(m.txsSubmitted),
 		r.Register(m.txsVerified),
 		r.Register(m.txsAccepted),
-<<<<<<< HEAD
-=======
 		r.Register(m.stateChanges),
 		r.Register(m.stateOperations),
-		r.Register(m.decisionsRPCConnections),
-		r.Register(m.blocksRPCConnections),
->>>>>>> 0907bf7c
 	)
 	return r, m, errs.Err
 }