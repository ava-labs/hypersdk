--- conflicted
+++ resolved
@@ -9,203 +9,26 @@
 )
 
 type Metrics struct {
-<<<<<<< HEAD
-	txsSubmitted             prometheus.Counter // includes gossip
-	stateChanges             prometheus.Counter
-	stateOperations          prometheus.Counter
-	buildCapped              prometheus.Counter
-	emptyBlockBuilt          prometheus.Counter
-	clearedMempool           prometheus.Counter
-	deletedBlocks            prometheus.Counter
-	blocksFromDisk           prometheus.Counter
-	blocksHeightsFromDisk    prometheus.Counter
-	executorBuildBlocked     prometheus.Counter
-	executorBuildExecutable  prometheus.Counter
-	executorVerifyBlocked    prometheus.Counter
-	executorVerifyExecutable prometheus.Counter
-	mempoolSize              prometheus.Gauge
-	bandwidthPrice           prometheus.Gauge
-	computePrice             prometheus.Gauge
-	storageReadPrice         prometheus.Gauge
-	storageAllocatePrice     prometheus.Gauge
-	storageWritePrice        prometheus.Gauge
-	blockBuild               metric.Averager
-	blockParse               metric.Averager
-	blockVerify              metric.Averager
-	blockAccept              metric.Averager
-	blockProcess             metric.Averager
-
-	executorBuildRecorder  executor.Metrics
-	executorVerifyRecorder executor.Metrics
-}
-
-func newMetrics() (*prometheus.Registry, *Metrics, error) {
-	r := prometheus.NewRegistry()
-
-	blockBuild, err := metric.NewAverager(
-		"chain_block_build",
-		"time spent building blocks",
-		r,
-	)
-	if err != nil {
-		return nil, nil, err
-	}
-	blockParse, err := metric.NewAverager(
-		"chain_block_parse",
-		"time spent parsing blocks",
-		r,
-	)
-	if err != nil {
-		return nil, nil, err
-	}
-	blockVerify, err := metric.NewAverager(
-		"chain_block_verify",
-		"time spent verifying blocks",
-		r,
-	)
-	if err != nil {
-		return nil, nil, err
-	}
-	blockAccept, err := metric.NewAverager(
-		"chain_block_accept",
-		"time spent accepting blocks",
-		r,
-	)
-	if err != nil {
-		return nil, nil, err
-	}
-	blockProcess, err := metric.NewAverager(
-		"chain_block_process",
-		"time spent processing blocks",
-		r,
-	)
-	if err != nil {
-		return nil, nil, err
-	}
-
-=======
 	txsSubmitted prometheus.Counter // includes gossip
 	mempoolSize  prometheus.Gauge
 }
 
 func newMetrics(r prometheus.Registerer) (*Metrics, error) {
->>>>>>> 49cbe484
 	m := &Metrics{
 		txsSubmitted: prometheus.NewCounter(prometheus.CounterOpts{
 			Namespace: "vm",
 			Name:      "txs_submitted",
 			Help:      "number of txs submitted to vm",
 		}),
-<<<<<<< HEAD
-		stateChanges: prometheus.NewCounter(prometheus.CounterOpts{
-			Namespace: "chain",
-			Name:      "state_changes",
-			Help:      "number of state changes",
-		}),
-		stateOperations: prometheus.NewCounter(prometheus.CounterOpts{
-			Namespace: "chain",
-			Name:      "state_operations",
-			Help:      "number of state operations",
-		}),
-		buildCapped: prometheus.NewCounter(prometheus.CounterOpts{
-			Namespace: "chain",
-			Name:      "build_capped",
-			Help:      "number of times build capped by target duration",
-		}),
-		emptyBlockBuilt: prometheus.NewCounter(prometheus.CounterOpts{
-			Namespace: "chain",
-			Name:      "empty_block_built",
-			Help:      "number of times empty block built",
-		}),
-		clearedMempool: prometheus.NewCounter(prometheus.CounterOpts{
-			Namespace: "chain",
-			Name:      "cleared_mempool",
-			Help:      "number of times cleared mempool while building",
-		}),
-		deletedBlocks: prometheus.NewCounter(prometheus.CounterOpts{
-			Namespace: "vm",
-			Name:      "deleted_blocks",
-			Help:      "number of blocks deleted",
-		}),
-		blocksFromDisk: prometheus.NewCounter(prometheus.CounterOpts{
-			Namespace: "vm",
-			Name:      "blocks_from_disk",
-			Help:      "number of blocks attempted to load from disk",
-		}),
-		blocksHeightsFromDisk: prometheus.NewCounter(prometheus.CounterOpts{
-			Namespace: "vm",
-			Name:      "block_heights_from_disk",
-			Help:      "number of block heights attempted to load from disk",
-		}),
-		executorBuildBlocked: prometheus.NewCounter(prometheus.CounterOpts{
-			Namespace: "chain",
-			Name:      "executor_build_blocked",
-			Help:      "executor tasks blocked during build",
-		}),
-		executorBuildExecutable: prometheus.NewCounter(prometheus.CounterOpts{
-			Namespace: "chain",
-			Name:      "executor_build_executable",
-			Help:      "executor tasks executable during build",
-		}),
-		executorVerifyBlocked: prometheus.NewCounter(prometheus.CounterOpts{
-			Namespace: "chain",
-			Name:      "executor_verify_blocked",
-			Help:      "executor tasks blocked during verify",
-		}),
-		executorVerifyExecutable: prometheus.NewCounter(prometheus.CounterOpts{
-			Namespace: "chain",
-			Name:      "executor_verify_executable",
-			Help:      "executor tasks executable during verify",
-		}),
-=======
->>>>>>> 49cbe484
 		mempoolSize: prometheus.NewGauge(prometheus.GaugeOpts{
 			Namespace: "chain",
 			Name:      "mempool_size",
 			Help:      "number of transactions in the mempool",
 		}),
-<<<<<<< HEAD
-		bandwidthPrice: prometheus.NewGauge(prometheus.GaugeOpts{
-			Namespace: "chain",
-			Name:      "bandwidth_price",
-			Help:      "unit price of bandwidth",
-		}),
-		computePrice: prometheus.NewGauge(prometheus.GaugeOpts{
-			Namespace: "chain",
-			Name:      "compute_price",
-			Help:      "unit price of compute",
-		}),
-		storageReadPrice: prometheus.NewGauge(prometheus.GaugeOpts{
-			Namespace: "chain",
-			Name:      "storage_read_price",
-			Help:      "unit price of storage reads",
-		}),
-		storageAllocatePrice: prometheus.NewGauge(prometheus.GaugeOpts{
-			Namespace: "chain",
-			Name:      "storage_create_price",
-			Help:      "unit price of storage creates",
-		}),
-		storageWritePrice: prometheus.NewGauge(prometheus.GaugeOpts{
-			Namespace: "chain",
-			Name:      "storage_modify_price",
-			Help:      "unit price of storage modifications",
-		}),
-		blockBuild:   blockBuild,
-		blockParse:   blockParse,
-		blockVerify:  blockVerify,
-		blockAccept:  blockAccept,
-		blockProcess: blockProcess,
-=======
->>>>>>> 49cbe484
 	}
 	errs := wrappers.Errs{}
 	errs.Add(
 		r.Register(m.txsSubmitted),
-<<<<<<< HEAD
-		r.Register(m.stateChanges),
-		r.Register(m.stateOperations),
-=======
->>>>>>> 49cbe484
 		r.Register(m.mempoolSize),
 	)
 	return m, errs.Err
