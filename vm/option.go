// Copyright (C) 2024, Ava Labs, Inc. All rights reserved.
// See the file LICENSE for licensing terms.

package vm

import (
	"encoding/json"
	"fmt"

	"github.com/ava-labs/hypersdk/api"
	"github.com/ava-labs/hypersdk/chain"
	"github.com/ava-labs/hypersdk/event"
)

type Options struct {
	builder                        bool
	gossiper                       bool
	blockSubscriptionFactories     []event.SubscriptionFactory[*chain.ExecutedBlock]
	vmAPIHandlerFactories          []api.HandlerFactory[api.VM]
	txRemovedSubscriptionFactories []event.SubscriptionFactory[TxRemovedEvent]
}

type optionFunc func(vm api.VM, configBytes []byte) (Opt, error)

type OptionFunc[T any] func(vm api.VM, config T) (Opt, error)

type Option struct {
	Namespace  string
	optionFunc optionFunc
}

func newOptionWithBytes(namespace string, optionFunc optionFunc) Option {
	return Option{
		Namespace:  namespace,
		optionFunc: optionFunc,
	}
}

// NewOption returns an option with:
// 1) A namespace to define the key in the VM's JSON config that should be supplied to this option
// 2) A default config value the VM will directly unmarshal into
// 3) An option function that takes the VM and resulting config value as arguments
func NewOption[T any](namespace string, defaultConfig T, optionFunc OptionFunc[T]) Option {
	config := defaultConfig
	configOptionFunc := func(vm api.VM, configBytes []byte) (Opt, error) {
		if len(configBytes) > 0 {
			if err := json.Unmarshal(configBytes, &config); err != nil {
				return nil, fmt.Errorf("failed to unmarshal %q config %q: %w", namespace, string(configBytes), err)
			}
		}

		return optionFunc(vm, config)
	}
	return newOptionWithBytes(namespace, configOptionFunc)
}

func WithBuilder() Opt {
	return newFuncOption(func(o *Options) {
		o.builder = true
	})
}

func WithGossiper() Opt {
	return newFuncOption(func(o *Options) {
		o.gossiper = true
	})
}

func WithManual() Option {
	return NewOption[struct{}](
		"manual",
		struct{}{},
		func(_ api.VM, _ struct{}) (Opt, error) {
			return newFuncOption(func(o *Options) {
				WithBuilder().apply(o)
				WithGossiper().apply(o)
			}), nil
		},
	)
}

func WithBlockSubscriptions(subscriptions ...event.SubscriptionFactory[*chain.ExecutedBlock]) Opt {
	return newFuncOption(func(o *Options) {
		o.blockSubscriptionFactories = append(o.blockSubscriptionFactories, subscriptions...)
	})
}

<<<<<<< HEAD
func WithVMAPIs(apiHandlerFactories ...api.HandlerFactory[api.VM]) RegisterFunc {
	return func(vm *VM) {
		vm.vmAPIHandlerFactories = append(vm.vmAPIHandlerFactories, apiHandlerFactories...)
=======
func WithVMAPIs(apiHandlerFactories ...api.HandlerFactory[api.VM]) Opt {
	return newFuncOption(func(o *Options) {
		o.vmAPIHandlerFactories = append(o.vmAPIHandlerFactories, apiHandlerFactories...)
	})
}

func WithTxRemovedSubscriptions(subscriptions ...event.SubscriptionFactory[TxRemovedEvent]) Opt {
	return newFuncOption(func(o *Options) {
		o.txRemovedSubscriptionFactories = append(o.txRemovedSubscriptionFactories, subscriptions...)
	})
}

type Opt interface {
	apply(*Options)
}

// NewOpt mixes a list of Opt in a new one Opt.
func NewOpt(opts ...Opt) Opt {
	return newFuncOption(func(o *Options) {
		for _, opt := range opts {
			opt.apply(o)
		}
	})
}

type funcOption struct {
	f func(*Options)
}

func (fdo *funcOption) apply(do *Options) {
	fdo.f(do)
}

func newFuncOption(f func(*Options)) *funcOption {
	return &funcOption{
		f: f,
>>>>>>> 13ffb85d
	}
}<|MERGE_RESOLUTION|>--- conflicted
+++ resolved
@@ -85,20 +85,9 @@
 	})
 }
 
-<<<<<<< HEAD
-func WithVMAPIs(apiHandlerFactories ...api.HandlerFactory[api.VM]) RegisterFunc {
-	return func(vm *VM) {
-		vm.vmAPIHandlerFactories = append(vm.vmAPIHandlerFactories, apiHandlerFactories...)
-=======
 func WithVMAPIs(apiHandlerFactories ...api.HandlerFactory[api.VM]) Opt {
 	return newFuncOption(func(o *Options) {
 		o.vmAPIHandlerFactories = append(o.vmAPIHandlerFactories, apiHandlerFactories...)
-	})
-}
-
-func WithTxRemovedSubscriptions(subscriptions ...event.SubscriptionFactory[TxRemovedEvent]) Opt {
-	return newFuncOption(func(o *Options) {
-		o.txRemovedSubscriptionFactories = append(o.txRemovedSubscriptionFactories, subscriptions...)
 	})
 }
 
@@ -126,6 +115,5 @@
 func newFuncOption(f func(*Options)) *funcOption {
 	return &funcOption{
 		f: f,
->>>>>>> 13ffb85d
 	}
 }