--- conflicted
+++ resolved
@@ -4,12 +4,9 @@
 package vm
 
 import (
-<<<<<<< HEAD
 	"github.com/ava-labs/avalanchego/ids"
 
-=======
 	"github.com/ava-labs/hypersdk/api"
->>>>>>> b64524aa
 	"github.com/ava-labs/hypersdk/builder"
 	"github.com/ava-labs/hypersdk/chain"
 	"github.com/ava-labs/hypersdk/event"
@@ -61,13 +58,15 @@
 }
 
 func WithCustomGenesisLoader(loadGenesis func(genesisBytes []byte) (Genesis, error)) Option {
-	return func(vm *VM) {
+	return func(vm *VM) error {
 		vm.genesisAndRuleHandler.LoadGenesis = loadGenesis
+		return nil
 	}
 }
 
 func WithCustomRuleLoader(loadRules func(genesisBytes []byte, upgradeBytes []byte, networkID uint32, chainID ids.ID) (RuleFactory, error)) Option {
-	return func(vm *VM) {
+	return func(vm *VM) error {
 		vm.genesisAndRuleHandler.LoadRules = loadRules
+		return nil
 	}
 }