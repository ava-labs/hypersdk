// Copyright (C) 2024, Ava Labs, Inc. All rights reserved.
// See the file LICENSE for licensing terms.

package vm

import (
	"github.com/ava-labs/hypersdk/api"
	"github.com/ava-labs/hypersdk/builder"
	"github.com/ava-labs/hypersdk/chain"
	"github.com/ava-labs/hypersdk/event"
	"github.com/ava-labs/hypersdk/gossiper"
)

type RegisterFunc func(*VM)

type OptionFunc func(*VM, []byte) error

type Option struct {
	Namespace  string
	OptionFunc OptionFunc
}

func NewOption(namespace string, optionFunc OptionFunc) Option {
	return Option{
		Namespace:  namespace,
		OptionFunc: optionFunc,
	}
}

func WithBuilder() RegisterFunc {
	return func(vm *VM) {
		vm.builder = builder.NewManual(vm)
	}
}

func WithGossiper() RegisterFunc {
	return func(vm *VM) {
		vm.gossiper = gossiper.NewManual(vm)
	}
}

func WithManual() Option {
	return NewOption(
		"manual",
		func(vm *VM, _ []byte) error {
			WithBuilder()(vm)
			WithGossiper()(vm)
			return nil
		},
	)
}

func WithBlockSubscriptions(subscriptions ...event.SubscriptionFactory[*chain.StatelessBlock]) RegisterFunc {
	return func(vm *VM) {
		vm.blockSubscriptionFactories = append(vm.blockSubscriptionFactories, subscriptions...)
	}
}

func WithVMAPIs(apiHandlerFactories ...api.HandlerFactory[api.VM]) RegisterFunc {
	return func(vm *VM) {
		vm.vmAPIHandlerFactories = append(vm.vmAPIHandlerFactories, apiHandlerFactories...)
	}
}

<<<<<<< HEAD
func WithControllerAPIs(apiHandlerFactories ...api.HandlerFactory[interface{}]) Option {
	return func(vm *VM) error {
=======
func WithControllerAPIs(apiHandlerFactories ...api.HandlerFactory[Controller]) RegisterFunc {
	return func(vm *VM) {
>>>>>>> d9a64b79
		vm.controllerAPIHandlerFactories = append(vm.controllerAPIHandlerFactories, apiHandlerFactories...)
	}
}

func WithTxRemovedSubscriptions(subscriptions ...event.SubscriptionFactory[TxRemovedEvent]) RegisterFunc {
	return func(vm *VM) {
		vm.txRemovedSubscriptionFactories = append(vm.txRemovedSubscriptionFactories, subscriptions...)
	}
}

// TODO: this option does not currently work because it must be executed before the genesisAndRuleFactory is used
// but options are invoked after the genesis has been setup.
func WithGenesisAndRulesFactory(factory GenesisAndRuleFactory) Option {
	return func(vm *VM) error {
		vm.genesisAndRuleFactory = factory
		return nil
	}
}<|MERGE_RESOLUTION|>--- conflicted
+++ resolved
@@ -62,13 +62,8 @@
 	}
 }
 
-<<<<<<< HEAD
-func WithControllerAPIs(apiHandlerFactories ...api.HandlerFactory[interface{}]) Option {
-	return func(vm *VM) error {
-=======
-func WithControllerAPIs(apiHandlerFactories ...api.HandlerFactory[Controller]) RegisterFunc {
+func WithControllerAPIs(apiHandlerFactories ...api.HandlerFactory[interface{}]) RegisterFunc {
 	return func(vm *VM) {
->>>>>>> d9a64b79
 		vm.controllerAPIHandlerFactories = append(vm.controllerAPIHandlerFactories, apiHandlerFactories...)
 	}
 }
@@ -81,8 +76,8 @@
 
 // TODO: this option does not currently work because it must be executed before the genesisAndRuleFactory is used
 // but options are invoked after the genesis has been setup.
-func WithGenesisAndRulesFactory(factory GenesisAndRuleFactory) Option {
-	return func(vm *VM) error {
+func WithGenesisAndRulesFactory(factory GenesisAndRuleFactory) OptionFunc {
+	return func(vm *VM, _ []byte) error {
 		vm.genesisAndRuleFactory = factory
 		return nil
 	}
