// Copyright (C) 2024, Ava Labs, Inc. All rights reserved.
// See the file LICENSE for licensing terms.

package state

import (
	"encoding/hex"
	"encoding/json"
	"errors"
	"fmt"
	"strings"

	"github.com/ava-labs/hypersdk/codec"
	"github.com/ava-labs/hypersdk/keys"
)

var errInvalidHexadecimalString = errors.New("invalid hexadecimal string")

const (
	Read     Permissions = 1
	Allocate             = 1<<1 | Read
	Write                = 1<<2 | Read

	None Permissions = 0
	All              = Read | Allocate | Write
)

// StateKey holds the name of the key and its permission (Read/Allocate/Write). By default,
// initialization of Keys with duplicate key will not work. And to prevent duplicate
// insertions from overriding the original permissions, use the Add function below.
type Keys map[string]Permissions

// All acceptable permission options
type Permissions byte

// Add verifies that a key is well-formatted and adds it to the conflict set.
//
// If the key already exists, the permissions are unioned.
func (k Keys) Add(key string, permission Permissions) bool {
	// If a key is not properly formatted, it cannot be added.
	if !keys.Valid(key) {
		return false
	}

	// Transaction's permissions are the union of all
	// state keys from both Actions and Auth
	k[key] |= permission
	return true
}

// Returns the chunk sizes of each key
func (k Keys) ChunkSizes() ([]uint16, bool) {
	chunks := make([]uint16, 0, len(k))
	for key := range k {
		chunk, ok := keys.DecodeChunks([]byte(key))
		if !ok {
			return nil, false
		}
		chunks = append(chunks, chunk)
	}
	return chunks, true
}

<<<<<<< HEAD
// Strips returns the database keys of k
func (k Keys) Strip() []string {
=======
// WithoutPermissions returns the keys of k as a slice with permissions removed
func (k Keys) WithoutPermissions() []string {
>>>>>>> a3c2ac9d
	ks := make([]string, len(k))
	for key := range k {
		ks = append(ks, key)
	}
	return ks
}

type keysJSON map[string]Permissions

// MarshalJSON marshals Keys as readable JSON.
// Keys are hex encoded strings and permissions
// are either valid named strings or unknown hex encoded strings.
func (k Keys) MarshalJSON() ([]byte, error) {
	kJSON := make(keysJSON)
	for key, perm := range k {
		hexKey, err := codec.Bytes(key).MarshalText()
		if err != nil {
			return nil, err
		}
		kJSON[string(hexKey)] = perm
	}
	return json.Marshal(kJSON)
}

// UnmarshalJSON unmarshals readable JSON.
func (k *Keys) UnmarshalJSON(b []byte) error {
	// Initialize map if nil
	if *k == nil {
		*k = make(Keys)
	}
	var keysJSON keysJSON
	if err := json.Unmarshal(b, &keysJSON); err != nil {
		return err
	}
	for hexKey, perm := range keysJSON {
		var key codec.Bytes
		err := key.UnmarshalText([]byte(hexKey))
		if err != nil {
			return err
		}
		(*k)[string(key)] = perm
	}
	return nil
}

func (p *Permissions) UnmarshalText(in []byte) error {
	switch str := strings.ToLower(string(in)); str {
	case "read":
		*p = Read
	case "write":
		*p = Write
	case "allocate":
		*p = Allocate
	case "all":
		*p = All
	case "none":
		*p = None
	default:
		res, err := hex.DecodeString(str)
		if err != nil || len(res) != 1 {
			return fmt.Errorf("permission %s: %w", str, errInvalidHexadecimalString)
		}
		*p = Permissions(res[0])
	}
	return nil
}

func (p Permissions) MarshalText() ([]byte, error) {
	return []byte(p.String()), nil
}

// Has returns true if [p] has all the permissions that are contained in require
func (p Permissions) Has(require Permissions) bool {
	return require&^p == 0
}

func (p Permissions) String() string {
	switch p {
	case Read:
		return "read"
	case Write:
		return "write"
	case Allocate:
		return "allocate"
	case All:
		return "all"
	case None:
		return "none"
	default:
		return hex.EncodeToString([]byte{byte(p)})
	}
}<|MERGE_RESOLUTION|>--- conflicted
+++ resolved
@@ -61,13 +61,8 @@
 	return chunks, true
 }
 
-<<<<<<< HEAD
-// Strips returns the database keys of k
-func (k Keys) Strip() []string {
-=======
 // WithoutPermissions returns the keys of k as a slice with permissions removed
 func (k Keys) WithoutPermissions() []string {
->>>>>>> a3c2ac9d
 	ks := make([]string, len(k))
 	for key := range k {
 		ks = append(ks, key)
