// Copyright (C) 2024, Ava Labs, Inc. All rights reserved.
// See the file LICENSE for licensing terms.

package tstate

import (
	"bytes"
	"context"

	"github.com/ava-labs/avalanchego/database"
	"github.com/ava-labs/avalanchego/utils/maybe"

	"github.com/ava-labs/hypersdk/keys"
	"github.com/ava-labs/hypersdk/state"
)

const defaultOps = 4

type opType uint8

const (
	createOp opType = 0
	insertOp opType = 1
	removeOp opType = 2
)

type op struct {
	t             opType
	k             string
	pastV         []byte
	pastAllocates *uint16
	pastWrites    *uint16
}

<<<<<<< HEAD
// ImmutableScopeStorage implements [state.Immutable], allowing the map to be used
// as a read-only state source, and making it compatible with error-generating backing storage.
type ImmutableScopeStorage map[string][]byte

func (i ImmutableScopeStorage) GetValue(_ context.Context, key []byte) (value []byte, err error) {
	if v, has := i[string(key)]; has {
		return v, nil
	}
	return nil, database.ErrNotFound
}

=======
>>>>>>> d194b71e
type TStateView struct {
	ts                 *TState
	pendingChangedKeys map[string]maybe.Maybe[[]byte]

	// Ops is a record of all operations performed on [TState]. Tracking
	// operations allows for reverting state to a certain point-in-time.
	ops []*op

	// Scope contains the state keys this view has access to.
	scope state.Scope

	storage state.Immutable

	// Store which keys are modified and how large their values were.
	allocates map[string]uint16
	writes    map[string]uint16
<<<<<<< HEAD

	// simulationMode flag is used to determine whether we're in execution mode or simulation mode.
	// while in simulation mode, we don't enforce any scope limitations. instead, we record the accessed keys.
	// during execution mode, we use the configured scope to enforce the access to the keys.
	simulationMode bool
}

func (ts *TState) NewView(scope state.Keys, storage state.Immutable) *TStateView {
	return newView(ts, scope, storage, false)
}

func (*TStateRecorder) newRecorderView(immutableState state.Immutable) *TStateView {
	return newView(New(0), state.Keys{}, immutableState, true)
=======
>>>>>>> d194b71e
}

func (ts *TState) NewView(scope state.Scope, storage state.Immutable, preallocateSize int) *TStateView {
	return &TStateView{
		ts:                 ts,
		pendingChangedKeys: make(map[string]maybe.Maybe[[]byte], preallocateSize),

		ops: make([]*op, 0, defaultOps),

		storage: storage,
		scope:   scope,

		allocates: make(map[string]uint16, preallocateSize),
		writes:    make(map[string]uint16, preallocateSize),
	}
}

// Rollback restores the TState to the ts.op[restorePoint] operation.
func (ts *TStateView) Rollback(_ context.Context, restorePoint int) {
	for i := len(ts.ops) - 1; i >= restorePoint; i-- {
		op := ts.ops[i]

		switch op.t {
		case createOp:
			delete(ts.allocates, op.k)
			if op.pastWrites != nil {
				// If previously deleted value, we need to restore
				// that modification.
				ts.writes[op.k] = *op.pastWrites // must be 0 (delete)
				ts.pendingChangedKeys[op.k] = maybe.Nothing[[]byte]()
			} else {
				// If this was the first time we were writing to the key,
				// we can remove the record of that write.
				delete(ts.writes, op.k)
				delete(ts.pendingChangedKeys, op.k)
			}
		case insertOp:
			if op.pastWrites != nil {
				// If we previously wrote to the key in this view,
				// we should restore that.
				ts.writes[op.k] = *op.pastWrites
				ts.pendingChangedKeys[op.k] = maybe.Some(op.pastV)
			} else {
				// If this was our first time writing to the key,
				// we should remove record of that write.
				delete(ts.writes, op.k)
				delete(ts.pendingChangedKeys, op.k)
			}
		case removeOp:
			if op.pastAllocates != nil {
				// If we removed a newly created key, we need to restore it
				// to [allocates].
				//
				// The key should have already been removed from allocates,
				// so we don't need to explicitly delete it if [op.pastAllocates]
				// is nil.
				ts.allocates[op.k] = *op.pastAllocates
			}
			if op.pastWrites != nil {
				// If we removed a newly written key, we should revert
				// it back to its previous value.
				ts.writes[op.k] = *op.pastWrites
				ts.pendingChangedKeys[op.k] = maybe.Some(op.pastV)
			} else {
				// If we removed a key that already existed before the view,
				// we should remove it from tracking.
				//
				// This should never happen if [op.pastAllocates] != nil.
				delete(ts.writes, op.k)
				delete(ts.pendingChangedKeys, op.k)
			}
		}
	}
	ts.ops = ts.ops[:restorePoint]
}

// OpIndex returns the number of operations done on ts.
func (ts *TStateView) OpIndex() int {
	return len(ts.ops)
}

// KeyOperations returns the number of operations performed since the scope
// was last set.
//
// If an operation is performed more than once during this time, the largest
// operation will be returned here (if 1 chunk then 2 chunks are written to a key,
// this function will return 2 chunks).
//
// TODO: this function is no longer used but could be a useful metric
func (ts *TStateView) KeyOperations() (map[string]uint16, map[string]uint16) {
	return ts.allocates, ts.writes
}

// checkScope returns whether [k] is in scope and has appropriate permissions.
// the method always return true in case we're in simulation mode.
func (ts *TStateView) checkScope(_ context.Context, k []byte, perm state.Permissions) bool {
	return ts.scope.Has(k, perm)
}

// GetValue returns the value associated from tempStorage with the
// associated [key]. If [key] does not exist in scope, or is not read/rw, or if it is not found
// in storage an error is returned.
func (ts *TStateView) GetValue(ctx context.Context, key []byte) ([]byte, error) {
	// Getting a value requires a Read permission, so we pass state.Read
	if !ts.checkScope(ctx, key, state.Read) {
		return nil, ErrInvalidKeyOrPermission
	}
	k := string(key)
	return ts.getValue(ctx, k)
}

func (ts *TStateView) getValue(ctx context.Context, key string) ([]byte, error) {
	if v, ok := ts.pendingChangedKeys[key]; ok {
		if v.IsNothing() {
			return nil, database.ErrNotFound
		}
		return v.Value(), nil
	}
	if v, changed, exists := ts.ts.getChangedValue(ctx, key); changed {
		if exists {
			return v, nil
		}
		return v, database.ErrNotFound
	}
	return ts.storage.GetValue(ctx, []byte(key))
}

// isUnchanged determines if a [key] is unchanged from the parent view (or
// scope if the parent is unchanged). The [nexists] flag indicates whether the
// new value provided in [nval] exists or not.
func (ts *TStateView) isUnchanged(ctx context.Context, key string, nval []byte, nexists bool) (bool, error) {
	if v, changed, exists := ts.ts.getChangedValue(ctx, key); changed {
		return !exists && !nexists || exists && nexists && bytes.Equal(v, nval), nil
	}
	scopeVal, err := ts.storage.GetValue(ctx, []byte(key))
	switch err {
	case nil:
		return nexists && bytes.Equal(scopeVal, nval), nil
	case database.ErrNotFound:
		return !nexists, nil
	default:
		return false, err
	}
}

// Insert allocates and writes (or just writes) a new key to [tstate]. If this
// action returns the value of [key] to the parent view, it reverts any pending changes.
func (ts *TStateView) Insert(ctx context.Context, key []byte, value []byte) error {
	// Inserting requires a Write Permissions, so we pass state.Write
	if !ts.checkScope(ctx, key, state.Write) {
		return ErrInvalidKeyOrPermission
	}
	if !keys.VerifyValue(key, value) {
		return ErrInvalidKeyValue
	}
	valueChunks, _ := keys.NumChunks(value) // not possible to fail
	k := string(key)
	isUnchanged, err := ts.isUnchanged(ctx, k, value, true)
	if err != nil {
		return err
	}
	// Invariant: [getValue] is safe to call here because with [state.Write], it
	// will provide Read and Write access to the state
	past, err := ts.getValue(ctx, k)
	if err != nil && err != database.ErrNotFound {
		return err
	}
	op := &op{
		k:             k,
		pastV:         past,
		pastAllocates: chunks(ts.allocates, k),
		pastWrites:    chunks(ts.writes, k),
	}
	if err == nil {
		if bytes.Equal(past, value) {
			// No change, so this isn't an op.
			return nil
		}
		op.t = insertOp
		ts.writes[k] = valueChunks // set to latest value
	} else {
		// New entry requires Allocate
		// TODO: we assume any allocate is a write too, but we should
		// make this invariant more clear. Do we require Write,
		// Allocate|Write, and never Allocate alone?
		if !ts.checkScope(ctx, key, state.Allocate) {
			return ErrInvalidKeyOrPermission
		}
		op.t = createOp
		keyChunks, _ := keys.MaxChunks(key) // not possible to fail
		ts.allocates[k] = keyChunks
		ts.writes[k] = valueChunks
	}
	ts.ops = append(ts.ops, op)
	ts.pendingChangedKeys[k] = maybe.Some(value)
	if isUnchanged {
		delete(ts.allocates, k)
		delete(ts.writes, k)
		delete(ts.pendingChangedKeys, k)
	}
	return nil
}

// Remove deletes a key from [tstate]. If this action returns the
// value of [key] to the parent view, it reverts any pending changes.
func (ts *TStateView) Remove(ctx context.Context, key []byte) error {
	// Removing requires writing & deleting that key, so we pass state.Write
	if !ts.checkScope(ctx, key, state.Write) {
		return ErrInvalidKeyOrPermission
	}
	k := string(key)
	past, err := ts.getValue(ctx, k)
	if err != nil && err != database.ErrNotFound {
		return err
	}
	if err == database.ErrNotFound {
		// We do not update writes if the key does not exist.
		return nil
	}
	isUnchanged, err := ts.isUnchanged(ctx, k, nil, false)
	if err != nil {
		return err
	}
	ts.ops = append(ts.ops, &op{
		t:             removeOp,
		k:             k,
		pastV:         past,
		pastAllocates: chunks(ts.allocates, k),
		pastWrites:    chunks(ts.writes, k),
	})
	if _, ok := ts.allocates[k]; ok {
		// If delete after allocating in the same view, it is
		// as if nothing happened.
		delete(ts.allocates, k)
		delete(ts.writes, k)
		delete(ts.pendingChangedKeys, k)
	} else {
		// If this is not a new allocation, we mark as an
		// explicit delete.
		ts.writes[k] = 0
		ts.pendingChangedKeys[k] = maybe.Nothing[[]byte]()
	}
	if isUnchanged {
		delete(ts.allocates, k)
		delete(ts.writes, k)
		delete(ts.pendingChangedKeys, k)
	}
	return nil
}

// PendingChanges returns the number of changed keys (not ops).
func (ts *TStateView) PendingChanges() int {
	return len(ts.pendingChangedKeys)
}

// Commit adds all pending changes to the parent view.
func (ts *TStateView) Commit() {
	ts.ts.l.Lock()
	defer ts.ts.l.Unlock()

	for k, v := range ts.pendingChangedKeys {
		ts.ts.changedKeys[k] = v
	}
	ts.ts.ops += len(ts.ops)
}

// chunks gets the number of chunks for a key in [m]
// or returns nil.
func chunks(m map[string]uint16, key string) *uint16 {
	chunks, ok := m[key]
	if !ok {
		return nil
	}
	return &chunks
}<|MERGE_RESOLUTION|>--- conflicted
+++ resolved
@@ -32,20 +32,6 @@
 	pastWrites    *uint16
 }
 
-<<<<<<< HEAD
-// ImmutableScopeStorage implements [state.Immutable], allowing the map to be used
-// as a read-only state source, and making it compatible with error-generating backing storage.
-type ImmutableScopeStorage map[string][]byte
-
-func (i ImmutableScopeStorage) GetValue(_ context.Context, key []byte) (value []byte, err error) {
-	if v, has := i[string(key)]; has {
-		return v, nil
-	}
-	return nil, database.ErrNotFound
-}
-
-=======
->>>>>>> d194b71e
 type TStateView struct {
 	ts                 *TState
 	pendingChangedKeys map[string]maybe.Maybe[[]byte]
@@ -62,22 +48,6 @@
 	// Store which keys are modified and how large their values were.
 	allocates map[string]uint16
 	writes    map[string]uint16
-<<<<<<< HEAD
-
-	// simulationMode flag is used to determine whether we're in execution mode or simulation mode.
-	// while in simulation mode, we don't enforce any scope limitations. instead, we record the accessed keys.
-	// during execution mode, we use the configured scope to enforce the access to the keys.
-	simulationMode bool
-}
-
-func (ts *TState) NewView(scope state.Keys, storage state.Immutable) *TStateView {
-	return newView(ts, scope, storage, false)
-}
-
-func (*TStateRecorder) newRecorderView(immutableState state.Immutable) *TStateView {
-	return newView(New(0), state.Keys{}, immutableState, true)
-=======
->>>>>>> d194b71e
 }
 
 func (ts *TState) NewView(scope state.Scope, storage state.Immutable, preallocateSize int) *TStateView {
