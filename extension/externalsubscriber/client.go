// Copyright (C) 2024, Ava Labs, Inc. All rights reserved.
// See the file LICENSE for licensing terms.

package externalsubscriber

import (
	"context"

	"github.com/ava-labs/avalanchego/utils/logging"
	"go.uber.org/zap"
	"google.golang.org/grpc"
	"google.golang.org/grpc/credentials/insecure"

	"github.com/ava-labs/hypersdk/chain"
	"github.com/ava-labs/hypersdk/event"

	pb "github.com/ava-labs/hypersdk/proto/pb/externalsubscriber"
)

var _ event.Subscription[*chain.ExecutedBlock] = (*ExternalSubscriberClient)(nil)

type ExternalSubscriberClient struct {
	conn   *grpc.ClientConn
	client pb.ExternalSubscriberClient
	log    logging.Logger
}

func NewExternalSubscriberClient(
	ctx context.Context,
	log logging.Logger,
	serverAddr string,
	genesisBytes []byte,
) (*ExternalSubscriberClient, error) {
	// Establish connection to server
	conn, err := grpc.Dial(serverAddr, grpc.WithTransportCredentials(insecure.NewCredentials()))
	if err != nil {
		return nil, err
	}
	client := pb.NewExternalSubscriberClient(conn)
	// Initialize parser
	_, err = client.Initialize(
		ctx,
		&pb.InitializeRequest{
			Genesis: genesisBytes,
		},
	)
	if err != nil {
		return nil, err
	}
	log.Debug("connected to external subscriber server", zap.String("address", serverAddr))
	return &ExternalSubscriberClient{
		conn:   conn,
		client: client,
		log:    log,
	}, nil
}

func (e *ExternalSubscriberClient) Notify(ctx context.Context, blk *chain.ExecutedBlock) error {
	blockBytes, err := blk.Marshal()
	if err != nil {
		return err
	}

	req := &pb.BlockRequest{
		BlockData: blockBytes,
	}
	e.log.Debug("sending accepted block to server",
<<<<<<< HEAD
		zap.Stringer("blockID", blk.Block.ID()),
=======
		zap.Stringer("blockID", blk.Block.GetID()),
>>>>>>> 49cbe484
		zap.Uint64("blockHeight", blk.Block.Hght),
	)
	_, err = e.client.Notify(ctx, req)
	return err
}

func (e *ExternalSubscriberClient) Close() error {
	return e.conn.Close()
}<|MERGE_RESOLUTION|>--- conflicted
+++ resolved
@@ -65,11 +65,7 @@
 		BlockData: blockBytes,
 	}
 	e.log.Debug("sending accepted block to server",
-<<<<<<< HEAD
-		zap.Stringer("blockID", blk.Block.ID()),
-=======
 		zap.Stringer("blockID", blk.Block.GetID()),
->>>>>>> 49cbe484
 		zap.Uint64("blockHeight", blk.Block.Hght),
 	)
 	_, err = e.client.Notify(ctx, req)
