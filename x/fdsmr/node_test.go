// Copyright (C) 2024, Ava Labs, Inc. All rights reserved.
// See the file LICENSE for licensing terms.

package fdsmr

import (
	"context"
	"errors"
	"testing"
	"time"

	"github.com/ava-labs/avalanchego/ids"
	"github.com/stretchr/testify/require"

	"github.com/ava-labs/hypersdk/codec"
	"github.com/ava-labs/hypersdk/state"
	"github.com/ava-labs/hypersdk/x/dsmr"
	"github.com/ava-labs/hypersdk/x/dsmr/dsmrtest"
)

// Tests that txs that cannot be bonded are filtered out from calls to the
// underlying DSMR implementation
func TestNode_BuildChunk(t *testing.T) {
	now := time.Now()
	errFoo := errors.New("foobar")

	tests := []struct {
		name    string
		bonder  testBonder
		dsmrErr error
		txs     []*dsmrtest.Tx
		wantTxs []*dsmrtest.Tx
		wantErr error
	}{
		{
			name: "bond errors",
			bonder: testBonder{
				bondErr: errFoo,
			},
			txs: []*dsmrtest.Tx{
				{
					ID:      ids.Empty,
					Expiry:  now.Add(time.Hour).Unix(),
					Sponsor: codec.EmptyAddress,
				},
			},
			wantErr: errFoo,
		},
		{
			name:    "dsmr errors",
			dsmrErr: errFoo,
			wantTxs: []*dsmrtest.Tx{},
			wantErr: errFoo,
		},
		{
			name:    "nil txs",
			bonder:  testBonder{},
			wantTxs: []*dsmrtest.Tx{},
		},
		{
			name:    "empty txs",
			bonder:  testBonder{},
			txs:     []*dsmrtest.Tx{},
			wantTxs: []*dsmrtest.Tx{},
		},
		{
			name:   "single account - fails bond",
			bonder: testBonder{},
			txs: []*dsmrtest.Tx{
				{
					ID:      ids.Empty,
					Expiry:  now.Add(time.Hour).Unix(),
					Sponsor: codec.EmptyAddress,
				},
			},
			wantTxs: []*dsmrtest.Tx{},
		},
		{
			name: "single account - bonded",
			bonder: testBonder{
				limit: map[codec.Address]int{
					codec.EmptyAddress: 1,
				},
			},
			txs: []*dsmrtest.Tx{
				{
					ID:      ids.Empty,
					Expiry:  now.Add(time.Hour).Unix(),
					Sponsor: codec.EmptyAddress,
				},
			},
			wantTxs: []*dsmrtest.Tx{
				{
					ID:      ids.Empty,
					Expiry:  now.Add(time.Hour).Unix(),
					Sponsor: codec.EmptyAddress,
				},
			},
		},
		{
			name: "single account - some txs bonded",
			bonder: testBonder{
				limit: map[codec.Address]int{
					codec.EmptyAddress: 1,
				},
			},
			txs: []*dsmrtest.Tx{
				{
					ID:      ids.ID{0},
					Expiry:  now.Add(time.Hour).Unix(),
					Sponsor: codec.EmptyAddress,
				},
				{
					ID:      ids.ID{1},
					Expiry:  now.Add(time.Hour).Unix(),
					Sponsor: codec.EmptyAddress,
				},
			},
			wantTxs: []*dsmrtest.Tx{
				{
					ID:      ids.ID{0},
					Expiry:  now.Add(time.Hour).Unix(),
					Sponsor: codec.EmptyAddress,
				},
			},
		},
		{
			name: "multiple accounts - all txs fail bond",
			bonder: testBonder{
				limit: map[codec.Address]int{},
			},
			txs: []*dsmrtest.Tx{
				{
					ID:      ids.ID{0},
					Expiry:  now.Add(time.Hour).Unix(),
					Sponsor: codec.Address{1},
				},
				{
					ID:      ids.ID{1},
					Expiry:  now.Add(time.Hour).Unix(),
					Sponsor: codec.Address{2},
				},
			},
			wantTxs: []*dsmrtest.Tx{},
		},
		{
			name: "multiple accounts - all txs bonded",
			bonder: testBonder{
				limit: map[codec.Address]int{
					{1}: 1,
					{2}: 1,
				},
			},
			txs: []*dsmrtest.Tx{
				{
					ID:      ids.ID{0},
					Expiry:  now.Add(time.Hour).Unix(),
					Sponsor: codec.Address{1},
				},
				{
					ID:      ids.ID{1},
					Expiry:  now.Add(time.Hour).Unix(),
					Sponsor: codec.Address{2},
				},
			},
			wantTxs: []*dsmrtest.Tx{
				{
					ID:      ids.ID{0},
					Expiry:  now.Add(time.Hour).Unix(),
					Sponsor: codec.Address{1},
				},
				{
					ID:      ids.ID{1},
					Expiry:  now.Add(time.Hour).Unix(),
					Sponsor: codec.Address{2},
				},
			},
		},
		{
			name: "multiple accounts - some txs bonded",
			bonder: testBonder{
				limit: map[codec.Address]int{
					{1}: 2,
					{2}: 1,
				},
			},
			txs: []*dsmrtest.Tx{
				{
					ID:      ids.ID{0},
					Expiry:  now.Add(time.Hour).Unix(),
					Sponsor: codec.Address{1},
				},
				{
					ID:      ids.ID{1},
					Expiry:  now.Add(time.Hour).Unix(),
					Sponsor: codec.Address{1},
				},
				{
					ID:      ids.ID{2},
					Expiry:  now.Add(time.Hour).Unix(),
					Sponsor: codec.Address{2},
				},
				{
					ID:      ids.ID{3},
					Expiry:  now.Add(time.Hour).Unix(),
					Sponsor: codec.Address{2},
				},
			},
			wantTxs: []*dsmrtest.Tx{
				{
					ID:      ids.ID{0},
					Expiry:  now.Add(time.Hour).Unix(),
					Sponsor: codec.Address{1},
				},
				{
					ID:      ids.ID{1},
					Expiry:  now.Add(time.Hour).Unix(),
					Sponsor: codec.Address{1},
				},
				{
					ID:      ids.ID{2},
					Expiry:  now.Add(time.Hour).Unix(),
					Sponsor: codec.Address{2},
				},
			},
		},
	}

	for _, tt := range tests {
		t.Run(tt.name, func(t *testing.T) {
			r := require.New(t)

			wantExpiry := int64(123)
			wantBeneficiary := codec.Address{1, 2, 3}
			n := New[testDSMR, *dsmrtest.Tx](
				testDSMR{
					BuildChunkF: func(_ context.Context, gotTxs []*dsmrtest.Tx, gotExpiry int64, gotBeneficiary codec.Address) error {
						r.Equal(tt.wantTxs, gotTxs)
						r.Equal(wantExpiry, gotExpiry)
						r.Equal(wantBeneficiary, gotBeneficiary)

						return tt.dsmrErr
					},
				},
				tt.bonder,
			)
			r.ErrorIs(n.BuildChunk(
				context.Background(),
				nil,
				tt.txs,
				wantExpiry,
				wantBeneficiary,
				1,
			), tt.wantErr)
		})
	}
}

// Tests that txs are un-bonded when they are accepted
func TestUnbondOnAccept(t *testing.T) {
	tests := []struct {
		name    string
		wantErr error
	}{
		{
			name: "unbond succeeds",
		},
		{
			name:    "unbond succeeds",
			wantErr: errors.New("foobar"),
		},
	}

	for _, tt := range tests {
		t.Run(tt.name, func(t *testing.T) {
			r := require.New(t)

			b := testBonder{
				unbondErr: tt.wantErr,
				limit: map[codec.Address]int{
					codec.EmptyAddress: 1,
				},
			}
			expiry := time.Now().Add(time.Hour).Unix()
			txs := []*dsmrtest.Tx{
				{
					ID:      ids.GenerateTestID(),
					Expiry:  expiry,
					Sponsor: codec.EmptyAddress,
				},
			}

			n := New[testDSMR, *dsmrtest.Tx](
				testDSMR{
					AcceptF: func(_ context.Context, _ dsmr.Block) (dsmr.ExecutedBlock[*dsmrtest.Tx], error) {
						return dsmr.ExecutedBlock[*dsmrtest.Tx]{
							BlockHeader: dsmr.BlockHeader{},
							ID:          ids.ID{},
							Chunks: []dsmr.Chunk[*dsmrtest.Tx]{
								{
									UnsignedChunk: dsmr.UnsignedChunk[*dsmrtest.Tx]{
										Producer:    ids.NodeID{},
										Beneficiary: codec.Address{},
										Expiry:      0,
										Txs:         txs,
									},
									Signer:    [48]byte{},
									Signature: [96]byte{},
								},
							},
						}, nil
					},
				},
				b,
			)

			r.NoError(n.BuildChunk(
				context.Background(),
				nil,
				txs,
				expiry,
				codec.EmptyAddress,
				1,
			))
			r.Equal(0, b.limit[codec.EmptyAddress])

			_, err := n.Accept(context.Background(), dsmr.Block{})
			r.ErrorIs(err, tt.wantErr)

			wantLimit := 1
			if tt.wantErr != nil {
				wantLimit = 0
			}
			r.Equal(wantLimit, b.limit[codec.EmptyAddress])
		})
	}
}

// Tests that txs are un-bonded if the expiry time is before the accepted block
// timestamp
func TestUnbondOnExpiry(t *testing.T) {
	tests := []struct {
		name      string
		expiry    int64
		blkTime   int64
		wantLimit int
	}{
		{
			name:      "expiry before block time",
			wantLimit: 1,
			expiry:    100,
			blkTime:   101,
		},
		{
			name:      "expiry at block time",
			wantLimit: 0,
			expiry:    100,
			blkTime:   100,
		},
		{
			name:      "expiry after block time",
			wantLimit: 0,
			expiry:    101,
			blkTime:   100,
		},
	}

	for _, tt := range tests {
		t.Run(tt.name, func(t *testing.T) {
			r := require.New(t)

			b := testBonder{
				limit: map[codec.Address]int{
					codec.EmptyAddress: 1,
				},
			}

			txs := []*dsmrtest.Tx{
				{
					ID:      ids.GenerateTestID(),
					Expiry:  tt.expiry,
					Sponsor: codec.EmptyAddress,
				},
			}

			n := New[testDSMR, *dsmrtest.Tx](testDSMR{}, b)
			r.NoError(n.BuildChunk(
				context.Background(),
				nil,
				txs,
				0,
				codec.EmptyAddress,
				1,
			))
			r.Equal(0, b.limit[codec.EmptyAddress])

			_, err := n.Accept(
				context.Background(),
				dsmr.Block{
					BlockHeader: dsmr.BlockHeader{
						ParentID:  ids.ID{},
						Height:    0,
						Timestamp: tt.blkTime,
					},
				})
			r.NoError(err)
			r.Equal(tt.wantLimit, b.limit[codec.EmptyAddress])
		})
	}
}

type testDSMR struct {
	BuildChunkF func(
		ctx context.Context,
		txs []*dsmrtest.Tx,
		expiry int64,
		beneficiary codec.Address,
	) error
	AcceptF func(
		ctx context.Context,
		block dsmr.Block,
	) (dsmr.ExecutedBlock[*dsmrtest.Tx], error)
}

func (t testDSMR) BuildChunk(ctx context.Context, txs []*dsmrtest.Tx, expiry int64, beneficiary codec.Address) error {
	if t.BuildChunkF == nil {
		return nil
	}

	return t.BuildChunkF(ctx, txs, expiry, beneficiary)
}

func (t testDSMR) Accept(ctx context.Context, block dsmr.Block) (dsmr.ExecutedBlock[*dsmrtest.Tx], error) {
	if t.AcceptF == nil {
		return dsmr.ExecutedBlock[*dsmrtest.Tx]{
			BlockHeader: block.BlockHeader,
			ID:          ids.ID{},
			Chunks:      nil,
		}, nil
	}

	return t.AcceptF(ctx, block)
}

type testBonder struct {
	bondErr   error
	unbondErr error
	limit     map[codec.Address]int
}

<<<<<<< HEAD
func (b testBonder) Bond(tx *dsmrtest.Tx) (bool, error) {
=======
func (b testBonder) Bond(_ context.Context, _ state.Mutable, tx dsmrtest.Tx, _ uint64) (bool, error) {
>>>>>>> 39635525
	if b.bondErr != nil {
		return false, b.bondErr
	}

	if b.limit[tx.GetSponsor()] == 0 {
		return false, nil
	}

	b.limit[tx.GetSponsor()]--
	return true, nil
}

func (b testBonder) Unbond(tx *dsmrtest.Tx) error {
	if b.unbondErr != nil {
		return b.unbondErr
	}

	b.limit[tx.GetSponsor()]++
	return nil
}<|MERGE_RESOLUTION|>--- conflicted
+++ resolved
@@ -448,11 +448,7 @@
 	limit     map[codec.Address]int
 }
 
-<<<<<<< HEAD
-func (b testBonder) Bond(tx *dsmrtest.Tx) (bool, error) {
-=======
 func (b testBonder) Bond(_ context.Context, _ state.Mutable, tx dsmrtest.Tx, _ uint64) (bool, error) {
->>>>>>> 39635525
 	if b.bondErr != nil {
 		return false, b.bondErr
 	}
