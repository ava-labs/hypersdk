--- conflicted
+++ resolved
@@ -35,11 +35,7 @@
 				}
 				ctx, cancel := context.WithCancel(context.Background())
 				defer cancel()
-<<<<<<< HEAD
-				val, err := callInfo.State.GetValue(ctx, prependAccountToKey(callInfo.Program, parsedInput))
-=======
 				val, err := callInfo.State.GetProgramState(callInfo.Account).GetValue(ctx, parsedInput)
->>>>>>> 2bd1630a
 				if err != nil {
 					if errors.Is(err, database.ErrNotFound) {
 						return nil, nil
@@ -55,11 +51,7 @@
 				}
 				ctx, cancel := context.WithCancel(context.Background())
 				defer cancel()
-<<<<<<< HEAD
-				return callInfo.State.Insert(ctx, prependAccountToKey(callInfo.Program, parsedInput.Key), parsedInput.Value)
-=======
 				return callInfo.State.GetProgramState(callInfo.Account).Insert(ctx, parsedInput.Key, parsedInput.Value)
->>>>>>> 2bd1630a
 			})},
 			"put_many": {FuelCost: putManyCost, Function: FunctionNoOutput(func(callInfo *CallInfo, input []byte) error {
 				var parsedInput []keyValueInput
@@ -69,11 +61,7 @@
 				ctx, cancel := context.WithCancel(context.Background())
 				defer cancel()
 				for _, entry := range parsedInput {
-<<<<<<< HEAD
-					if err := callInfo.State.Insert(ctx, prependAccountToKey(callInfo.Program, entry.Key), entry.Value); err != nil {
-=======
 					if err := callInfo.State.GetProgramState(callInfo.Account).Insert(ctx, entry.Key, entry.Value); err != nil {
->>>>>>> 2bd1630a
 						return err
 					}
 				}
@@ -87,14 +75,8 @@
 
 				ctx, cancel := context.WithCancel(context.Background())
 				defer cancel()
-<<<<<<< HEAD
-
-				key := prependAccountToKey(callInfo.Program, parsedInput)
-				bytes, err := callInfo.State.GetValue(ctx, key)
-=======
 				programState := callInfo.State.GetProgramState(callInfo.Account)
 				bytes, err := programState.GetValue(ctx, parsedInput)
->>>>>>> 2bd1630a
 				if err != nil {
 					if errors.Is(err, database.ErrNotFound) {
 						// [0] represents `None`
