// Copyright (C) 2024, Ava Labs, Inc. All rights reserved.
// See the file LICENSE for licensing terms.

package runtime

import (
	"context"
	"errors"

	"github.com/ava-labs/avalanchego/database"
	"github.com/near/borsh-go"

	"github.com/ava-labs/hypersdk/codec"
)

const (
	readCost   = 10000
	writeCost  = 10000
	deleteCost = 10000
)

type keyValueInput struct {
	Key   []byte
	Value []byte
}

// prependAccountToKey makes the key relative to the account
func prependAccountToKey(account codec.Address, key []byte) []byte {
	result := make([]byte, len(account)+len(key)+1)
	copy(result, account[:])
	copy(result[len(account):], "/")
	copy(result[len(account)+1:], key)
	return result
}

func NewStateAccessModule() *ImportModule {
	return &ImportModule{
		Name: "state",
		HostFunctions: map[string]HostFunction{
<<<<<<< HEAD
			"get": {FuelCost: readCost, Function: Function(func(callInfo *CallInfo, input []byte) ([]byte, error) {
				parsedInput := &keyInput{}
				if err := borsh.Deserialize(parsedInput, input); err != nil {
=======
			"get": {FuelCost: readCost, Function: FunctionWithOutput(func(callInfo *CallInfo, input []byte) ([]byte, error) {
				var parsedInput []byte
				if err := borsh.Deserialize(&parsedInput, input); err != nil {
>>>>>>> be2bce43
					return nil, err
				}
				ctx, cancel := context.WithCancel(context.Background())
				defer cancel()
				val, err := callInfo.State.GetValue(ctx, prependAccountToKey(callInfo.Account, parsedInput))
				if err != nil {
					if errors.Is(err, database.ErrNotFound) {
						return nil, nil
					}
					return nil, err
				}
				return val, nil
			})},
			"put": {FuelCost: writeCost, Function: FunctionNoOutput(func(callInfo *CallInfo, input []byte) error {
				parsedInput := &keyValueInput{}
				if err := borsh.Deserialize(parsedInput, input); err != nil {
					return err
				}
				ctx, cancel := context.WithCancel(context.Background())
				defer cancel()
				return callInfo.State.Insert(ctx, prependAccountToKey(callInfo.Account, parsedInput.Key), parsedInput.Value)
			})},
<<<<<<< HEAD
			"delete": {FuelCost: deleteCost, Function: Function(func(callInfo *CallInfo, input []byte) ([]byte, error) {
				parsedInput := &keyInput{}
				if err := borsh.Deserialize(parsedInput, input); err != nil {
=======
			"delete": {FuelCost: deleteCost, Function: FunctionWithOutput(func(callInfo *CallInfo, input []byte) ([]byte, error) {
				var parsedInput []byte
				if err := borsh.Deserialize(&parsedInput, input); err != nil {
>>>>>>> be2bce43
					return nil, err
				}

				ctx, cancel := context.WithCancel(context.Background())
				defer cancel()

				key := prependAccountToKey(callInfo.Account, parsedInput)
				bytes, err := callInfo.State.GetValue(ctx, key)
				if err != nil {
					if errors.Is(err, database.ErrNotFound) {
						// [0] represents `None`
						return []byte{0}, nil
					}

					return nil, err
				}

				bytes = append([]byte{1}, bytes...)

				err = callInfo.State.Remove(ctx, key)
				if err != nil {
					return nil, err
				}

				return bytes, nil
			})},
		},
	}
}<|MERGE_RESOLUTION|>--- conflicted
+++ resolved
@@ -37,15 +37,9 @@
 	return &ImportModule{
 		Name: "state",
 		HostFunctions: map[string]HostFunction{
-<<<<<<< HEAD
 			"get": {FuelCost: readCost, Function: Function(func(callInfo *CallInfo, input []byte) ([]byte, error) {
-				parsedInput := &keyInput{}
-				if err := borsh.Deserialize(parsedInput, input); err != nil {
-=======
-			"get": {FuelCost: readCost, Function: FunctionWithOutput(func(callInfo *CallInfo, input []byte) ([]byte, error) {
 				var parsedInput []byte
 				if err := borsh.Deserialize(&parsedInput, input); err != nil {
->>>>>>> be2bce43
 					return nil, err
 				}
 				ctx, cancel := context.WithCancel(context.Background())
@@ -68,15 +62,9 @@
 				defer cancel()
 				return callInfo.State.Insert(ctx, prependAccountToKey(callInfo.Account, parsedInput.Key), parsedInput.Value)
 			})},
-<<<<<<< HEAD
 			"delete": {FuelCost: deleteCost, Function: Function(func(callInfo *CallInfo, input []byte) ([]byte, error) {
-				parsedInput := &keyInput{}
-				if err := borsh.Deserialize(parsedInput, input); err != nil {
-=======
-			"delete": {FuelCost: deleteCost, Function: FunctionWithOutput(func(callInfo *CallInfo, input []byte) ([]byte, error) {
 				var parsedInput []byte
 				if err := borsh.Deserialize(&parsedInput, input); err != nil {
->>>>>>> be2bce43
 					return nil, err
 				}
 
