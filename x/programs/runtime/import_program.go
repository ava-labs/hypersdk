// Copyright (C) 2024, Ava Labs, Inc. All rights reserved.
// See the file LICENSE for licensing terms.

package runtime

import (
	"context"
	"errors"
	"slices"

	"github.com/ava-labs/avalanchego/ids"
	"github.com/bytecodealliance/wasmtime-go/v14"

	"github.com/ava-labs/hypersdk/codec"
)

type ProgramCallErrorCode byte

const (
	callProgramCost   = 10000
	setCallResultCost = 10000
	remainingFuelCost = 10000
	deployCost        = 10000
)

const (
	CallPanicked ProgramCallErrorCode = iota
	ExecutionFailure
	OutOfFuel
	InsufficientBalance
)

type callProgramInput struct {
	Program      codec.Address
	FunctionName string
	Params       []byte
	Fuel         uint64
}

type deployProgramInput struct {
	ProgramID           ids.ID
	AccountCreationData []byte
}

func ExtractProgramCallErrorCode(err error) (ProgramCallErrorCode, bool) {
	var trap *wasmtime.Trap
	if errors.As(err, &trap) {
		switch *trap.Code() {
		case wasmtime.UnreachableCodeReached:
			return CallPanicked, true
		case wasmtime.OutOfFuel:
			return OutOfFuel, true
		default:
			return ExecutionFailure, true
		}
	}
	return 0, false
}

<<<<<<< HEAD
type callProgramInput struct {
	Program      codec.Address
	FunctionName string
	Params       []byte
	MaxFuel      uint64
	Value        uint64
}

type deployProgramInput struct {
	ProgramID           ids.ID
	AccountCreationData []byte
}

=======
>>>>>>> 5c2cb96d
func NewProgramModule(r *WasmRuntime) *ImportModule {
	return &ImportModule{
		Name: "program",
		HostFunctions: map[string]HostFunction{
			"call_program": {FuelCost: callProgramCost, Function: Function[callProgramInput, Result[RawBytes, ProgramCallErrorCode]](func(callInfo *CallInfo, input callProgramInput) (Result[RawBytes, ProgramCallErrorCode], error) {
				newInfo := *callInfo

				if err := callInfo.ConsumeFuel(input.MaxFuel); err != nil {
					return Err[RawBytes, ProgramCallErrorCode](OutOfFuel), nil
				}

				newInfo.Actor = callInfo.Program
				newInfo.Program = input.Program
				newInfo.FunctionName = input.FunctionName
				newInfo.Params = input.Params
				newInfo.MaxFuel = input.MaxFuel
				newInfo.Value = input.Value

				result, err := r.CallProgram(
					context.Background(),
					&newInfo)
				if err != nil {
					if code, ok := ExtractProgramCallErrorCode(err); ok {
						return Err[RawBytes, ProgramCallErrorCode](code), nil
					}
					return Err[RawBytes, ProgramCallErrorCode](ExecutionFailure), err
				}

				// return any remaining fuel to the calling program
				callInfo.AddFuel(newInfo.RemainingFuel())
				callInfo.Value += newInfo.Value

				return Ok[RawBytes, ProgramCallErrorCode](result), nil
			})},
			"set_call_result": {FuelCost: setCallResultCost, Function: FunctionNoOutput[RawBytes](func(callInfo *CallInfo, input RawBytes) error {
				// needs to clone because this points into the current store's linear memory which may be gone when this is read
				callInfo.inst.result = slices.Clone(input)
				return nil
			})},
			"remaining_fuel": {FuelCost: remainingFuelCost, Function: FunctionNoInput[uint64](func(callInfo *CallInfo) (uint64, error) {
				return callInfo.RemainingFuel(), nil
			})},
			"deploy": {
				FuelCost: deployCost,
				Function: Function[deployProgramInput, codec.Address](
					func(callInfo *CallInfo, input deployProgramInput) (codec.Address, error) {
						ctx, cancel := context.WithCancel(context.Background())
						defer cancel()
						address, err := callInfo.State.NewAccountWithProgram(ctx, input.ProgramID, input.AccountCreationData)
						if err != nil {
							return codec.EmptyAddress, err
						}
						return address, nil
					}),
			},
		},
	}
}<|MERGE_RESOLUTION|>--- conflicted
+++ resolved
@@ -35,6 +35,7 @@
 	FunctionName string
 	Params       []byte
 	Fuel         uint64
+	Value        uint64
 }
 
 type deployProgramInput struct {
@@ -57,22 +58,6 @@
 	return 0, false
 }
 
-<<<<<<< HEAD
-type callProgramInput struct {
-	Program      codec.Address
-	FunctionName string
-	Params       []byte
-	MaxFuel      uint64
-	Value        uint64
-}
-
-type deployProgramInput struct {
-	ProgramID           ids.ID
-	AccountCreationData []byte
-}
-
-=======
->>>>>>> 5c2cb96d
 func NewProgramModule(r *WasmRuntime) *ImportModule {
 	return &ImportModule{
 		Name: "program",
@@ -80,7 +65,7 @@
 			"call_program": {FuelCost: callProgramCost, Function: Function[callProgramInput, Result[RawBytes, ProgramCallErrorCode]](func(callInfo *CallInfo, input callProgramInput) (Result[RawBytes, ProgramCallErrorCode], error) {
 				newInfo := *callInfo
 
-				if err := callInfo.ConsumeFuel(input.MaxFuel); err != nil {
+				if err := callInfo.ConsumeFuel(input.Fuel); err != nil {
 					return Err[RawBytes, ProgramCallErrorCode](OutOfFuel), nil
 				}
 
@@ -88,7 +73,7 @@
 				newInfo.Program = input.Program
 				newInfo.FunctionName = input.FunctionName
 				newInfo.Params = input.Params
-				newInfo.MaxFuel = input.MaxFuel
+				newInfo.MaxFuel = input.Fuel
 				newInfo.Value = input.Value
 
 				result, err := r.CallProgram(
