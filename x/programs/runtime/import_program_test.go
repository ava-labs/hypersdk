// Copyright (C) 2023, Ava Labs, Inc. All rights reserved.
// See the file LICENSE for licensing terms.

package runtime

import (
	"context"
	"testing"

	"github.com/ava-labs/avalanchego/ids"
	"github.com/near/borsh-go"
	"github.com/stretchr/testify/require"

	"github.com/ava-labs/hypersdk/codec"
	"github.com/ava-labs/hypersdk/x/programs/test"
)

func TestImportProgramCallProgram(t *testing.T) {
	require := require.New(t)

	ctx, cancel := context.WithCancel(context.Background())
	defer cancel()

<<<<<<< HEAD
	program := newTestProgram(ctx, "call_program")

=======
	runtime := NewRuntime(
		NewConfig(),
		logging.NoLog{},
		test.ProgramLoader{ProgramName: "call_program"})

	state := test.StateLoader{Mu: test.NewTestDB()}
	programID := codec.CreateAddress(0, ids.GenerateTestID())
	result, err := runtime.CallProgram(ctx, &CallInfo{Program: programID, State: state, FunctionName: "simple_call", Params: nil, Fuel: 10000000})
	require.NoError(err)
>>>>>>> 4478e595
	expected, err := borsh.Serialize(0)
	require.NoError(err)

	result, err := program.Call("simple_call")
	require.NoError(err)
	require.Equal(expected, result)

<<<<<<< HEAD
	result, err = program.Call(
		"simple_call_external",
		program.Address, uint64(1000000))
	require.NoError(err)
=======
	params := struct {
		Program  codec.Address
		MaxUnits int64
	}{
		Program:  programID,
		MaxUnits: 1000000,
	}
	paramBytes, err := borsh.Serialize(params)
	require.NoError(err)
	result, err = runtime.CallProgram(ctx, &CallInfo{Program: programID, State: state, FunctionName: "simple_call_external", Params: paramBytes, Fuel: 10000000})
	require.NoError(err)
>>>>>>> 4478e595
	require.Equal(expected, result)
}

func TestImportProgramCallProgramActor(t *testing.T) {
	require := require.New(t)

	ctx, cancel := context.WithCancel(context.Background())
	defer cancel()

<<<<<<< HEAD
	program := newTestProgram(ctx, "call_program")
	actor := codec.CreateAddress(1, ids.GenerateTestID())

	result, err := program.CallWithActor(actor, "actor_check")
	require.NoError(err)
	expected, err := borsh.Serialize(actor)
=======
	runtime := NewRuntime(
		NewConfig(),
		logging.NoLog{},
		test.ProgramLoader{ProgramName: "call_program"})

	state := test.StateLoader{Mu: test.NewTestDB()}
	actor := codec.CreateAddress(1, ids.GenerateTestID())
	programAccount := codec.CreateAddress(2, ids.GenerateTestID())

	result, err := runtime.CallProgram(ctx, &CallInfo{Program: programAccount, Actor: actor, State: state, FunctionName: "actor_check", Params: nil, Fuel: 10000000})
	require.NoError(err)
	expected, err := borsh.Serialize(actor)
	require.NoError(err)
	require.Equal(expected, result)
}

func TestImportProgramCallProgramActorChange(t *testing.T) {
	require := require.New(t)

	ctx, cancel := context.WithCancel(context.Background())
	defer cancel()

	runtime := NewRuntime(
		NewConfig(),
		logging.NoLog{},
		test.ProgramLoader{ProgramName: "call_program"})

	state := test.StateLoader{Mu: test.NewTestDB()}
	actor := codec.CreateAddress(1, ids.GenerateTestID())
	programAccount := codec.CreateAddress(2, ids.GenerateTestID())

	// the actor changes to the calling program's account
	params := struct {
		Program  codec.Address
		MaxUnits int64
	}{
		Program:  programAccount,
		MaxUnits: 10000000,
	}
	paramBytes, err := borsh.Serialize(params)
	require.NoError(err)
	result, err := runtime.CallProgram(ctx, &CallInfo{
		Program:      programAccount,
		Actor:        actor,
		State:        state,
		FunctionName: "actor_check_external",
		Params:       paramBytes,
		Fuel:         100000000,
	})
	require.NoError(err)
	expected, err := borsh.Serialize(programAccount)
>>>>>>> 4478e595
	require.NoError(err)
	require.Equal(expected, result)
}

func TestImportProgramCallProgramActorChange(t *testing.T) {
	require := require.New(t)

	ctx, cancel := context.WithCancel(context.Background())
	defer cancel()

<<<<<<< HEAD
	program := newTestProgram(ctx, "call_program")
	actor := codec.CreateAddress(1, ids.GenerateTestID())

	result, err := program.CallWithActor(
		actor,
		"actor_check_external",
		program.Address, uint64(100000))
	require.NoError(err)
	expected, err := borsh.Serialize(program.Address)
	require.NoError(err)
	require.Equal(expected, result)
}

func TestImportProgramCallProgramWithParam(t *testing.T) {
	require := require.New(t)

	ctx, cancel := context.WithCancel(context.Background())
	defer cancel()

	program := newTestProgram(ctx, "call_program")
=======
	runtime := NewRuntime(
		NewConfig(),
		logging.NoLog{},
		test.ProgramLoader{ProgramName: "call_program"})

	state := test.StateLoader{Mu: test.NewTestDB()}
	programID := codec.CreateAddress(0, ids.GenerateTestID())
>>>>>>> 4478e595

	expected, err := borsh.Serialize(uint64(1))
	require.NoError(err)

<<<<<<< HEAD
	result, err := program.Call(
		"call_with_param",
		uint64(1))
	require.NoError(err)
	require.Equal(expected, result)

	result, err = program.Call(
		"call_with_param_external",
		program.Address, uint64(100000), uint64(1))
=======
	result, err := runtime.CallProgram(ctx, &CallInfo{Program: programID, State: state, FunctionName: "call_with_param", Params: expected, Fuel: 10000000})
	require.NoError(err)
	require.Equal(expected, result)

	params := struct {
		Program  codec.Address
		MaxUnits uint64
		Value    uint64
	}{
		Program:  programID,
		MaxUnits: 1000000,
		Value:    1,
	}
	paramBytes, err := borsh.Serialize(params)
	require.NoError(err)
	result, err = runtime.CallProgram(ctx, &CallInfo{Program: programID, State: state, FunctionName: "call_with_param_external", Params: paramBytes, Fuel: 10000000})
>>>>>>> 4478e595
	require.NoError(err)
	require.Equal(expected, result)
}

func TestImportProgramCallProgramWithParams(t *testing.T) {
	require := require.New(t)

	ctx, cancel := context.WithCancel(context.Background())
	defer cancel()

<<<<<<< HEAD
	program := newTestProgram(ctx, "call_program")

	expected, err := borsh.Serialize(int64(3))
	require.NoError(err)
	result, err := program.Call(
		"call_with_two_params",
		uint64(1),
		uint64(2))
	require.NoError(err)
	require.Equal(expected, result)

	result, err = program.Call(
		"call_with_two_params_external",
		program.Address, uint64(100000), uint64(1), uint64(2))
=======
	runtime := NewRuntime(
		NewConfig(),
		logging.NoLog{},
		test.ProgramLoader{ProgramName: "call_program"})

	state := test.StateLoader{Mu: test.NewTestDB()}
	programID := codec.CreateAddress(0, ids.GenerateTestID())

	expected, err := borsh.Serialize(int64(3))
	require.NoError(err)

	paramBytes, err := borsh.Serialize(struct {
		Value1 int64
		Value2 int64
	}{
		Value1: 1,
		Value2: 2,
	})
	require.NoError(err)

	result, err := runtime.CallProgram(ctx, &CallInfo{Program: programID, State: state, FunctionName: "call_with_two_params", Params: paramBytes, Fuel: 10000000})
	require.NoError(err)
	require.Equal(expected, result)

	paramBytes, err = borsh.Serialize(struct {
		Program  codec.Address
		MaxUnits uint64
		Value1   int64
		Value2   int64
	}{
		Program:  programID,
		MaxUnits: 1000000,
		Value1:   1,
		Value2:   2,
	})
	require.NoError(err)
	result, err = runtime.CallProgram(ctx, &CallInfo{Program: programID, State: state, FunctionName: "call_with_two_params_external", Params: paramBytes, Fuel: 10000000})
>>>>>>> 4478e595
	require.NoError(err)
	require.Equal(expected, result)
}

func TestImportGetRemainingFuel(t *testing.T) {
	require := require.New(t)

	ctx, cancel := context.WithCancel(context.Background())
	defer cancel()

<<<<<<< HEAD
	program := newTestProgram(ctx, "fuel")
	result, err := program.Call("get_fuel")
=======
	runtime := NewRuntime(
		NewConfig(),
		logging.NoLog{},
		test.ProgramLoader{ProgramName: "fuel"})

	state := test.StateLoader{Mu: test.NewTestDB()}
	programID := codec.CreateAddress(0, ids.GenerateTestID())

	startFuel := uint64(150000)
	result, err := runtime.CallProgram(ctx, &CallInfo{Program: programID, State: state, FunctionName: "get_fuel", Params: nil, Fuel: startFuel})
>>>>>>> 4478e595
	require.NoError(err)
	require.LessOrEqual(test.Into[uint64](result), program.Runtime.DefaultGas)
}<|MERGE_RESOLUTION|>--- conflicted
+++ resolved
@@ -8,6 +8,7 @@
 	"testing"
 
 	"github.com/ava-labs/avalanchego/ids"
+	"github.com/ava-labs/avalanchego/utils/logging"
 	"github.com/near/borsh-go"
 	"github.com/stretchr/testify/require"
 
@@ -21,10 +22,6 @@
 	ctx, cancel := context.WithCancel(context.Background())
 	defer cancel()
 
-<<<<<<< HEAD
-	program := newTestProgram(ctx, "call_program")
-
-=======
 	runtime := NewRuntime(
 		NewConfig(),
 		logging.NoLog{},
@@ -34,20 +31,10 @@
 	programID := codec.CreateAddress(0, ids.GenerateTestID())
 	result, err := runtime.CallProgram(ctx, &CallInfo{Program: programID, State: state, FunctionName: "simple_call", Params: nil, Fuel: 10000000})
 	require.NoError(err)
->>>>>>> 4478e595
 	expected, err := borsh.Serialize(0)
 	require.NoError(err)
-
-	result, err := program.Call("simple_call")
-	require.NoError(err)
-	require.Equal(expected, result)
-
-<<<<<<< HEAD
-	result, err = program.Call(
-		"simple_call_external",
-		program.Address, uint64(1000000))
-	require.NoError(err)
-=======
+	require.Equal(expected, result)
+
 	params := struct {
 		Program  codec.Address
 		MaxUnits int64
@@ -59,7 +46,6 @@
 	require.NoError(err)
 	result, err = runtime.CallProgram(ctx, &CallInfo{Program: programID, State: state, FunctionName: "simple_call_external", Params: paramBytes, Fuel: 10000000})
 	require.NoError(err)
->>>>>>> 4478e595
 	require.Equal(expected, result)
 }
 
@@ -69,14 +55,6 @@
 	ctx, cancel := context.WithCancel(context.Background())
 	defer cancel()
 
-<<<<<<< HEAD
-	program := newTestProgram(ctx, "call_program")
-	actor := codec.CreateAddress(1, ids.GenerateTestID())
-
-	result, err := program.CallWithActor(actor, "actor_check")
-	require.NoError(err)
-	expected, err := borsh.Serialize(actor)
-=======
 	runtime := NewRuntime(
 		NewConfig(),
 		logging.NoLog{},
@@ -128,27 +106,6 @@
 	})
 	require.NoError(err)
 	expected, err := borsh.Serialize(programAccount)
->>>>>>> 4478e595
-	require.NoError(err)
-	require.Equal(expected, result)
-}
-
-func TestImportProgramCallProgramActorChange(t *testing.T) {
-	require := require.New(t)
-
-	ctx, cancel := context.WithCancel(context.Background())
-	defer cancel()
-
-<<<<<<< HEAD
-	program := newTestProgram(ctx, "call_program")
-	actor := codec.CreateAddress(1, ids.GenerateTestID())
-
-	result, err := program.CallWithActor(
-		actor,
-		"actor_check_external",
-		program.Address, uint64(100000))
-	require.NoError(err)
-	expected, err := borsh.Serialize(program.Address)
 	require.NoError(err)
 	require.Equal(expected, result)
 }
@@ -159,31 +116,17 @@
 	ctx, cancel := context.WithCancel(context.Background())
 	defer cancel()
 
-	program := newTestProgram(ctx, "call_program")
-=======
-	runtime := NewRuntime(
-		NewConfig(),
-		logging.NoLog{},
-		test.ProgramLoader{ProgramName: "call_program"})
-
-	state := test.StateLoader{Mu: test.NewTestDB()}
-	programID := codec.CreateAddress(0, ids.GenerateTestID())
->>>>>>> 4478e595
+	runtime := NewRuntime(
+		NewConfig(),
+		logging.NoLog{},
+		test.ProgramLoader{ProgramName: "call_program"})
+
+	state := test.StateLoader{Mu: test.NewTestDB()}
+	programID := codec.CreateAddress(0, ids.GenerateTestID())
 
 	expected, err := borsh.Serialize(uint64(1))
 	require.NoError(err)
 
-<<<<<<< HEAD
-	result, err := program.Call(
-		"call_with_param",
-		uint64(1))
-	require.NoError(err)
-	require.Equal(expected, result)
-
-	result, err = program.Call(
-		"call_with_param_external",
-		program.Address, uint64(100000), uint64(1))
-=======
 	result, err := runtime.CallProgram(ctx, &CallInfo{Program: programID, State: state, FunctionName: "call_with_param", Params: expected, Fuel: 10000000})
 	require.NoError(err)
 	require.Equal(expected, result)
@@ -200,7 +143,6 @@
 	paramBytes, err := borsh.Serialize(params)
 	require.NoError(err)
 	result, err = runtime.CallProgram(ctx, &CallInfo{Program: programID, State: state, FunctionName: "call_with_param_external", Params: paramBytes, Fuel: 10000000})
->>>>>>> 4478e595
 	require.NoError(err)
 	require.Equal(expected, result)
 }
@@ -211,22 +153,6 @@
 	ctx, cancel := context.WithCancel(context.Background())
 	defer cancel()
 
-<<<<<<< HEAD
-	program := newTestProgram(ctx, "call_program")
-
-	expected, err := borsh.Serialize(int64(3))
-	require.NoError(err)
-	result, err := program.Call(
-		"call_with_two_params",
-		uint64(1),
-		uint64(2))
-	require.NoError(err)
-	require.Equal(expected, result)
-
-	result, err = program.Call(
-		"call_with_two_params_external",
-		program.Address, uint64(100000), uint64(1), uint64(2))
-=======
 	runtime := NewRuntime(
 		NewConfig(),
 		logging.NoLog{},
@@ -264,7 +190,6 @@
 	})
 	require.NoError(err)
 	result, err = runtime.CallProgram(ctx, &CallInfo{Program: programID, State: state, FunctionName: "call_with_two_params_external", Params: paramBytes, Fuel: 10000000})
->>>>>>> 4478e595
 	require.NoError(err)
 	require.Equal(expected, result)
 }
@@ -275,10 +200,6 @@
 	ctx, cancel := context.WithCancel(context.Background())
 	defer cancel()
 
-<<<<<<< HEAD
-	program := newTestProgram(ctx, "fuel")
-	result, err := program.Call("get_fuel")
-=======
 	runtime := NewRuntime(
 		NewConfig(),
 		logging.NoLog{},
@@ -289,7 +210,8 @@
 
 	startFuel := uint64(150000)
 	result, err := runtime.CallProgram(ctx, &CallInfo{Program: programID, State: state, FunctionName: "get_fuel", Params: nil, Fuel: startFuel})
->>>>>>> 4478e595
-	require.NoError(err)
-	require.LessOrEqual(test.Into[uint64](result), program.Runtime.DefaultGas)
+	require.NoError(err)
+	remaining := uint64(0)
+	require.NoError(borsh.Deserialize(&remaining, result))
+	require.LessOrEqual(remaining, startFuel)
 }