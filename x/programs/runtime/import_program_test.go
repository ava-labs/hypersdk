--- conflicted
+++ resolved
@@ -8,10 +8,6 @@
 	"testing"
 
 	"github.com/ava-labs/avalanchego/ids"
-<<<<<<< HEAD
-	"github.com/near/borsh-go"
-=======
->>>>>>> edb71fa5
 	"github.com/stretchr/testify/require"
 
 	"github.com/ava-labs/hypersdk/codec"
@@ -26,23 +22,13 @@
 
 	program := newTestProgram(ctx, "call_program")
 
-<<<<<<< HEAD
-	expected, err := borsh.Serialize(0)
-=======
 	expected, err := serialize(0)
 	require.NoError(err)
 
 	result, err := program.Call("simple_call")
->>>>>>> edb71fa5
-	require.NoError(err)
-
-<<<<<<< HEAD
-	result, err := program.Call("simple_call")
 	require.NoError(err)
 	require.Equal(expected, result)
 
-=======
->>>>>>> edb71fa5
 	result, err = program.Call(
 		"simple_call_external",
 		program.Address, uint64(1000000))
@@ -80,11 +66,7 @@
 		"actor_check_external",
 		program.Address, uint64(100000))
 	require.NoError(err)
-<<<<<<< HEAD
-	expected, err := borsh.Serialize(program.Address)
-=======
 	expected, err := serialize(program.Address)
->>>>>>> edb71fa5
 	require.NoError(err)
 	require.Equal(expected, result)
 }
@@ -97,11 +79,7 @@
 
 	program := newTestProgram(ctx, "call_program")
 
-<<<<<<< HEAD
-	expected, err := borsh.Serialize(uint64(1))
-=======
 	expected, err := serialize(uint64(1))
->>>>>>> edb71fa5
 	require.NoError(err)
 
 	result, err := program.Call(
@@ -125,11 +103,7 @@
 
 	program := newTestProgram(ctx, "call_program")
 
-<<<<<<< HEAD
-	expected, err := borsh.Serialize(int64(3))
-=======
 	expected, err := serialize(int64(3))
->>>>>>> edb71fa5
 	require.NoError(err)
 	result, err := program.Call(
 		"call_with_two_params",
