// Copyright (C) 2023, Ava Labs, Inc. All rights reserved.
// See the file LICENSE for licensing terms.

package runtime

import (
	"context"
	"testing"

	"github.com/ava-labs/avalanchego/ids"
	"github.com/stretchr/testify/require"

	"github.com/ava-labs/hypersdk/x/programs/test"
)

func TestImportProgramCallProgram(t *testing.T) {
	require := require.New(t)
	ctx, cancel := context.WithCancel(context.Background())
	defer cancel()

	program := newTestProgram(ctx, "call_program")

<<<<<<< HEAD
	result, err := program.Call("simple_call")
	require.NoError(err)
	require.Equal(int64(0), test.Into[int64](result))

	result, err = program.Call(
		"simple_call_external",
		program.Info, uint64(1000000))
	require.NoError(err)
	require.Equal(uint64(0), test.Into[uint64](result))
}

func TestImportProgramCallProgramWithParam(t *testing.T) {
	require := require.New(t)
	ctx, cancel := context.WithCancel(context.Background())
	defer cancel()

	program := newTestProgram(ctx, "call_program")

	result, err := program.Call(
		"call_with_param",
		uint64(1))
	require.NoError(err)
	require.Equal(uint64(1), test.Into[uint64](result))

	result, err = program.Call(
		"call_with_param_external",
		program.Info, uint64(1000000), uint64(1))
	require.NoError(err)
	require.Equal(uint64(1), test.Into[uint64](result))
}

func TestImportProgramCallProgramWithParams(t *testing.T) {
	require := require.New(t)

	ctx, cancel := context.WithCancel(context.Background())
	defer cancel()

	program := newTestProgram(ctx, "call_program")

	result, err := program.Call(
		"call_with_two_params",
		1, 2)
	require.NoError(err)
	require.Equal(uint64(3), test.Into[uint64](result))

	result, err = program.Call(
		"call_with_two_params_external",
		program.Info, 1000000, 1, 2)
=======
	state := test.NewTestDB()
	programID := ids.GenerateTestID()
	result, err := runtime.CallProgram(ctx, &CallInfo{ProgramID: programID, State: state, FunctionName: "simple_call", Params: nil, Fuel: 10000000})
	require.NoError(err)
	expected, err := borsh.Serialize(0)
	require.NoError(err)
	require.Equal(expected, result)

	params := struct {
		Program  ids.ID
		MaxUnits int64
	}{
		Program:  programID,
		MaxUnits: 1000000,
	}
	paramBytes, err := borsh.Serialize(params)
	require.NoError(err)
	result, err = runtime.CallProgram(ctx, &CallInfo{ProgramID: programID, State: state, FunctionName: "simple_call_external", Params: paramBytes, Fuel: 10000000})
>>>>>>> 0e6cd0ac
	require.NoError(err)
	require.Equal(uint64(3), test.Into[uint64](result))
}

func TestImportGetRemainingFuel(t *testing.T) {
	require := require.New(t)

	ctx, cancel := context.WithCancel(context.Background())
	defer cancel()

	program := newTestProgram(ctx, "fuel")

	result, err := program.Call("get_fuel")
	require.NoError(err)
<<<<<<< HEAD
	require.LessOrEqual(test.Into[uint64](result), program.Runtime.DefaultGas)
=======

	result, err := runtime.CallProgram(ctx, &CallInfo{ProgramID: programID, State: state, FunctionName: "call_with_param", Params: expected, Fuel: 10000000})
	require.NoError(err)
	require.Equal(expected, result)

	params := struct {
		Program  ids.ID
		MaxUnits uint64
		Value    uint64
	}{
		Program:  programID,
		MaxUnits: 1000000,
		Value:    1,
	}
	paramBytes, err := borsh.Serialize(params)
	require.NoError(err)
	result, err = runtime.CallProgram(ctx, &CallInfo{ProgramID: programID, State: state, FunctionName: "call_with_param_external", Params: paramBytes, Fuel: 10000000})
	require.NoError(err)
	require.Equal(expected, result)
>>>>>>> 0e6cd0ac
}

func TestImportProgramCallProgramActor(t *testing.T) {
	require := require.New(t)

	ctx, cancel := context.WithCancel(context.Background())
	defer cancel()

	program := newTestProgram(ctx, "call_program")
	actor := codec.CreateAddress(1, ids.GenerateTestID())

<<<<<<< HEAD
	result, err := program.CallWithActor(actor, "actor_check")
	require.NoError(err)
	require.Equal(actor, test.Into[codec.Address](result))
=======
	result, err := runtime.CallProgram(ctx, &CallInfo{ProgramID: programID, State: state, FunctionName: "call_with_two_params", Params: paramBytes, Fuel: 10000000})
	require.NoError(err)
	require.Equal(expected, result)

	paramBytes, err = borsh.Serialize(struct {
		Program  ids.ID
		MaxUnits uint64
		Value1   int64
		Value2   int64
	}{
		Program:  programID,
		MaxUnits: 1000000,
		Value1:   1,
		Value2:   2,
	})
	require.NoError(err)
	result, err = runtime.CallProgram(ctx, &CallInfo{ProgramID: programID, State: state, FunctionName: "call_with_two_params_external", Params: paramBytes, Fuel: 10000000})
	require.NoError(err)
	require.Equal(expected, result)
>>>>>>> 0e6cd0ac
}

func TestImportProgramCallProgramActorChange(t *testing.T) {
	require := require.New(t)

	ctx, cancel := context.WithCancel(context.Background())
	defer cancel()

	program := newTestProgram(ctx, "call_program")
	actor := codec.CreateAddress(1, ids.GenerateTestID())

<<<<<<< HEAD
	// the actor changes to the calling program's account
	result, err := program.CallWithActor(
		actor,
		"actor_check_external",
		program.Info, uint64(200000))
=======
	startFuel := uint64(150000)
	result, err := runtime.CallProgram(ctx, &CallInfo{ProgramID: programID, State: state, FunctionName: "get_fuel", Params: nil, Fuel: startFuel})
>>>>>>> 0e6cd0ac
	require.NoError(err)
	require.Equal(program.Info.Account, test.Into[codec.Address](result))
}<|MERGE_RESOLUTION|>--- conflicted
+++ resolved
@@ -8,6 +8,8 @@
 	"testing"
 
 	"github.com/ava-labs/avalanchego/ids"
+	"github.com/ava-labs/avalanchego/utils/logging"
+	"github.com/near/borsh-go"
 	"github.com/stretchr/testify/require"
 
 	"github.com/ava-labs/hypersdk/x/programs/test"
@@ -15,61 +17,15 @@
 
 func TestImportProgramCallProgram(t *testing.T) {
 	require := require.New(t)
-	ctx, cancel := context.WithCancel(context.Background())
-	defer cancel()
-
-	program := newTestProgram(ctx, "call_program")
-
-<<<<<<< HEAD
-	result, err := program.Call("simple_call")
-	require.NoError(err)
-	require.Equal(int64(0), test.Into[int64](result))
-
-	result, err = program.Call(
-		"simple_call_external",
-		program.Info, uint64(1000000))
-	require.NoError(err)
-	require.Equal(uint64(0), test.Into[uint64](result))
-}
-
-func TestImportProgramCallProgramWithParam(t *testing.T) {
-	require := require.New(t)
-	ctx, cancel := context.WithCancel(context.Background())
-	defer cancel()
-
-	program := newTestProgram(ctx, "call_program")
-
-	result, err := program.Call(
-		"call_with_param",
-		uint64(1))
-	require.NoError(err)
-	require.Equal(uint64(1), test.Into[uint64](result))
-
-	result, err = program.Call(
-		"call_with_param_external",
-		program.Info, uint64(1000000), uint64(1))
-	require.NoError(err)
-	require.Equal(uint64(1), test.Into[uint64](result))
-}
-
-func TestImportProgramCallProgramWithParams(t *testing.T) {
-	require := require.New(t)
 
 	ctx, cancel := context.WithCancel(context.Background())
 	defer cancel()
 
-	program := newTestProgram(ctx, "call_program")
+	runtime := NewRuntime(
+		NewConfig(),
+		logging.NoLog{},
+		test.Loader{ProgramName: "call_program"})
 
-	result, err := program.Call(
-		"call_with_two_params",
-		1, 2)
-	require.NoError(err)
-	require.Equal(uint64(3), test.Into[uint64](result))
-
-	result, err = program.Call(
-		"call_with_two_params_external",
-		program.Info, 1000000, 1, 2)
-=======
 	state := test.NewTestDB()
 	programID := ids.GenerateTestID()
 	result, err := runtime.CallProgram(ctx, &CallInfo{ProgramID: programID, State: state, FunctionName: "simple_call", Params: nil, Fuel: 10000000})
@@ -88,24 +44,26 @@
 	paramBytes, err := borsh.Serialize(params)
 	require.NoError(err)
 	result, err = runtime.CallProgram(ctx, &CallInfo{ProgramID: programID, State: state, FunctionName: "simple_call_external", Params: paramBytes, Fuel: 10000000})
->>>>>>> 0e6cd0ac
 	require.NoError(err)
-	require.Equal(uint64(3), test.Into[uint64](result))
+	require.Equal(expected, result)
 }
 
-func TestImportGetRemainingFuel(t *testing.T) {
+func TestImportProgramCallProgramWithParam(t *testing.T) {
 	require := require.New(t)
 
 	ctx, cancel := context.WithCancel(context.Background())
 	defer cancel()
 
-	program := newTestProgram(ctx, "fuel")
+	runtime := NewRuntime(
+		NewConfig(),
+		logging.NoLog{},
+		test.Loader{ProgramName: "call_program"})
 
-	result, err := program.Call("get_fuel")
+	state := test.NewTestDB()
+	programID := ids.GenerateTestID()
+
+	expected, err := borsh.Serialize(uint64(1))
 	require.NoError(err)
-<<<<<<< HEAD
-	require.LessOrEqual(test.Into[uint64](result), program.Runtime.DefaultGas)
-=======
 
 	result, err := runtime.CallProgram(ctx, &CallInfo{ProgramID: programID, State: state, FunctionName: "call_with_param", Params: expected, Fuel: 10000000})
 	require.NoError(err)
@@ -125,23 +83,34 @@
 	result, err = runtime.CallProgram(ctx, &CallInfo{ProgramID: programID, State: state, FunctionName: "call_with_param_external", Params: paramBytes, Fuel: 10000000})
 	require.NoError(err)
 	require.Equal(expected, result)
->>>>>>> 0e6cd0ac
 }
 
-func TestImportProgramCallProgramActor(t *testing.T) {
+func TestImportProgramCallProgramWithParams(t *testing.T) {
 	require := require.New(t)
 
 	ctx, cancel := context.WithCancel(context.Background())
 	defer cancel()
 
-	program := newTestProgram(ctx, "call_program")
-	actor := codec.CreateAddress(1, ids.GenerateTestID())
+	runtime := NewRuntime(
+		NewConfig(),
+		logging.NoLog{},
+		test.Loader{ProgramName: "call_program"})
 
-<<<<<<< HEAD
-	result, err := program.CallWithActor(actor, "actor_check")
+	state := test.NewTestDB()
+	programID := ids.GenerateTestID()
+
+	expected, err := borsh.Serialize(int64(3))
 	require.NoError(err)
-	require.Equal(actor, test.Into[codec.Address](result))
-=======
+
+	paramBytes, err := borsh.Serialize(struct {
+		Value1 int64
+		Value2 int64
+	}{
+		Value1: 1,
+		Value2: 2,
+	})
+	require.NoError(err)
+
 	result, err := runtime.CallProgram(ctx, &CallInfo{ProgramID: programID, State: state, FunctionName: "call_with_two_params", Params: paramBytes, Fuel: 10000000})
 	require.NoError(err)
 	require.Equal(expected, result)
@@ -161,28 +130,26 @@
 	result, err = runtime.CallProgram(ctx, &CallInfo{ProgramID: programID, State: state, FunctionName: "call_with_two_params_external", Params: paramBytes, Fuel: 10000000})
 	require.NoError(err)
 	require.Equal(expected, result)
->>>>>>> 0e6cd0ac
 }
 
-func TestImportProgramCallProgramActorChange(t *testing.T) {
+func TestImportGetRemainingFuel(t *testing.T) {
 	require := require.New(t)
 
 	ctx, cancel := context.WithCancel(context.Background())
 	defer cancel()
 
-	program := newTestProgram(ctx, "call_program")
-	actor := codec.CreateAddress(1, ids.GenerateTestID())
+	runtime := NewRuntime(
+		NewConfig(),
+		logging.NoLog{},
+		test.Loader{ProgramName: "fuel"})
 
-<<<<<<< HEAD
-	// the actor changes to the calling program's account
-	result, err := program.CallWithActor(
-		actor,
-		"actor_check_external",
-		program.Info, uint64(200000))
-=======
+	state := test.NewTestDB()
+	programID := ids.GenerateTestID()
+
 	startFuel := uint64(150000)
 	result, err := runtime.CallProgram(ctx, &CallInfo{ProgramID: programID, State: state, FunctionName: "get_fuel", Params: nil, Fuel: startFuel})
->>>>>>> 0e6cd0ac
 	require.NoError(err)
-	require.Equal(program.Info.Account, test.Into[codec.Address](result))
+	remaining := uint64(0)
+	require.NoError(borsh.Deserialize(&remaining, result))
+	require.LessOrEqual(remaining, startFuel)
 }