--- conflicted
+++ resolved
@@ -12,7 +12,6 @@
 	"github.com/near/borsh-go"
 	"github.com/stretchr/testify/require"
 
-	"github.com/ava-labs/hypersdk/codec"
 	"github.com/ava-labs/hypersdk/x/programs/test"
 )
 
@@ -27,22 +26,16 @@
 		logging.NoLog{},
 		test.ProgramLoader{ProgramName: "call_program"})
 
-<<<<<<< HEAD
-	state := test.NewTestDB()
-	programID := codec.CreateAddress(0, ids.GenerateTestID())
-	result, err := runtime.CallProgram(ctx, &CallInfo{Program: programID, State: state, FunctionName: "simple_call", Params: nil, Fuel: 10000000})
-=======
 	state := test.StateLoader{Mu: test.NewTestDB()}
 	programID := ids.GenerateTestID()
 	result, err := runtime.CallProgram(ctx, &CallInfo{ProgramID: programID, State: state, FunctionName: "simple_call", Params: nil, Fuel: 10000000})
->>>>>>> 2bd1630a
 	require.NoError(err)
 	expected, err := borsh.Serialize(0)
 	require.NoError(err)
 	require.Equal(expected, result)
 
 	params := struct {
-		Program  codec.Address
+		Program  ids.ID
 		MaxUnits int64
 	}{
 		Program:  programID,
@@ -50,68 +43,7 @@
 	}
 	paramBytes, err := borsh.Serialize(params)
 	require.NoError(err)
-	result, err = runtime.CallProgram(ctx, &CallInfo{Program: programID, State: state, FunctionName: "simple_call_external", Params: paramBytes, Fuel: 10000000})
-	require.NoError(err)
-	require.Equal(expected, result)
-}
-
-func TestImportProgramCallProgramActor(t *testing.T) {
-	require := require.New(t)
-
-	ctx, cancel := context.WithCancel(context.Background())
-	defer cancel()
-
-	runtime := NewRuntime(
-		NewConfig(),
-		logging.NoLog{},
-		test.Loader{ProgramName: "call_program"})
-
-	state := test.NewTestDB()
-	actor := codec.CreateAddress(1, ids.GenerateTestID())
-	programID := codec.CreateAddress(2, ids.GenerateTestID())
-
-	result, err := runtime.CallProgram(ctx, &CallInfo{Program: programID, Actor: actor, State: state, FunctionName: "actor_check", Params: nil, Fuel: 10000000})
-	require.NoError(err)
-	expected, err := borsh.Serialize(actor)
-	require.NoError(err)
-	require.Equal(expected, result)
-}
-
-func TestImportProgramCallProgramActorChange(t *testing.T) {
-	require := require.New(t)
-
-	ctx, cancel := context.WithCancel(context.Background())
-	defer cancel()
-
-	runtime := NewRuntime(
-		NewConfig(),
-		logging.NoLog{},
-		test.Loader{ProgramName: "call_program"})
-
-	state := test.NewTestDB()
-	actor := codec.CreateAddress(1, ids.GenerateTestID())
-	programID := codec.CreateAddress(2, ids.GenerateTestID())
-
-	// the actor changes to the calling program's account
-	params := struct {
-		Program  codec.Address
-		MaxUnits int64
-	}{
-		Program:  programID,
-		MaxUnits: 10000000,
-	}
-	paramBytes, err := borsh.Serialize(params)
-	require.NoError(err)
-	result, err := runtime.CallProgram(ctx, &CallInfo{
-		Program:      programID,
-		Actor:        actor,
-		State:        state,
-		FunctionName: "actor_check_external",
-		Params:       paramBytes,
-		Fuel:         100000000,
-	})
-	require.NoError(err)
-	expected, err := borsh.Serialize(programID)
+	result, err = runtime.CallProgram(ctx, &CallInfo{ProgramID: programID, State: state, FunctionName: "simple_call_external", Params: paramBytes, Fuel: 10000000})
 	require.NoError(err)
 	require.Equal(expected, result)
 }
@@ -127,23 +59,18 @@
 		logging.NoLog{},
 		test.ProgramLoader{ProgramName: "call_program"})
 
-<<<<<<< HEAD
-	state := test.NewTestDB()
-	programID := codec.CreateAddress(0, ids.GenerateTestID())
-=======
 	state := test.StateLoader{Mu: test.NewTestDB()}
 	programID := ids.GenerateTestID()
->>>>>>> 2bd1630a
 
 	expected, err := borsh.Serialize(uint64(1))
 	require.NoError(err)
 
-	result, err := runtime.CallProgram(ctx, &CallInfo{Program: programID, State: state, FunctionName: "call_with_param", Params: expected, Fuel: 10000000})
+	result, err := runtime.CallProgram(ctx, &CallInfo{ProgramID: programID, State: state, FunctionName: "call_with_param", Params: expected, Fuel: 10000000})
 	require.NoError(err)
 	require.Equal(expected, result)
 
 	params := struct {
-		Program  codec.Address
+		Program  ids.ID
 		MaxUnits uint64
 		Value    uint64
 	}{
@@ -153,7 +80,7 @@
 	}
 	paramBytes, err := borsh.Serialize(params)
 	require.NoError(err)
-	result, err = runtime.CallProgram(ctx, &CallInfo{Program: programID, State: state, FunctionName: "call_with_param_external", Params: paramBytes, Fuel: 10000000})
+	result, err = runtime.CallProgram(ctx, &CallInfo{ProgramID: programID, State: state, FunctionName: "call_with_param_external", Params: paramBytes, Fuel: 10000000})
 	require.NoError(err)
 	require.Equal(expected, result)
 }
@@ -169,13 +96,8 @@
 		logging.NoLog{},
 		test.ProgramLoader{ProgramName: "call_program"})
 
-<<<<<<< HEAD
-	state := test.NewTestDB()
-	programID := codec.CreateAddress(0, ids.GenerateTestID())
-=======
 	state := test.StateLoader{Mu: test.NewTestDB()}
 	programID := ids.GenerateTestID()
->>>>>>> 2bd1630a
 
 	expected, err := borsh.Serialize(int64(3))
 	require.NoError(err)
@@ -189,12 +111,12 @@
 	})
 	require.NoError(err)
 
-	result, err := runtime.CallProgram(ctx, &CallInfo{Program: programID, State: state, FunctionName: "call_with_two_params", Params: paramBytes, Fuel: 10000000})
+	result, err := runtime.CallProgram(ctx, &CallInfo{ProgramID: programID, State: state, FunctionName: "call_with_two_params", Params: paramBytes, Fuel: 10000000})
 	require.NoError(err)
 	require.Equal(expected, result)
 
 	paramBytes, err = borsh.Serialize(struct {
-		Program  codec.Address
+		Program  ids.ID
 		MaxUnits uint64
 		Value1   int64
 		Value2   int64
@@ -205,7 +127,7 @@
 		Value2:   2,
 	})
 	require.NoError(err)
-	result, err = runtime.CallProgram(ctx, &CallInfo{Program: programID, State: state, FunctionName: "call_with_two_params_external", Params: paramBytes, Fuel: 10000000})
+	result, err = runtime.CallProgram(ctx, &CallInfo{ProgramID: programID, State: state, FunctionName: "call_with_two_params_external", Params: paramBytes, Fuel: 10000000})
 	require.NoError(err)
 	require.Equal(expected, result)
 }
@@ -221,16 +143,11 @@
 		logging.NoLog{},
 		test.ProgramLoader{ProgramName: "fuel"})
 
-<<<<<<< HEAD
-	state := test.NewTestDB()
-	programID := codec.CreateAddress(0, ids.GenerateTestID())
-=======
 	state := test.StateLoader{Mu: test.NewTestDB()}
 	programID := ids.GenerateTestID()
->>>>>>> 2bd1630a
 
 	startFuel := uint64(150000)
-	result, err := runtime.CallProgram(ctx, &CallInfo{Program: programID, State: state, FunctionName: "get_fuel", Params: nil, Fuel: startFuel})
+	result, err := runtime.CallProgram(ctx, &CallInfo{ProgramID: programID, State: state, FunctionName: "get_fuel", Params: nil, Fuel: startFuel})
 	require.NoError(err)
 	remaining := uint64(0)
 	require.NoError(borsh.Deserialize(&remaining, result))
