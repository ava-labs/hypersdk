--- conflicted
+++ resolved
@@ -22,22 +22,14 @@
 	ctx, cancel := context.WithCancel(context.Background())
 	defer cancel()
 
-	runtime, err := NewRuntime(
-		NewConfig(),
-		logging.NoLog{},
-<<<<<<< HEAD
-		test.Loader{ProgramName: "call_program"})
-	require.NoError(err)
-	state := test.NewTestDB()
-	programID := ids.GenerateTestID()
-	result, err := runtime.CallProgram(ctx, &CallInfo{ProgramID: programID, State: state, FunctionName: "simple_call", Params: nil, Fuel: 10000000})
-=======
+	runtime := NewRuntime(
+		NewConfig(),
+		logging.NoLog{},
 		test.ProgramLoader{ProgramName: "call_program"})
 
 	state := test.StateLoader{Mu: test.NewTestDB()}
 	programID := codec.CreateAddress(0, ids.GenerateTestID())
 	result, err := runtime.CallProgram(ctx, &CallInfo{Program: programID, State: state, FunctionName: "simple_call", Params: nil, Fuel: 10000000})
->>>>>>> 4478e595
 	require.NoError(err)
 	expected, err := borsh.Serialize(0)
 	require.NoError(err)
@@ -124,20 +116,13 @@
 	ctx, cancel := context.WithCancel(context.Background())
 	defer cancel()
 
-	runtime, err := NewRuntime(
-		NewConfig(),
-		logging.NoLog{},
-<<<<<<< HEAD
-		test.Loader{ProgramName: "call_program"})
-	require.NoError(err)
-	state := test.NewTestDB()
-	programID := ids.GenerateTestID()
-=======
-		test.ProgramLoader{ProgramName: "call_program"})
-
-	state := test.StateLoader{Mu: test.NewTestDB()}
-	programID := codec.CreateAddress(0, ids.GenerateTestID())
->>>>>>> 4478e595
+	runtime := NewRuntime(
+		NewConfig(),
+		logging.NoLog{},
+		test.ProgramLoader{ProgramName: "call_program"})
+
+	state := test.StateLoader{Mu: test.NewTestDB()}
+	programID := codec.CreateAddress(0, ids.GenerateTestID())
 
 	expected, err := borsh.Serialize(uint64(1))
 	require.NoError(err)
@@ -168,20 +153,13 @@
 	ctx, cancel := context.WithCancel(context.Background())
 	defer cancel()
 
-	runtime, err := NewRuntime(
-		NewConfig(),
-		logging.NoLog{},
-<<<<<<< HEAD
-		test.Loader{ProgramName: "call_program"})
-	require.NoError(err)
-	state := test.NewTestDB()
-	programID := ids.GenerateTestID()
-=======
-		test.ProgramLoader{ProgramName: "call_program"})
-
-	state := test.StateLoader{Mu: test.NewTestDB()}
-	programID := codec.CreateAddress(0, ids.GenerateTestID())
->>>>>>> 4478e595
+	runtime := NewRuntime(
+		NewConfig(),
+		logging.NoLog{},
+		test.ProgramLoader{ProgramName: "call_program"})
+
+	state := test.StateLoader{Mu: test.NewTestDB()}
+	programID := codec.CreateAddress(0, ids.GenerateTestID())
 
 	expected, err := borsh.Serialize(int64(3))
 	require.NoError(err)
