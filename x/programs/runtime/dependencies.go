--- conflicted
+++ resolved
@@ -39,20 +39,6 @@
 	Store() wasmtime.Storelike
 }
 
-<<<<<<< HEAD
-=======
-type Imports map[string]Import
-
-// Import defines host functions exposed by this runtime that can be imported by
-// a guest module.
-type Import interface {
-	// Name returns the name of this import module.
-	Name() string
-	// Instantiate instantiates an all of the functions exposed by this import module.
-	Register(Link, *engine.Meter, SupportedImports) error
-}
-
->>>>>>> 71137273
 // Memory defines the interface for interacting with memory.
 type Memory interface {
 	// Range returns an owned slice of data from a specified offset.
