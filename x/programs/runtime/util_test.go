--- conflicted
+++ resolved
@@ -165,13 +165,8 @@
 	return t
 }
 
-<<<<<<< HEAD
-func (t *testRuntime) AddProgram(programID []byte, programName string) {
-	t.StateManager.(test.StateManager).ProgramsMap[string(programID)] = programName
-=======
 func (t *testRuntime) AddProgram(programID ProgramID, programName string) {
 	t.StateManager.(TestStateManager).ProgramsMap[string(programID)] = programName
->>>>>>> 8d398c5d
 }
 
 func (t *testRuntime) CallProgram(program codec.Address, function string, params ...interface{}) ([]byte, error) {
@@ -195,11 +190,7 @@
 			callContext: NewRuntime(
 				NewConfig(),
 				logging.NoLog{}).WithDefaults(CallInfo{Fuel: 10000000}),
-<<<<<<< HEAD
-			StateManager: test.StateManager{
-=======
 			StateManager: TestStateManager{
->>>>>>> 8d398c5d
 				ProgramsMap: map[string]string{stringedID: program},
 				AccountMap:  map[codec.Address]string{account: stringedID},
 				Balances:    map[codec.Address]uint64{},
