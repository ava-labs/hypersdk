--- conflicted
+++ resolved
@@ -17,10 +17,6 @@
 	Context      context.Context
 	callContext  CallContext
 	StateManager StateManager
-<<<<<<< HEAD
-	DefaultGas   uint64
-	DefaultValue uint64
-=======
 }
 
 func (t *testRuntime) WithStateManager(manager StateManager) *testRuntime {
@@ -66,7 +62,11 @@
 func (t *testRuntime) WithTimestamp(ts uint64) *testRuntime {
 	t.callContext = t.callContext.WithTimestamp(ts)
 	return t
->>>>>>> 4fc128ea
+}
+
+func (t *testRuntime) WithValue(value uint64) *testRuntime {
+	t.callContext = t.callContext.WithValue(value)
+	return t
 }
 
 func (t *testRuntime) AddProgram(programID ids.ID, programName string) {
@@ -81,11 +81,6 @@
 			State:        t.StateManager,
 			FunctionName: function,
 			Params:       test.SerializeParams(params...),
-<<<<<<< HEAD
-			Fuel:         t.DefaultGas,
-			Value:        t.DefaultValue,
-=======
->>>>>>> 4fc128ea
 		})
 }
 
@@ -97,19 +92,13 @@
 			Context: ctx,
 			callContext: NewRuntime(
 				NewConfig(),
-<<<<<<< HEAD
-				logging.NoLog{}),
+				logging.NoLog{}).WithDefaults(CallInfo{Fuel: 10000000}),
 			StateManager: test.StateManager{
 				ProgramsMap: map[ids.ID]string{id: program},
 				AccountMap:  map[codec.Address]ids.ID{account: id},
 				Balances:    map[codec.Address]uint64{},
 				Mu:          test.NewTestDB(),
 			},
-			DefaultGas: 10000000,
-=======
-				logging.NoLog{}).WithDefaults(&CallInfo{Fuel: 10000000}),
-			StateManager: test.StateManager{ProgramsMap: map[ids.ID]string{id: program}, AccountMap: map[codec.Address]ids.ID{account: id}, Mu: test.NewTestDB()},
->>>>>>> 4fc128ea
 		},
 		Address: account,
 	}
@@ -172,6 +161,11 @@
 	return t
 }
 
+func (t *testProgram) WithValue(value uint64) *testProgram {
+	t.Runtime = t.Runtime.WithValue(value)
+	return t
+}
+
 func into[T any](data []byte) T {
 	result, err := Deserialize[T](data)
 	if err != nil {
