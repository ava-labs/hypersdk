// Copyright (C) 2023, Ava Labs, Inc. All rights reserved.
// See the file LICENSE for licensing terms.

package runtime

import (
	"context"
	"testing"

	"github.com/ava-labs/avalanchego/utils"
	"github.com/ava-labs/avalanchego/utils/logging"

	"github.com/bytecodealliance/wasmtime-go/v14"

	"github.com/stretchr/testify/require"

	"github.com/ava-labs/hypersdk/x/programs/engine"
	"github.com/ava-labs/hypersdk/x/programs/host"
<<<<<<< HEAD
	"github.com/ava-labs/hypersdk/x/programs/program"
=======
>>>>>>> 8d08faa6
)

func TestStop(t *testing.T) {
	require := require.New(t)
	ctx, cancel := context.WithCancel(context.Background())
	defer cancel()

	// infinite loop
	wasm, err := wasmtime.Wat2Wasm(`
	(module
	  (func (export "run_guest")
	    (loop
	      br 0)
	  )
	)
	`)
	require.NoError(err)
	maxUnits := uint64(10000)
<<<<<<< HEAD
	cfg := NewConfig().SetLimitMaxMemory(1 * program.MemoryPageSize)
=======
	cfg := NewConfig().SetLimitMaxMemory(1 * MemoryPageSize)
>>>>>>> 8d08faa6
	eng := engine.New(engine.NewConfig())
	runtime := New(logging.NoLog{}, eng, host.NoSupportedImports, cfg)
	err = runtime.Initialize(ctx, wasm, maxUnits)
	require.NoError(err)
	// stop the runtime
	runtime.Stop()

	_, err = runtime.Call(ctx, "run")
	require.ErrorIs(err, program.ErrTrapUnreachableCodeReached)
	// ensure no fees were consumed
	balance, err := runtime.Meter().GetBalance()
	require.NoError(err)
	require.Equal(balance, maxUnits)
}

func TestCallParams(t *testing.T) {
	require := require.New(t)
	ctx, cancel := context.WithCancel(context.Background())
	defer cancel()

	// add param[0] + param[1]
	wasm, err := wasmtime.Wat2Wasm(`
	(module
      (func $add_guest (param $a i32) (param $b i32) (result i32)
        (i32.add (local.get $a) (local.get $b))
      )
	  (export "add_guest" (func $add_guest))
    )
	`)
	require.NoError(err)
	maxUnits := uint64(10000)
<<<<<<< HEAD
	cfg := NewConfig().SetLimitMaxMemory(1 * program.MemoryPageSize)
=======
	cfg := NewConfig().SetLimitMaxMemory(1 * MemoryPageSize)
>>>>>>> 8d08faa6
	require.NoError(err)
	eng := engine.New(engine.NewConfig())
	runtime := New(logging.NoLog{}, eng, host.NoSupportedImports, cfg)
	err = runtime.Initialize(ctx, wasm, maxUnits)
	require.NoError(err)

	resp, err := runtime.Call(ctx, "add", 10, 10)
	require.NoError(err)
	require.Equal(int64(20), resp[0])

	// pass 3 params when 2 are expected.
	_, err = runtime.Call(ctx, "add", 10, 10, 10)
<<<<<<< HEAD
	require.ErrorIs(err, program.ErrInvalidParamCount)
=======
	require.ErrorIs(err, ErrInvalidParamCount)
>>>>>>> 8d08faa6
}

func TestInfiniteLoop(t *testing.T) {
	require := require.New(t)
	ctx, cancel := context.WithCancel(context.Background())
	defer cancel()

	// infinite loop
	wasm, err := wasmtime.Wat2Wasm(`
	(module
	  (func (export "get_guest")
	    (loop
	      br 0)
	  )
	)
	`)
	require.NoError(err)
	maxUnits := uint64(10000)
<<<<<<< HEAD
	cfg := NewConfig().SetLimitMaxMemory(1 * program.MemoryPageSize)
=======
	cfg := NewConfig().SetLimitMaxMemory(1 * MemoryPageSize)
>>>>>>> 8d08faa6
	require.NoError(err)
	eng := engine.New(engine.NewConfig())
	runtime := New(logging.NoLog{}, eng, host.NoSupportedImports, cfg)
	err = runtime.Initialize(ctx, wasm, maxUnits)
	require.NoError(err)

	_, err = runtime.Call(ctx, "get")
<<<<<<< HEAD
	require.ErrorIs(err, program.ErrTrapInterrupt)
=======
	require.ErrorIs(err, ErrTrapInterrupt)
>>>>>>> 8d08faa6
}

func TestMetering(t *testing.T) {
	require := require.New(t)
	ctx, cancel := context.WithCancel(context.Background())
	defer cancel()

	// example has 2 ops codes and should cost 2 units
	wasm, err := wasmtime.Wat2Wasm(`
	(module $test
	(type (;0;) (func (result i32)))
	(export "get_guest" (func 0))
	(func (;0;) (type 0) (result i32)
		(local i32)
		i32.const 1
	  )
	)
	`)
	require.NoError(err)
	maxUnits := uint64(20)
<<<<<<< HEAD
	cfg := NewConfig().SetLimitMaxMemory(1 * program.MemoryPageSize)
=======
	cfg := NewConfig().SetLimitMaxMemory(1 * MemoryPageSize)
>>>>>>> 8d08faa6
	require.NoError(err)
	eng := engine.New(engine.NewConfig())
	runtime := New(logging.NoLog{}, eng, host.NoSupportedImports, cfg)
	err = runtime.Initialize(ctx, wasm, maxUnits)
	require.NoError(err)
	balance, err := runtime.Meter().GetBalance()
	require.NoError(err)

	require.Equal(balance, maxUnits)
	for i := 0; i < 10; i++ {
		_, err = runtime.Call(ctx, "get")
		require.NoError(err)
	}
	balance, err = runtime.Meter().GetBalance()
	require.NoError(err)
	require.Equal(balance, uint64(0))
}

func TestMeterAfterStop(t *testing.T) {
	require := require.New(t)
	ctx, cancel := context.WithCancel(context.Background())
	defer cancel()

	// example has 2 ops codes and should cost 2 units
	wasm, err := wasmtime.Wat2Wasm(`
	(module $test
	(type (;0;) (func (result i32)))
	(export "get_guest" (func 0))
	(func (;0;) (type 0) (result i32)
		(local i32)
		i32.const 1
	  )
	) 
	`)
	require.NoError(err)
	maxUnits := uint64(20)
<<<<<<< HEAD
	cfg := NewConfig().SetLimitMaxMemory(1 * program.MemoryPageSize)
=======
	cfg := NewConfig().SetLimitMaxMemory(1 * MemoryPageSize)
>>>>>>> 8d08faa6
	require.NoError(err)
	eng := engine.New(engine.NewConfig())
	runtime := New(logging.NoLog{}, eng, host.NoSupportedImports, cfg)
	err = runtime.Initialize(ctx, wasm, maxUnits)
	require.NoError(err)

	// spend 2 units
	_, err = runtime.Call(ctx, "get")
	require.NoError(err)
	// stop engine
	runtime.Stop()
	_, err = runtime.Call(ctx, "get")
<<<<<<< HEAD
	require.ErrorIs(err, program.ErrTrapUnreachableCodeReached)
=======
	require.ErrorIs(err, ErrTrapUnreachableCodeReached)
>>>>>>> 8d08faa6
	// ensure meter is still operational
	balance, err := runtime.Meter().GetBalance()
	require.NoError(err)
	require.Equal(balance, maxUnits-2)
<<<<<<< HEAD
}

func TestLimitMaxMemory(t *testing.T) {
	require := require.New(t)

	// memory has a single page
	wasm, err := wasmtime.Wat2Wasm(`
	(module

	  (memory 2) ;; 2 pages
	  (export "memory" (memory 0))
	)
	`)
	require.NoError(err)

	// wasm defines 2 pages of memory but runtime set max 1 page
	maxUnits := uint64(1)
	cfg := NewConfig().SetLimitMaxMemory(1 * program.MemoryPageSize)
	require.NoError(err)
	eng := engine.New(engine.NewConfig())
	runtime := New(logging.NoLog{}, eng, host.NoSupportedImports, cfg)
	err = runtime.Initialize(context.Background(), wasm, maxUnits)
	require.ErrorContains(err, "memory minimum size of 2 pages exceeds memory limits")
}

func TestLimitMaxMemoryGrow(t *testing.T) {
	require := require.New(t)

	wasm, err := wasmtime.Wat2Wasm(`
	(module
	
	  (memory 1) ;; 1 pages
	  (export "memory" (memory 0))
	)
	`)
	require.NoError(err)

	maxUnits := uint64(1)
	cfg := NewConfig().SetLimitMaxMemory(1 * program.MemoryPageSize)
	require.NoError(err)
	eng := engine.New(engine.NewConfig())
	runtime := New(logging.NoLog{}, eng, host.NoSupportedImports, cfg)
	err = runtime.Initialize(context.Background(), wasm, maxUnits)
	require.NoError(err)

	mem, err := runtime.Memory()
	require.NoError(err)
	length, err := mem.Len()
	require.NoError(err)
	require.Equal(uint64(0x10000), length)

	// attempt to grow memory to 2 pages which exceeds the limit
	_, err = mem.Grow(1)
	require.ErrorContains(err, "failed to grow memory by `1`")
}

func TestWriteExceedsLimitMaxMemory(t *testing.T) {
	require := require.New(t)

	wasm, err := wasmtime.Wat2Wasm(`
	(module
	
	  (memory 1) ;; 1 pages
	  (export "memory" (memory 0))
	)
	`)
	require.NoError(err)

	maxUnits := uint64(1)
	cfg := NewConfig().SetLimitMaxMemory(1 * program.MemoryPageSize)
	eng := engine.New(engine.NewConfig())
	runtime := New(logging.NoLog{}, eng, host.NoSupportedImports, cfg)
	err = runtime.Initialize(context.Background(), wasm, maxUnits)
	require.NoError(err)
	mem, err := runtime.Memory()
	require.NoError(err)
	maxMemory, err := mem.Len()
	require.NoError(err)

	bytes := utils.RandomBytes(int(maxMemory) + 1)
	err = mem.Write(0, bytes)
	require.Error(err, "write memory failed: invalid memory size")
}

func TestWithMaxWasmStack(t *testing.T) {
	require := require.New(t)
	wasm, err := wasmtime.Wat2Wasm(`
	(module $test
	(type (;0;) (func (result i32)))
	(export "get_guest" (func 0))
	(func (;0;) (type 0) (result i32)
		(local i32)
		i32.const 1
	  )
	) 
	`)
	require.NoError(err)

	maxUnits := uint64(4)
	ecfg, err := engine.NewConfigBuilder().
		WithMaxWasmStack(720).
		Build()
	require.NoError(err)
	eng := engine.New(ecfg)
	cfg := NewConfig()
	runtime := New(logging.NoLog{}, eng, host.NoSupportedImports, cfg)
	err = runtime.Initialize(context.Background(), wasm, maxUnits)
	require.NoError(err)
	_, err = runtime.Call(context.Background(), "get")
	require.NoError(err)

	// stack is ok for 1 call.
	ecfg, err = engine.NewConfigBuilder().
		WithMaxWasmStack(580).
		Build()
	require.NoError(err)
	eng = engine.New(ecfg)
	runtime = New(logging.NoLog{}, eng, host.NoSupportedImports, cfg)
	err = runtime.Initialize(context.Background(), wasm, maxUnits)
	require.NoError(err)
	// exceed the stack limit
	_, err = runtime.Call(context.Background(), "get")
	require.ErrorIs(err, program.ErrTrapStackOverflow)
=======
>>>>>>> 8d08faa6
}<|MERGE_RESOLUTION|>--- conflicted
+++ resolved
@@ -16,10 +16,7 @@
 
 	"github.com/ava-labs/hypersdk/x/programs/engine"
 	"github.com/ava-labs/hypersdk/x/programs/host"
-<<<<<<< HEAD
 	"github.com/ava-labs/hypersdk/x/programs/program"
-=======
->>>>>>> 8d08faa6
 )
 
 func TestStop(t *testing.T) {
@@ -38,11 +35,7 @@
 	`)
 	require.NoError(err)
 	maxUnits := uint64(10000)
-<<<<<<< HEAD
-	cfg := NewConfig().SetLimitMaxMemory(1 * program.MemoryPageSize)
-=======
-	cfg := NewConfig().SetLimitMaxMemory(1 * MemoryPageSize)
->>>>>>> 8d08faa6
+	cfg := NewConfig().SetLimitMaxMemory(1 * program.MemoryPageSize)
 	eng := engine.New(engine.NewConfig())
 	runtime := New(logging.NoLog{}, eng, host.NoSupportedImports, cfg)
 	err = runtime.Initialize(ctx, wasm, maxUnits)
@@ -74,11 +67,7 @@
 	`)
 	require.NoError(err)
 	maxUnits := uint64(10000)
-<<<<<<< HEAD
-	cfg := NewConfig().SetLimitMaxMemory(1 * program.MemoryPageSize)
-=======
-	cfg := NewConfig().SetLimitMaxMemory(1 * MemoryPageSize)
->>>>>>> 8d08faa6
+	cfg := NewConfig().SetLimitMaxMemory(1 * program.MemoryPageSize)
 	require.NoError(err)
 	eng := engine.New(engine.NewConfig())
 	runtime := New(logging.NoLog{}, eng, host.NoSupportedImports, cfg)
@@ -91,11 +80,7 @@
 
 	// pass 3 params when 2 are expected.
 	_, err = runtime.Call(ctx, "add", 10, 10, 10)
-<<<<<<< HEAD
 	require.ErrorIs(err, program.ErrInvalidParamCount)
-=======
-	require.ErrorIs(err, ErrInvalidParamCount)
->>>>>>> 8d08faa6
 }
 
 func TestInfiniteLoop(t *testing.T) {
@@ -114,23 +99,15 @@
 	`)
 	require.NoError(err)
 	maxUnits := uint64(10000)
-<<<<<<< HEAD
-	cfg := NewConfig().SetLimitMaxMemory(1 * program.MemoryPageSize)
-=======
-	cfg := NewConfig().SetLimitMaxMemory(1 * MemoryPageSize)
->>>>>>> 8d08faa6
-	require.NoError(err)
-	eng := engine.New(engine.NewConfig())
-	runtime := New(logging.NoLog{}, eng, host.NoSupportedImports, cfg)
-	err = runtime.Initialize(ctx, wasm, maxUnits)
-	require.NoError(err)
-
-	_, err = runtime.Call(ctx, "get")
-<<<<<<< HEAD
+	cfg := NewConfig().SetLimitMaxMemory(1 * program.MemoryPageSize)
+	require.NoError(err)
+	eng := engine.New(engine.NewConfig())
+	runtime := New(logging.NoLog{}, eng, host.NoSupportedImports, cfg)
+	err = runtime.Initialize(ctx, wasm, maxUnits)
+	require.NoError(err)
+
+	_, err = runtime.Call(ctx, "get")
 	require.ErrorIs(err, program.ErrTrapInterrupt)
-=======
-	require.ErrorIs(err, ErrTrapInterrupt)
->>>>>>> 8d08faa6
 }
 
 func TestMetering(t *testing.T) {
@@ -151,11 +128,7 @@
 	`)
 	require.NoError(err)
 	maxUnits := uint64(20)
-<<<<<<< HEAD
-	cfg := NewConfig().SetLimitMaxMemory(1 * program.MemoryPageSize)
-=======
-	cfg := NewConfig().SetLimitMaxMemory(1 * MemoryPageSize)
->>>>>>> 8d08faa6
+	cfg := NewConfig().SetLimitMaxMemory(1 * program.MemoryPageSize)
 	require.NoError(err)
 	eng := engine.New(engine.NewConfig())
 	runtime := New(logging.NoLog{}, eng, host.NoSupportedImports, cfg)
@@ -192,11 +165,7 @@
 	`)
 	require.NoError(err)
 	maxUnits := uint64(20)
-<<<<<<< HEAD
-	cfg := NewConfig().SetLimitMaxMemory(1 * program.MemoryPageSize)
-=======
-	cfg := NewConfig().SetLimitMaxMemory(1 * MemoryPageSize)
->>>>>>> 8d08faa6
+	cfg := NewConfig().SetLimitMaxMemory(1 * program.MemoryPageSize)
 	require.NoError(err)
 	eng := engine.New(engine.NewConfig())
 	runtime := New(logging.NoLog{}, eng, host.NoSupportedImports, cfg)
@@ -209,16 +178,11 @@
 	// stop engine
 	runtime.Stop()
 	_, err = runtime.Call(ctx, "get")
-<<<<<<< HEAD
 	require.ErrorIs(err, program.ErrTrapUnreachableCodeReached)
-=======
-	require.ErrorIs(err, ErrTrapUnreachableCodeReached)
->>>>>>> 8d08faa6
 	// ensure meter is still operational
 	balance, err := runtime.Meter().GetBalance()
 	require.NoError(err)
 	require.Equal(balance, maxUnits-2)
-<<<<<<< HEAD
 }
 
 func TestLimitMaxMemory(t *testing.T) {
@@ -342,6 +306,106 @@
 	// exceed the stack limit
 	_, err = runtime.Call(context.Background(), "get")
 	require.ErrorIs(err, program.ErrTrapStackOverflow)
-=======
->>>>>>> 8d08faa6
+}
+
+func TestInfiniteLoop(t *testing.T) {
+	require := require.New(t)
+	ctx, cancel := context.WithCancel(context.Background())
+	defer cancel()
+
+	// infinite loop
+	wasm, err := wasmtime.Wat2Wasm(`
+	(module
+	  (func (export "get_guest")
+	    (loop
+	      br 0)
+	  )
+	)
+	`)
+	require.NoError(err)
+	maxUnits := uint64(10000)
+	cfg := NewConfig().SetLimitMaxMemory(1 * MemoryPageSize)
+	require.NoError(err)
+	eng := engine.New(engine.NewConfig())
+	runtime := New(logging.NoLog{}, eng, host.NoSupportedImports, cfg)
+	err = runtime.Initialize(ctx, wasm, maxUnits)
+	require.NoError(err)
+
+	_, err = runtime.Call(ctx, "get")
+	require.ErrorIs(err, ErrTrapInterrupt)
+}
+
+func TestMetering(t *testing.T) {
+	require := require.New(t)
+	ctx, cancel := context.WithCancel(context.Background())
+	defer cancel()
+
+	// example has 2 ops codes and should cost 2 units
+	wasm, err := wasmtime.Wat2Wasm(`
+	(module $test
+	(type (;0;) (func (result i32)))
+	(export "get_guest" (func 0))
+	(func (;0;) (type 0) (result i32)
+		(local i32)
+		i32.const 1
+	  )
+	)
+	`)
+	require.NoError(err)
+	maxUnits := uint64(20)
+	cfg := NewConfig().SetLimitMaxMemory(1 * MemoryPageSize)
+	require.NoError(err)
+	eng := engine.New(engine.NewConfig())
+	runtime := New(logging.NoLog{}, eng, host.NoSupportedImports, cfg)
+	err = runtime.Initialize(ctx, wasm, maxUnits)
+	require.NoError(err)
+	balance, err := runtime.Meter().GetBalance()
+	require.NoError(err)
+
+	require.Equal(balance, maxUnits)
+	for i := 0; i < 10; i++ {
+		_, err = runtime.Call(ctx, "get")
+		require.NoError(err)
+	}
+	balance, err = runtime.Meter().GetBalance()
+	require.NoError(err)
+	require.Equal(balance, uint64(0))
+}
+
+func TestMeterAfterStop(t *testing.T) {
+	require := require.New(t)
+	ctx, cancel := context.WithCancel(context.Background())
+	defer cancel()
+
+	// example has 2 ops codes and should cost 2 units
+	wasm, err := wasmtime.Wat2Wasm(`
+	(module $test
+	(type (;0;) (func (result i32)))
+	(export "get_guest" (func 0))
+	(func (;0;) (type 0) (result i32)
+		(local i32)
+		i32.const 1
+	  )
+	) 
+	`)
+	require.NoError(err)
+	maxUnits := uint64(20)
+	cfg := NewConfig().SetLimitMaxMemory(1 * MemoryPageSize)
+	require.NoError(err)
+	eng := engine.New(engine.NewConfig())
+	runtime := New(logging.NoLog{}, eng, host.NoSupportedImports, cfg)
+	err = runtime.Initialize(ctx, wasm, maxUnits)
+	require.NoError(err)
+
+	// spend 2 units
+	_, err = runtime.Call(ctx, "get")
+	require.NoError(err)
+	// stop engine
+	runtime.Stop()
+	_, err = runtime.Call(ctx, "get")
+	require.ErrorIs(err, ErrTrapUnreachableCodeReached)
+	// ensure meter is still operational
+	balance, err := runtime.Meter().GetBalance()
+	require.NoError(err)
+	require.Equal(balance, maxUnits-2)
 }