// Copyright (C) 2023, Ava Labs, Inc. All rights reserved.
// See the file LICENSE for licensing terms.

package runtime

import (
	"context"
	"testing"

	"github.com/stretchr/testify/require"

	"github.com/ava-labs/hypersdk/codec"
	"github.com/ava-labs/hypersdk/x/programs/test"
)

func TestRuntimeCallProgramBasic(t *testing.T) {
	require := require.New(t)

	ctx, cancel := context.WithCancel(context.Background())
	defer cancel()

<<<<<<< HEAD
	program := newTestProgram(ctx, "simple")

	result, err := program.Call("get_value")
=======
	runtime := NewRuntime(
		NewConfig(),
		logging.NoLog{},
		test.ProgramLoader{ProgramName: "simple"})

	state := test.StateLoader{Mu: test.NewTestDB()}
	programID := codec.CreateAddress(0, ids.GenerateTestID())
	result, err := runtime.CallProgram(ctx, &CallInfo{Program: programID, State: state, FunctionName: "get_value", Params: nil, Fuel: 10000000})
>>>>>>> 4478e595
	require.NoError(err)
	require.Equal(uint64(0), test.Into[uint64](result))
}

type ComplexReturn struct {
	Program  codec.Address
	MaxUnits uint64
}

func TestRuntimeCallProgramComplexReturn(t *testing.T) {
	require := require.New(t)

	ctx, cancel := context.WithCancel(context.Background())
	defer cancel()

<<<<<<< HEAD
	program := newTestProgram(ctx, "return_complex_type")

	result, err := program.Call("get_value")
=======
	runtime := NewRuntime(
		NewConfig(),
		logging.NoLog{},
		test.ProgramLoader{ProgramName: "return_complex_type"})

	state := test.StateLoader{Mu: test.NewTestDB()}
	programID := codec.CreateAddress(0, ids.GenerateTestID())
	result, err := runtime.CallProgram(ctx, &CallInfo{Program: programID, State: state, FunctionName: "get_value", Params: nil, Fuel: 10000000})
	require.NoError(err)
	expected, err := borsh.Serialize(ComplexReturn{Program: programID, MaxUnits: 1000})
>>>>>>> 4478e595
	require.NoError(err)
	require.Equal(ComplexReturn{Program: program.Address, MaxUnits: 1000}, test.Into[ComplexReturn](result))
}<|MERGE_RESOLUTION|>--- conflicted
+++ resolved
@@ -7,6 +7,9 @@
 	"context"
 	"testing"
 
+	"github.com/ava-labs/avalanchego/ids"
+	"github.com/ava-labs/avalanchego/utils/logging"
+	"github.com/near/borsh-go"
 	"github.com/stretchr/testify/require"
 
 	"github.com/ava-labs/hypersdk/codec"
@@ -19,11 +22,6 @@
 	ctx, cancel := context.WithCancel(context.Background())
 	defer cancel()
 
-<<<<<<< HEAD
-	program := newTestProgram(ctx, "simple")
-
-	result, err := program.Call("get_value")
-=======
 	runtime := NewRuntime(
 		NewConfig(),
 		logging.NoLog{},
@@ -32,9 +30,10 @@
 	state := test.StateLoader{Mu: test.NewTestDB()}
 	programID := codec.CreateAddress(0, ids.GenerateTestID())
 	result, err := runtime.CallProgram(ctx, &CallInfo{Program: programID, State: state, FunctionName: "get_value", Params: nil, Fuel: 10000000})
->>>>>>> 4478e595
 	require.NoError(err)
-	require.Equal(uint64(0), test.Into[uint64](result))
+	expected, err := borsh.Serialize(0)
+	require.NoError(err)
+	require.Equal(expected, result)
 }
 
 type ComplexReturn struct {
@@ -48,11 +47,6 @@
 	ctx, cancel := context.WithCancel(context.Background())
 	defer cancel()
 
-<<<<<<< HEAD
-	program := newTestProgram(ctx, "return_complex_type")
-
-	result, err := program.Call("get_value")
-=======
 	runtime := NewRuntime(
 		NewConfig(),
 		logging.NoLog{},
@@ -63,7 +57,6 @@
 	result, err := runtime.CallProgram(ctx, &CallInfo{Program: programID, State: state, FunctionName: "get_value", Params: nil, Fuel: 10000000})
 	require.NoError(err)
 	expected, err := borsh.Serialize(ComplexReturn{Program: programID, MaxUnits: 1000})
->>>>>>> 4478e595
 	require.NoError(err)
-	require.Equal(ComplexReturn{Program: program.Address, MaxUnits: 1000}, test.Into[ComplexReturn](result))
+	require.Equal(expected, result)
 }