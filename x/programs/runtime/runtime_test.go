--- conflicted
+++ resolved
@@ -16,79 +16,20 @@
 	"github.com/ava-labs/hypersdk/x/programs/test"
 )
 
-func BenchmarkRuntimeCallProgramSimple(b *testing.B) {
-	require := require.New(b)
-
-	ctx, cancel := context.WithCancel(context.Background())
-	defer cancel()
-
-	runtime, err := NewRuntime(
-		NewConfig(),
-		logging.NoLog{},
-		test.Loader{ProgramName: "simple"})
-	require.NoError(err)
-
-	for i := 0; i < b.N; i++ {
-		_, err := runtime.CallProgram(
-			ctx,
-			&CallInfo{
-				ProgramID:    ids.Empty,
-				State:        nil,
-				FunctionName: "get_value",
-				Params:       nil,
-				Fuel:         10000000,
-			})
-		require.NoError(err)
-	}
-}
-
-func BenchmarkRuntimeCallProgramComplex(b *testing.B) {
-	require := require.New(b)
-
-	ctx, cancel := context.WithCancel(context.Background())
-	defer cancel()
-
-	runtime, err := NewRuntime(
-		NewConfig(),
-		logging.NoLog{},
-		test.Loader{ProgramName: "return_complex_type"})
-	require.NoError(err)
-	for i := 0; i < b.N; i++ {
-		_, err := runtime.CallProgram(
-			ctx,
-			&CallInfo{
-				ProgramID:    ids.Empty,
-				State:        nil,
-				FunctionName: "get_value",
-				Params:       nil,
-				Fuel:         10000000,
-			})
-		require.NoError(err)
-	}
-}
-
 func TestRuntimeCallProgramBasic(t *testing.T) {
 	require := require.New(t)
 
 	ctx, cancel := context.WithCancel(context.Background())
 	defer cancel()
 
-	runtime, err := NewRuntime(
+	runtime := NewRuntime(
 		NewConfig(),
 		logging.NoLog{},
-<<<<<<< HEAD
-		test.Loader{ProgramName: "simple"})
-	require.NoError(err)
-	state := test.NewTestDB()
-	programID := ids.GenerateTestID()
-	result, err := runtime.CallProgram(ctx, &CallInfo{ProgramID: programID, State: state, FunctionName: "get_value", Params: nil, Fuel: 10000000})
-=======
 		test.ProgramLoader{ProgramName: "simple"})
 
 	state := test.StateLoader{Mu: test.NewTestDB()}
 	programID := codec.CreateAddress(0, ids.GenerateTestID())
 	result, err := runtime.CallProgram(ctx, &CallInfo{Program: programID, State: state, FunctionName: "get_value", Params: nil, Fuel: 10000000})
->>>>>>> 4478e595
 	require.NoError(err)
 	expected, err := borsh.Serialize(0)
 	require.NoError(err)
@@ -106,22 +47,14 @@
 	ctx, cancel := context.WithCancel(context.Background())
 	defer cancel()
 
-	runtime, err := NewRuntime(
+	runtime := NewRuntime(
 		NewConfig(),
 		logging.NoLog{},
-<<<<<<< HEAD
-		test.Loader{ProgramName: "return_complex_type"})
-	require.NoError(err)
-	state := test.NewTestDB()
-	programID := ids.GenerateTestID()
-	result, err := runtime.CallProgram(ctx, &CallInfo{ProgramID: programID, State: state, FunctionName: "get_value", Params: nil, Fuel: 10000000})
-=======
 		test.ProgramLoader{ProgramName: "return_complex_type"})
 
 	state := test.StateLoader{Mu: test.NewTestDB()}
 	programID := codec.CreateAddress(0, ids.GenerateTestID())
 	result, err := runtime.CallProgram(ctx, &CallInfo{Program: programID, State: state, FunctionName: "get_value", Params: nil, Fuel: 10000000})
->>>>>>> 4478e595
 	require.NoError(err)
 	expected, err := borsh.Serialize(ComplexReturn{Program: programID, MaxUnits: 1000})
 	require.NoError(err)
