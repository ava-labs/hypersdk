// Copyright (C) 2023, Ava Labs, Inc. All rights reserved.
// See the file LICENSE for licensing terms.

package runtime

import (
	"context"
	"testing"

	"github.com/near/borsh-go"
	"github.com/stretchr/testify/require"

	"github.com/ava-labs/hypersdk/codec"
	"github.com/ava-labs/hypersdk/x/programs/test"
)

func TestRuntimeCallProgramBasic(t *testing.T) {
	require := require.New(t)

	ctx, cancel := context.WithCancel(context.Background())
	defer cancel()

<<<<<<< HEAD
	program := newTestProgram(ctx, "simple")
	result, err := program.Call("get_value")
=======
	runtime := NewRuntime(
		NewConfig(),
		logging.NoLog{},
		test.ProgramLoader{ProgramName: "simple"})

	state := test.StateLoader{Mu: test.NewTestDB()}
	programID := codec.CreateAddress(0, ids.GenerateTestID())
	result, err := runtime.CallProgram(ctx, &CallInfo{Program: programID, State: state, FunctionName: "get_value", Params: nil, Fuel: 10000000})
>>>>>>> 9a5c958c
	require.NoError(err)
	expected, err := borsh.Serialize(0)
	require.NoError(err)
	require.Equal(expected, result)
}

type ComplexReturn struct {
	Program  codec.Address
	MaxUnits uint64
}

func TestRuntimeCallProgramComplexReturn(t *testing.T) {
	require := require.New(t)

	ctx, cancel := context.WithCancel(context.Background())
	defer cancel()

<<<<<<< HEAD
	program := newTestProgram(ctx, "return_complex_type")
	result, err := program.Call("get_value")
	require.NoError(err)
	require.Equal(ComplexReturn{Program: program.Info, MaxUnits: 1000}, test.Into[ComplexReturn](result))
=======
	runtime := NewRuntime(
		NewConfig(),
		logging.NoLog{},
		test.ProgramLoader{ProgramName: "return_complex_type"})

	state := test.StateLoader{Mu: test.NewTestDB()}
	programID := codec.CreateAddress(0, ids.GenerateTestID())
	result, err := runtime.CallProgram(ctx, &CallInfo{Program: programID, State: state, FunctionName: "get_value", Params: nil, Fuel: 10000000})
	require.NoError(err)
	expected, err := borsh.Serialize(ComplexReturn{Program: programID, MaxUnits: 1000})
	require.NoError(err)
	require.Equal(expected, result)
>>>>>>> 9a5c958c
}<|MERGE_RESOLUTION|>--- conflicted
+++ resolved
@@ -7,6 +7,8 @@
 	"context"
 	"testing"
 
+	"github.com/ava-labs/avalanchego/ids"
+	"github.com/ava-labs/avalanchego/utils/logging"
 	"github.com/near/borsh-go"
 	"github.com/stretchr/testify/require"
 
@@ -20,10 +22,6 @@
 	ctx, cancel := context.WithCancel(context.Background())
 	defer cancel()
 
-<<<<<<< HEAD
-	program := newTestProgram(ctx, "simple")
-	result, err := program.Call("get_value")
-=======
 	runtime := NewRuntime(
 		NewConfig(),
 		logging.NoLog{},
@@ -32,7 +30,6 @@
 	state := test.StateLoader{Mu: test.NewTestDB()}
 	programID := codec.CreateAddress(0, ids.GenerateTestID())
 	result, err := runtime.CallProgram(ctx, &CallInfo{Program: programID, State: state, FunctionName: "get_value", Params: nil, Fuel: 10000000})
->>>>>>> 9a5c958c
 	require.NoError(err)
 	expected, err := borsh.Serialize(0)
 	require.NoError(err)
@@ -50,12 +47,6 @@
 	ctx, cancel := context.WithCancel(context.Background())
 	defer cancel()
 
-<<<<<<< HEAD
-	program := newTestProgram(ctx, "return_complex_type")
-	result, err := program.Call("get_value")
-	require.NoError(err)
-	require.Equal(ComplexReturn{Program: program.Info, MaxUnits: 1000}, test.Into[ComplexReturn](result))
-=======
 	runtime := NewRuntime(
 		NewConfig(),
 		logging.NoLog{},
@@ -68,5 +59,4 @@
 	expected, err := borsh.Serialize(ComplexReturn{Program: programID, MaxUnits: 1000})
 	require.NoError(err)
 	require.Equal(expected, result)
->>>>>>> 9a5c958c
 }