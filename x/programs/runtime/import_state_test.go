--- conflicted
+++ resolved
@@ -7,6 +7,8 @@
 	"context"
 	"testing"
 
+	"github.com/ava-labs/avalanchego/ids"
+	"github.com/ava-labs/avalanchego/utils/logging"
 	"github.com/near/borsh-go"
 	"github.com/stretchr/testify/require"
 
@@ -20,20 +22,6 @@
 	ctx, cancel := context.WithCancel(context.Background())
 	defer cancel()
 
-<<<<<<< HEAD
-	program := newTestProgram(ctx, "state_access")
-
-	result, err := program.Call(
-		"put",
-		int64(10),
-	)
-	require.NoError(err)
-	require.Nil(result)
-
-	result, err = program.Call(
-		"get",
-	)
-=======
 	runtime := NewRuntime(
 		NewConfig(),
 		logging.NoLog{},
@@ -50,9 +38,8 @@
 	require.Nil(result)
 
 	result, err = runtime.CallProgram(ctx, &CallInfo{Program: programID, State: state, FunctionName: "get", Params: nil, Fuel: 10000000})
->>>>>>> 9a5c958c
 	require.NoError(err)
-	require.Equal(append([]byte{1}, test.SerializeParams(int64(10))...), result)
+	require.Equal(append([]byte{1}, valueBytes...), result)
 }
 
 func TestImportStateRemove(t *testing.T) {
@@ -61,11 +48,6 @@
 	ctx, cancel := context.WithCancel(context.Background())
 	defer cancel()
 
-<<<<<<< HEAD
-	program := newTestProgram(ctx, "state_access")
-
-	result, err := program.Call("put", int64(10))
-=======
 	runtime := NewRuntime(
 		NewConfig(),
 		logging.NoLog{},
@@ -73,30 +55,17 @@
 	programID := codec.CreateAddress(0, ids.GenerateTestID())
 	state := test.StateLoader{Mu: test.NewTestDB()}
 	valueBytes, err := borsh.Serialize(int64(10))
->>>>>>> 9a5c958c
+	require.NoError(err)
+
+	result, err := runtime.CallProgram(ctx, &CallInfo{Program: programID, State: state, FunctionName: "put", Params: valueBytes, Fuel: 10000000})
 	require.NoError(err)
 	require.Nil(result)
 
-<<<<<<< HEAD
-	valueBytes, err := borsh.Serialize(int64(10))
-=======
-	result, err := runtime.CallProgram(ctx, &CallInfo{Program: programID, State: state, FunctionName: "put", Params: valueBytes, Fuel: 10000000})
->>>>>>> 9a5c958c
-	require.NoError(err)
-
-<<<<<<< HEAD
-	result, err = program.Call("delete")
-	require.NoError(err)
-	require.Equal(append([]byte{1}, valueBytes...), result)
-
-	result, err = program.Call("get")
-=======
 	result, err = runtime.CallProgram(ctx, &CallInfo{Program: programID, State: state, FunctionName: "delete", Params: nil, Fuel: 10000000})
 	require.NoError(err)
 	require.Equal(append([]byte{1}, valueBytes...), result)
 
 	result, err = runtime.CallProgram(ctx, &CallInfo{Program: programID, State: state, FunctionName: "get", Params: nil, Fuel: 10000000})
->>>>>>> 9a5c958c
 	require.NoError(err)
 	require.Equal([]byte{0}, result)
 }
@@ -107,11 +76,6 @@
 	ctx, cancel := context.WithCancel(context.Background())
 	defer cancel()
 
-<<<<<<< HEAD
-	program := newTestProgram(ctx, "state_access")
-
-	result, err := program.Call("delete")
-=======
 	runtime := NewRuntime(
 		NewConfig(),
 		logging.NoLog{},
@@ -120,7 +84,6 @@
 	programID := codec.CreateAddress(0, ids.GenerateTestID())
 
 	result, err := runtime.CallProgram(ctx, &CallInfo{Program: programID, State: test.StateLoader{Mu: test.NewTestDB()}, FunctionName: "delete", Params: nil, Fuel: 10000000})
->>>>>>> 9a5c958c
 	require.NoError(err)
 	require.Equal([]byte{0}, result)
 }
@@ -131,11 +94,6 @@
 	ctx, cancel := context.WithCancel(context.Background())
 	defer cancel()
 
-<<<<<<< HEAD
-	program := newTestProgram(ctx, "state_access")
-
-	result, err := program.Call("get")
-=======
 	runtime := NewRuntime(
 		NewConfig(),
 		logging.NoLog{},
@@ -144,7 +102,6 @@
 	programID := codec.CreateAddress(0, ids.GenerateTestID())
 
 	result, err := runtime.CallProgram(ctx, &CallInfo{Program: programID, State: test.StateLoader{Mu: test.NewTestDB()}, FunctionName: "get", Params: nil, Fuel: 10000000})
->>>>>>> 9a5c958c
 	require.NoError(err)
 	require.Equal([]byte{0}, result)
 }