--- conflicted
+++ resolved
@@ -12,7 +12,6 @@
 	"github.com/near/borsh-go"
 	"github.com/stretchr/testify/require"
 
-	"github.com/ava-labs/hypersdk/codec"
 	"github.com/ava-labs/hypersdk/x/programs/test"
 )
 
@@ -27,22 +26,17 @@
 		logging.NoLog{},
 		test.ProgramLoader{ProgramName: "state_access"})
 
-<<<<<<< HEAD
-	state := test.NewTestDB()
-	programID := codec.CreateAddress(0, ids.GenerateTestID())
-=======
 	state := test.StateLoader{Mu: test.NewTestDB()}
 	programID := ids.GenerateTestID()
->>>>>>> 2bd1630a
 
 	valueBytes, err := borsh.Serialize(int64(10))
 	require.NoError(err)
 
-	result, err := runtime.CallProgram(ctx, &CallInfo{Program: programID, State: state, FunctionName: "put", Params: valueBytes, Fuel: 10000000})
+	result, err := runtime.CallProgram(ctx, &CallInfo{ProgramID: programID, State: state, FunctionName: "put", Params: valueBytes, Fuel: 10000000})
 	require.NoError(err)
 	require.Nil(result)
 
-	result, err = runtime.CallProgram(ctx, &CallInfo{Program: programID, State: state, FunctionName: "get", Params: nil, Fuel: 10000000})
+	result, err = runtime.CallProgram(ctx, &CallInfo{ProgramID: programID, State: state, FunctionName: "get", Params: nil, Fuel: 10000000})
 	require.NoError(err)
 	require.Equal(append([]byte{1}, valueBytes...), result)
 }
@@ -56,29 +50,21 @@
 	runtime := NewRuntime(
 		NewConfig(),
 		logging.NoLog{},
-<<<<<<< HEAD
-		test.Loader{ProgramName: "state_access"})
-
-	state := test.NewTestDB()
-	programID := codec.CreateAddress(0, ids.GenerateTestID())
-
-=======
 		test.ProgramLoader{ProgramName: "state_access"})
 	programID := ids.GenerateTestID()
 	state := test.StateLoader{Mu: test.NewTestDB()}
->>>>>>> 2bd1630a
 	valueBytes, err := borsh.Serialize(int64(10))
 	require.NoError(err)
 
-	result, err := runtime.CallProgram(ctx, &CallInfo{Program: programID, State: state, FunctionName: "put", Params: valueBytes, Fuel: 10000000})
+	result, err := runtime.CallProgram(ctx, &CallInfo{ProgramID: programID, State: state, FunctionName: "put", Params: valueBytes, Fuel: 10000000})
 	require.NoError(err)
 	require.Nil(result)
 
-	result, err = runtime.CallProgram(ctx, &CallInfo{Program: programID, State: state, FunctionName: "delete", Params: nil, Fuel: 10000000})
+	result, err = runtime.CallProgram(ctx, &CallInfo{ProgramID: programID, State: state, FunctionName: "delete", Params: nil, Fuel: 10000000})
 	require.NoError(err)
 	require.Equal(append([]byte{1}, valueBytes...), result)
 
-	result, err = runtime.CallProgram(ctx, &CallInfo{Program: programID, State: state, FunctionName: "get", Params: nil, Fuel: 10000000})
+	result, err = runtime.CallProgram(ctx, &CallInfo{ProgramID: programID, State: state, FunctionName: "get", Params: nil, Fuel: 10000000})
 	require.NoError(err)
 	require.Equal([]byte{0}, result)
 }
@@ -94,16 +80,9 @@
 		logging.NoLog{},
 		test.ProgramLoader{ProgramName: "state_access"})
 
-<<<<<<< HEAD
-	state := test.NewTestDB()
-	programID := codec.CreateAddress(0, ids.GenerateTestID())
-
-	result, err := runtime.CallProgram(ctx, &CallInfo{Program: programID, State: state, FunctionName: "delete", Params: nil, Fuel: 10000000})
-=======
 	programID := ids.GenerateTestID()
 
 	result, err := runtime.CallProgram(ctx, &CallInfo{ProgramID: programID, State: test.StateLoader{Mu: test.NewTestDB()}, FunctionName: "delete", Params: nil, Fuel: 10000000})
->>>>>>> 2bd1630a
 	require.NoError(err)
 	require.Equal([]byte{0}, result)
 }
@@ -119,16 +98,9 @@
 		logging.NoLog{},
 		test.ProgramLoader{ProgramName: "state_access"})
 
-<<<<<<< HEAD
-	state := test.NewTestDB()
-	programID := codec.CreateAddress(0, ids.GenerateTestID())
-
-	result, err := runtime.CallProgram(ctx, &CallInfo{Program: programID, State: state, FunctionName: "get", Params: nil, Fuel: 10000000})
-=======
 	programID := ids.GenerateTestID()
 
 	result, err := runtime.CallProgram(ctx, &CallInfo{ProgramID: programID, State: test.StateLoader{Mu: test.NewTestDB()}, FunctionName: "get", Params: nil, Fuel: 10000000})
->>>>>>> 2bd1630a
 	require.NoError(err)
 	require.Equal([]byte{0}, result)
 }