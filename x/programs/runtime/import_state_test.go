// Copyright (C) 2023, Ava Labs, Inc. All rights reserved.
// See the file LICENSE for licensing terms.

package runtime

import (
	"context"
	"testing"

	"github.com/ava-labs/avalanchego/ids"
	"github.com/ava-labs/avalanchego/utils/logging"
	"github.com/near/borsh-go"
	"github.com/stretchr/testify/require"

	"github.com/ava-labs/hypersdk/codec"
	"github.com/ava-labs/hypersdk/x/programs/test"
)

func TestImportStatePutGet(t *testing.T) {
	require := require.New(t)

	ctx, cancel := context.WithCancel(context.Background())
	defer cancel()

	runtime, err := NewRuntime(
		NewConfig(),
		logging.NoLog{},
<<<<<<< HEAD
		test.Loader{ProgramName: "state_access"})
	require.NoError(err)
	state := test.NewTestDB()
	programID := ids.GenerateTestID()
=======
		test.ProgramLoader{ProgramName: "state_access"})

	state := test.StateLoader{Mu: test.NewTestDB()}
	programID := codec.CreateAddress(0, ids.GenerateTestID())
>>>>>>> 4478e595

	valueBytes, err := borsh.Serialize(int64(10))
	require.NoError(err)

	result, err := runtime.CallProgram(ctx, &CallInfo{Program: programID, State: state, FunctionName: "put", Params: valueBytes, Fuel: 10000000})
	require.NoError(err)
	require.Nil(result)

	result, err = runtime.CallProgram(ctx, &CallInfo{Program: programID, State: state, FunctionName: "get", Params: nil, Fuel: 10000000})
	require.NoError(err)
	require.Equal(append([]byte{1}, valueBytes...), result)
}

func TestImportStateRemove(t *testing.T) {
	require := require.New(t)

	ctx, cancel := context.WithCancel(context.Background())
	defer cancel()

	runtime, err := NewRuntime(
		NewConfig(),
		logging.NoLog{},
<<<<<<< HEAD
		test.Loader{ProgramName: "state_access"})
	require.NoError(err)
	state := test.NewTestDB()
	programID := ids.GenerateTestID()

=======
		test.ProgramLoader{ProgramName: "state_access"})
	programID := codec.CreateAddress(0, ids.GenerateTestID())
	state := test.StateLoader{Mu: test.NewTestDB()}
>>>>>>> 4478e595
	valueBytes, err := borsh.Serialize(int64(10))
	require.NoError(err)

	result, err := runtime.CallProgram(ctx, &CallInfo{Program: programID, State: state, FunctionName: "put", Params: valueBytes, Fuel: 10000000})
	require.NoError(err)
	require.Nil(result)

	result, err = runtime.CallProgram(ctx, &CallInfo{Program: programID, State: state, FunctionName: "delete", Params: nil, Fuel: 10000000})
	require.NoError(err)
	require.Equal(append([]byte{1}, valueBytes...), result)

	result, err = runtime.CallProgram(ctx, &CallInfo{Program: programID, State: state, FunctionName: "get", Params: nil, Fuel: 10000000})
	require.NoError(err)
	require.Equal([]byte{0}, result)
}

func TestImportStateDeleteMissingKey(t *testing.T) {
	require := require.New(t)

	ctx, cancel := context.WithCancel(context.Background())
	defer cancel()

	runtime, err := NewRuntime(
		NewConfig(),
		logging.NoLog{},
<<<<<<< HEAD
		test.Loader{ProgramName: "state_access"})
	require.NoError(err)
	state := test.NewTestDB()
	programID := ids.GenerateTestID()
=======
		test.ProgramLoader{ProgramName: "state_access"})

	programID := codec.CreateAddress(0, ids.GenerateTestID())
>>>>>>> 4478e595

	result, err := runtime.CallProgram(ctx, &CallInfo{Program: programID, State: test.StateLoader{Mu: test.NewTestDB()}, FunctionName: "delete", Params: nil, Fuel: 10000000})
	require.NoError(err)
	require.Equal([]byte{0}, result)
}

func TestImportStateGetMissingKey(t *testing.T) {
	require := require.New(t)

	ctx, cancel := context.WithCancel(context.Background())
	defer cancel()

	runtime, err := NewRuntime(
		NewConfig(),
		logging.NoLog{},
<<<<<<< HEAD
		test.Loader{ProgramName: "state_access"})
	require.NoError(err)
	state := test.NewTestDB()
	programID := ids.GenerateTestID()
=======
		test.ProgramLoader{ProgramName: "state_access"})

	programID := codec.CreateAddress(0, ids.GenerateTestID())
>>>>>>> 4478e595

	result, err := runtime.CallProgram(ctx, &CallInfo{Program: programID, State: test.StateLoader{Mu: test.NewTestDB()}, FunctionName: "get", Params: nil, Fuel: 10000000})
	require.NoError(err)
	require.Equal([]byte{0}, result)
}<|MERGE_RESOLUTION|>--- conflicted
+++ resolved
@@ -22,20 +22,13 @@
 	ctx, cancel := context.WithCancel(context.Background())
 	defer cancel()
 
-	runtime, err := NewRuntime(
+	runtime := NewRuntime(
 		NewConfig(),
 		logging.NoLog{},
-<<<<<<< HEAD
-		test.Loader{ProgramName: "state_access"})
-	require.NoError(err)
-	state := test.NewTestDB()
-	programID := ids.GenerateTestID()
-=======
 		test.ProgramLoader{ProgramName: "state_access"})
 
 	state := test.StateLoader{Mu: test.NewTestDB()}
 	programID := codec.CreateAddress(0, ids.GenerateTestID())
->>>>>>> 4478e595
 
 	valueBytes, err := borsh.Serialize(int64(10))
 	require.NoError(err)
@@ -55,20 +48,12 @@
 	ctx, cancel := context.WithCancel(context.Background())
 	defer cancel()
 
-	runtime, err := NewRuntime(
+	runtime := NewRuntime(
 		NewConfig(),
 		logging.NoLog{},
-<<<<<<< HEAD
-		test.Loader{ProgramName: "state_access"})
-	require.NoError(err)
-	state := test.NewTestDB()
-	programID := ids.GenerateTestID()
-
-=======
 		test.ProgramLoader{ProgramName: "state_access"})
 	programID := codec.CreateAddress(0, ids.GenerateTestID())
 	state := test.StateLoader{Mu: test.NewTestDB()}
->>>>>>> 4478e595
 	valueBytes, err := borsh.Serialize(int64(10))
 	require.NoError(err)
 
@@ -91,19 +76,12 @@
 	ctx, cancel := context.WithCancel(context.Background())
 	defer cancel()
 
-	runtime, err := NewRuntime(
+	runtime := NewRuntime(
 		NewConfig(),
 		logging.NoLog{},
-<<<<<<< HEAD
-		test.Loader{ProgramName: "state_access"})
-	require.NoError(err)
-	state := test.NewTestDB()
-	programID := ids.GenerateTestID()
-=======
 		test.ProgramLoader{ProgramName: "state_access"})
 
 	programID := codec.CreateAddress(0, ids.GenerateTestID())
->>>>>>> 4478e595
 
 	result, err := runtime.CallProgram(ctx, &CallInfo{Program: programID, State: test.StateLoader{Mu: test.NewTestDB()}, FunctionName: "delete", Params: nil, Fuel: 10000000})
 	require.NoError(err)
@@ -116,19 +94,12 @@
 	ctx, cancel := context.WithCancel(context.Background())
 	defer cancel()
 
-	runtime, err := NewRuntime(
+	runtime := NewRuntime(
 		NewConfig(),
 		logging.NoLog{},
-<<<<<<< HEAD
-		test.Loader{ProgramName: "state_access"})
-	require.NoError(err)
-	state := test.NewTestDB()
-	programID := ids.GenerateTestID()
-=======
 		test.ProgramLoader{ProgramName: "state_access"})
 
 	programID := codec.CreateAddress(0, ids.GenerateTestID())
->>>>>>> 4478e595
 
 	result, err := runtime.CallProgram(ctx, &CallInfo{Program: programID, State: test.StateLoader{Mu: test.NewTestDB()}, FunctionName: "get", Params: nil, Fuel: 10000000})
 	require.NoError(err)
