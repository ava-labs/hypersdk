// Copyright (C) 2023, Ava Labs, Inc. All rights reserved.
// See the file LICENSE for licensing terms.

package runtime

import "C"

import (
	"context"
	"errors"

	"github.com/ava-labs/avalanchego/ids"
	"github.com/bytecodealliance/wasmtime-go/v14"

	"github.com/ava-labs/hypersdk/codec"
)

const (
	AllocName  = "alloc"
	MemoryName = "memory"
)

type Context struct {
	Program   codec.Address
	Actor     codec.Address
	Height    uint64
	Timestamp uint64
	ActionID  ids.ID
}

type CallInfo struct {
	// the state that the program will run against
	State StateManager

	// the address that originated the initial program call
	Actor codec.Address

	// the name of the function within the program that is being called
	FunctionName string

	Program codec.Address

	// the serialized parameters that will be passed to the called function
	Params []byte

	// the maximum amount of fuel allowed to be consumed by wasm for this call
	MaxFuel uint64

	// the height of the chain that this call was made from
	Height uint64

	// the timestamp of the chain at the time this call was made
	Timestamp uint64

	// the action id that triggered this call
	ActionID ids.ID

	Value uint64

	inst *ProgramInstance
}

func (c *CallInfo) RemainingFuel() uint64 {
	remaining := c.MaxFuel
	usedFuel, fuelEnabled := c.inst.store.FuelConsumed()
	if fuelEnabled {
		remaining -= usedFuel
	}
	return remaining
}

func (c *CallInfo) AddFuel(fuel uint64) {
	// only errors if fuel isn't enable, which it always will be
	_ = c.inst.store.AddFuel(fuel)
}

func (c *CallInfo) ConsumeFuel(fuel uint64) error {
	_, err := c.inst.store.ConsumeFuel(fuel)
	return err
}

type ProgramInstance struct {
	inst   *wasmtime.Instance
	store  *wasmtime.Store
	result []byte
}

func (p *ProgramInstance) call(ctx context.Context, callInfo *CallInfo) ([]byte, error) {
	if err := p.store.AddFuel(callInfo.MaxFuel); err != nil {
		return nil, err
	}

	if callInfo.Value > 0 {
		if err := callInfo.State.TransferBalance(ctx, callInfo.Actor, callInfo.Program, callInfo.Value); err != nil {
			return nil, errors.New("insufficient balance")
		}
	}

	// create the program context
	programCtx := Context{
		Program:   callInfo.Program,
		Actor:     callInfo.Actor,
		Height:    callInfo.Height,
		Timestamp: callInfo.Timestamp,
		ActionID:  callInfo.ActionID,
	}
<<<<<<< HEAD

	paramsBytes, err := serialize(programCtx)
=======
	paramsBytes, err := Serialize(programCtx)
>>>>>>> 5c2cb96d
	if err != nil {
		return nil, err
	}
	paramsBytes = append(paramsBytes, callInfo.Params...)

	// copy params into store linear memory
	paramsOffset, err := p.writeToMemory(paramsBytes)
	if err != nil {
		return nil, err
	}

	function := p.inst.GetFunc(p.store, callInfo.FunctionName)
	if function == nil {
		return nil, errors.New("this function does not exist")
	}
	_, err = function.Call(p.store, paramsOffset)

	return p.result, err
}

func (p *ProgramInstance) writeToMemory(data []byte) (int32, error) {
	allocFn := p.inst.GetExport(p.store, AllocName).Func()
	programMemory := p.inst.GetExport(p.store, MemoryName).Memory()
	dataOffsetIntf, err := allocFn.Call(p.store, int32(len(data)))
	if err != nil {
		return 0, err
	}
	dataOffset := dataOffsetIntf.(int32)
	linearMem := programMemory.UnsafeData(p.store)
	copy(linearMem[dataOffset:], data)
	return dataOffset, nil
}<|MERGE_RESOLUTION|>--- conflicted
+++ resolved
@@ -104,12 +104,7 @@
 		Timestamp: callInfo.Timestamp,
 		ActionID:  callInfo.ActionID,
 	}
-<<<<<<< HEAD
-
-	paramsBytes, err := serialize(programCtx)
-=======
 	paramsBytes, err := Serialize(programCtx)
->>>>>>> 5c2cb96d
 	if err != nil {
 		return nil, err
 	}
