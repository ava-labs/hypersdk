// Copyright (C) 2023, Ava Labs, Inc. All rights reserved.
// See the file LICENSE for licensing terms.

package runtime

import (
	"context"
	"reflect"

	"github.com/ava-labs/avalanchego/ids"
	"github.com/ava-labs/avalanchego/utils/logging"
	"github.com/bytecodealliance/wasmtime-go/v14"

	"github.com/ava-labs/hypersdk/codec"
	"github.com/ava-labs/hypersdk/state"
)

type WasmRuntime struct {
	log         logging.Logger
	engine      *wasmtime.Engine
	hostImports *Imports
	cfg         *Config

	callerInfo                map[uintptr]*CallInfo
	linker                    *wasmtime.Linker
	linkerNeedsInitialization bool
}

type StateManager interface {
	GetProgramState(address codec.Address) state.Mutable
<<<<<<< HEAD
	GetBalance(ctx context.Context, address codec.Address) (uint64, error)
	TransferBalance(ctx context.Context, from codec.Address, to codec.Address, amount uint64) error
=======
	ProgramStore
>>>>>>> 9a121a52
}

type ProgramStore interface {
	GetAccountProgram(ctx context.Context, account codec.Address) (ids.ID, error)
	GetProgramBytes(ctx context.Context, programID ids.ID) ([]byte, error)
	NewAccountWithProgram(ctx context.Context, programID ids.ID, accountCreationData []byte) (codec.Address, error)
	SetAccountProgram(ctx context.Context, account codec.Address, programID ids.ID) error
}

func NewRuntime(
	cfg *Config,
	log logging.Logger,
) *WasmRuntime {
	runtime := &WasmRuntime{
		log:                       log,
		cfg:                       cfg,
		engine:                    wasmtime.NewEngineWithConfig(cfg.wasmConfig),
		hostImports:               NewImports(),
		callerInfo:                map[uintptr]*CallInfo{},
		linkerNeedsInitialization: true,
	}

	runtime.AddImportModule(NewLogModule())
	runtime.AddImportModule(NewStateAccessModule())
	runtime.AddImportModule(NewProgramModule(runtime))

	return runtime
}

func (r *WasmRuntime) AddImportModule(mod *ImportModule) {
	r.hostImports.AddModule(mod)
	r.linkerNeedsInitialization = true
}

func (r *WasmRuntime) CallProgram(ctx context.Context, callInfo *CallInfo) (result []byte, err error) {
	programID, err := callInfo.State.GetAccountProgram(ctx, callInfo.Program)
	if err != nil {
		return nil, err
	}
	programBytes, err := callInfo.State.GetProgramBytes(ctx, programID)
	if err != nil {
		return nil, err
	}
	programModule, err := wasmtime.NewModule(r.engine, programBytes)
	if err != nil {
		return nil, err
	}
	inst, err := r.getInstance(programModule, r.hostImports)
	if err != nil {
		return nil, err
	}
	callInfo.inst = inst

	r.setCallInfo(inst.store, callInfo)
	defer r.deleteCallInfo(inst.store)

	return inst.call(ctx, callInfo)
}

func (r *WasmRuntime) getInstance(programModule *wasmtime.Module, imports *Imports) (*ProgramInstance, error) {
	if r.linkerNeedsInitialization {
		linker, err := imports.createLinker(r)
		if err != nil {
			return nil, err
		}
		r.linker = linker
		r.linkerNeedsInitialization = false
	}

	store := wasmtime.NewStore(r.engine)
	store.SetEpochDeadline(1)
	inst, err := r.linker.Instantiate(store, programModule)
	if err != nil {
		return nil, err
	}
	return &ProgramInstance{inst: inst, store: store}, nil
}

func toMapKey(storeLike wasmtime.Storelike) uintptr {
	return reflect.ValueOf(storeLike.Context()).Pointer()
}

func (r *WasmRuntime) setCallInfo(storeLike wasmtime.Storelike, info *CallInfo) {
	r.callerInfo[toMapKey(storeLike)] = info
}

func (r *WasmRuntime) getCallInfo(storeLike wasmtime.Storelike) *CallInfo {
	return r.callerInfo[toMapKey(storeLike)]
}

func (r *WasmRuntime) deleteCallInfo(storeLike wasmtime.Storelike) {
	delete(r.callerInfo, toMapKey(storeLike))
}<|MERGE_RESOLUTION|>--- conflicted
+++ resolved
@@ -27,16 +27,19 @@
 }
 
 type StateManager interface {
-	GetProgramState(address codec.Address) state.Mutable
-<<<<<<< HEAD
-	GetBalance(ctx context.Context, address codec.Address) (uint64, error)
-	TransferBalance(ctx context.Context, from codec.Address, to codec.Address, amount uint64) error
-=======
-	ProgramStore
->>>>>>> 9a121a52
+	BalanceManager
+	ProgramManager
 }
 
-type ProgramStore interface {
+type BalanceManager interface {
+	GetAccountProgram(ctx context.Context, account codec.Address) (ids.ID, error)
+	GetProgramBytes(ctx context.Context, programID ids.ID) ([]byte, error)
+	NewAccountWithProgram(ctx context.Context, programID ids.ID, accountCreationData []byte) (codec.Address, error)
+	SetAccountProgram(ctx context.Context, account codec.Address, programID ids.ID) error
+}
+
+type ProgramManager interface {
+	GetProgramState(address codec.Address) state.Mutable
 	GetAccountProgram(ctx context.Context, account codec.Address) (ids.ID, error)
 	GetProgramBytes(ctx context.Context, programID ids.ID) ([]byte, error)
 	NewAccountWithProgram(ctx context.Context, programID ids.ID, accountCreationData []byte) (codec.Address, error)
