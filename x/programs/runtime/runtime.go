--- conflicted
+++ resolved
@@ -43,15 +43,6 @@
 	GetProgramState(address codec.Address) state.Mutable
 	// GetAccountProgram returns the program ID associated with the given account.
 	// An account represents a specific instance of a program.
-<<<<<<< HEAD
-	GetAccountProgram(ctx context.Context, account codec.Address) ([]byte, error)
-	// GetProgramBytes returns the compiled WASM bytes of the program with the given ID.
-	GetProgramBytes(ctx context.Context, programID []byte) ([]byte, error)
-	// NewAccountWithProgram creates a new account that represents a specific instance of a program.
-	NewAccountWithProgram(ctx context.Context, programID []byte, accountCreationData []byte) (codec.Address, error)
-	// SetAccountProgram associates the given program ID with the given account.
-	SetAccountProgram(ctx context.Context, account codec.Address, programID []byte) error
-=======
 	GetAccountProgram(ctx context.Context, account codec.Address) (ProgramID, error)
 	// GetProgramBytes returns the compiled WASM bytes of the program with the given ID.
 	GetProgramBytes(ctx context.Context, programID ProgramID) ([]byte, error)
@@ -59,7 +50,6 @@
 	NewAccountWithProgram(ctx context.Context, programID ProgramID, accountCreationData []byte) (codec.Address, error)
 	// SetAccountProgram associates the given program ID with the given account.
 	SetAccountProgram(ctx context.Context, account codec.Address, programID ProgramID) error
->>>>>>> 8d398c5d
 }
 
 func NewRuntime(
