--- conflicted
+++ resolved
@@ -6,58 +6,16 @@
 import (
 	"bytes"
 	"context"
-	"errors"
 	"fmt"
 	"os"
 	"os/exec"
 	"path/filepath"
 
-<<<<<<< HEAD
-	"github.com/ava-labs/avalanchego/ids"
-	"github.com/near/borsh-go"
-=======
 	"github.com/near/borsh-go"
 
 	"github.com/ava-labs/hypersdk/codec"
 	"github.com/ava-labs/hypersdk/state"
->>>>>>> 2d7b9966
 )
-
-func Into[T any](data []byte) T {
-	result := new(T)
-	if err := borsh.Deserialize(result, data); err != nil {
-		panic(err.Error())
-	}
-	return *result
-}
-
-func SerializeParams(params ...interface{}) []byte {
-	if len(params) == 0 {
-		return nil
-	}
-	results := make([][]byte, len(params))
-	var err error
-	for i, param := range params {
-		results[i], err = borsh.Serialize(param)
-		if err != nil {
-			return nil
-		}
-	}
-	return Flatten[byte](results...)
-}
-
-func Flatten[T any](slices ...[]T) []T {
-	var size int
-	for _, slice := range slices {
-		size += len(slice)
-	}
-
-	result := make([]T, 0, size)
-	for _, slice := range slices {
-		result = append(result, slice...)
-	}
-	return result
-}
 
 func CompileTest(programName string) error {
 	cmd := exec.Command("cargo", "build", "-p", programName, "--target", "wasm32-unknown-unknown", "--target-dir", "./")
@@ -77,38 +35,14 @@
 	ProgramName string
 }
 
-<<<<<<< HEAD
-func (t Loader) GetProgramBytes(_ context.Context, _ ids.ID) ([]byte, error) {
-	return load(t.ProgramName)
-}
-
-type MapLoader struct {
-	Programs map[ids.ID]string
-}
-
-func (t MapLoader) GetProgramBytes(_ context.Context, id ids.ID) ([]byte, error) {
-	programName, ok := t.Programs[id]
-	if !ok {
-		return nil, errors.New("program not found")
-	}
-	return load(programName)
-}
-
-func load(programName string) ([]byte, error) {
-	if err := CompileTest(programName); err != nil {
-=======
 func (t ProgramLoader) GetProgramBytes(_ context.Context, _ codec.Address) ([]byte, error) {
 	if err := CompileTest(t.ProgramName); err != nil {
->>>>>>> 2d7b9966
 		return nil, err
 	}
 	dir, err := os.Getwd()
 	if err != nil {
 		return nil, err
 	}
-<<<<<<< HEAD
-	return os.ReadFile(filepath.Join(dir, "/wasm32-unknown-unknown/debug/"+programName+".wasm"))
-=======
 	return os.ReadFile(filepath.Join(dir, "/wasm32-unknown-unknown/debug/"+t.ProgramName+".wasm"))
 }
 
@@ -182,5 +116,4 @@
 		result = append(result, slice...)
 	}
 	return result
->>>>>>> 2d7b9966
 }