--- conflicted
+++ resolved
@@ -11,14 +11,10 @@
 	"os/exec"
 	"path/filepath"
 
-<<<<<<< HEAD
-	"github.com/ava-labs/hypersdk/codec"
-=======
 	"github.com/ava-labs/avalanchego/ids"
 
 	"github.com/ava-labs/hypersdk/codec"
 	"github.com/ava-labs/hypersdk/state"
->>>>>>> 2bd1630a
 )
 
 func CompileTest(programName string) error {
@@ -39,11 +35,7 @@
 	ProgramName string
 }
 
-<<<<<<< HEAD
-func (t Loader) GetProgramBytes(_ context.Context, _ codec.Address) ([]byte, error) {
-=======
 func (t ProgramLoader) GetProgramBytes(_ context.Context, _ ids.ID) ([]byte, error) {
->>>>>>> 2bd1630a
 	if err := CompileTest(t.ProgramName); err != nil {
 		return nil, err
 	}
