// Copyright (C) 2023, Ava Labs, Inc. All rights reserved.
// See the file LICENSE for licensing terms.

package test

import (
	"bytes"
	"context"
	"errors"
	"fmt"
	"os"
	"os/exec"
	"path/filepath"

<<<<<<< HEAD
	"github.com/near/borsh-go"

=======
>>>>>>> 4478e595
	"github.com/ava-labs/hypersdk/codec"
	"github.com/ava-labs/hypersdk/state"
)

func CompileTest(programName string) error {
	cmd := exec.Command("cargo", "build", "-p", programName, "--target", "wasm32-unknown-unknown", "--target-dir", "./")
	var out bytes.Buffer
	var stderr bytes.Buffer
	cmd.Stdout = &out
	cmd.Stderr = &stderr
	err := cmd.Run()
	if err != nil {
		fmt.Println(fmt.Sprint(err) + ": " + stderr.String())
		return err
	}
	return nil
}

type ProgramLoader struct {
	ProgramName string
}

func (t ProgramLoader) GetProgramBytes(_ context.Context, _ codec.Address) ([]byte, error) {
	if err := CompileTest(t.ProgramName); err != nil {
		return nil, err
	}
	dir, err := os.Getwd()
	if err != nil {
		return nil, err
	}
	return os.ReadFile(filepath.Join(dir, "/wasm32-unknown-unknown/debug/"+t.ProgramName+".wasm"))
}

type StateLoader struct {
	Mu state.Mutable
}

func (t StateLoader) GetProgramState(address codec.Address) state.Mutable {
	return &prefixedState{address: address, inner: t.Mu}
}

var _ state.Mutable = (*prefixedState)(nil)

type prefixedState struct {
	address codec.Address
	inner   state.Mutable
}

func (p *prefixedState) GetValue(ctx context.Context, key []byte) (value []byte, err error) {
	return p.inner.GetValue(ctx, prependAccountToKey(p.address, key))
}

func (p *prefixedState) Insert(ctx context.Context, key []byte, value []byte) error {
	return p.inner.Insert(ctx, prependAccountToKey(p.address, key), value)
}

func (p *prefixedState) Remove(ctx context.Context, key []byte) error {
	return p.inner.Remove(ctx, prependAccountToKey(p.address, key))
}

// prependAccountToKey makes the key relative to the account
func prependAccountToKey(account codec.Address, key []byte) []byte {
	result := make([]byte, len(account)+len(key)+1)
	copy(result, account[:])
	copy(result[len(account):], "/")
	copy(result[len(account)+1:], key)
	return result
<<<<<<< HEAD
}

func Into[T any](data []byte) T {
	result := new(T)
	if err := borsh.Deserialize(result, data); err != nil {
		panic(err.Error())
	}
	return *result
}

func SerializeParams(params ...interface{}) []byte {
	if len(params) == 0 {
		return nil
	}
	results := make([][]byte, len(params))
	var err error
	for i, param := range params {
		results[i], err = borsh.Serialize(param)
		if err != nil {
			return nil
		}
	}
	return Flatten[byte](results...)
}

func Flatten[T any](slices ...[]T) []T {
	var size int
	for _, slice := range slices {
		size += len(slice)
	}

	result := make([]T, 0, size)
	for _, slice := range slices {
		result = append(result, slice...)
	}
	return result
}

type MapLoader struct {
	Programs map[codec.Address]string
}

func (t MapLoader) GetProgramBytes(_ context.Context, address codec.Address) ([]byte, error) {
	programName, ok := t.Programs[address]
	if !ok {
		return nil, errors.New("program not found")
	}
	return load(programName)
}

func load(programName string) ([]byte, error) {
	if err := CompileTest(programName); err != nil {
		return nil, err
	}
	dir, err := os.Getwd()
	if err != nil {
		return nil, err
	}
	return os.ReadFile(filepath.Join(dir, "/wasm32-unknown-unknown/debug/"+programName+".wasm"))
=======
>>>>>>> 4478e595
}<|MERGE_RESOLUTION|>--- conflicted
+++ resolved
@@ -6,17 +6,11 @@
 import (
 	"bytes"
 	"context"
-	"errors"
 	"fmt"
 	"os"
 	"os/exec"
 	"path/filepath"
 
-<<<<<<< HEAD
-	"github.com/near/borsh-go"
-
-=======
->>>>>>> 4478e595
 	"github.com/ava-labs/hypersdk/codec"
 	"github.com/ava-labs/hypersdk/state"
 )
@@ -84,66 +78,4 @@
 	copy(result[len(account):], "/")
 	copy(result[len(account)+1:], key)
 	return result
-<<<<<<< HEAD
-}
-
-func Into[T any](data []byte) T {
-	result := new(T)
-	if err := borsh.Deserialize(result, data); err != nil {
-		panic(err.Error())
-	}
-	return *result
-}
-
-func SerializeParams(params ...interface{}) []byte {
-	if len(params) == 0 {
-		return nil
-	}
-	results := make([][]byte, len(params))
-	var err error
-	for i, param := range params {
-		results[i], err = borsh.Serialize(param)
-		if err != nil {
-			return nil
-		}
-	}
-	return Flatten[byte](results...)
-}
-
-func Flatten[T any](slices ...[]T) []T {
-	var size int
-	for _, slice := range slices {
-		size += len(slice)
-	}
-
-	result := make([]T, 0, size)
-	for _, slice := range slices {
-		result = append(result, slice...)
-	}
-	return result
-}
-
-type MapLoader struct {
-	Programs map[codec.Address]string
-}
-
-func (t MapLoader) GetProgramBytes(_ context.Context, address codec.Address) ([]byte, error) {
-	programName, ok := t.Programs[address]
-	if !ok {
-		return nil, errors.New("program not found")
-	}
-	return load(programName)
-}
-
-func load(programName string) ([]byte, error) {
-	if err := CompileTest(programName); err != nil {
-		return nil, err
-	}
-	dir, err := os.Getwd()
-	if err != nil {
-		return nil, err
-	}
-	return os.ReadFile(filepath.Join(dir, "/wasm32-unknown-unknown/debug/"+programName+".wasm"))
-=======
->>>>>>> 4478e595
 }