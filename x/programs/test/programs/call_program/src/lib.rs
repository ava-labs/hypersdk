use wasmlanche_sdk::{public, types::Address, Context, Gas, Program};

#[public]
pub fn simple_call(_: Context) -> i64 {
    0
}

#[public]
pub fn simple_call_external(_: Context, target: Program, max_units: Gas) -> i64 {
    target.call_function("simple_call", (), max_units).unwrap()
}

#[public]
pub fn actor_check(context: Context) -> Address {
    let Context { actor, .. } = context;
    actor
}

#[public]
pub fn actor_check_external(_: Context, target: Program, max_units: Gas) -> Address {
<<<<<<< HEAD
    target
        .call_function("actor_check", (), max_units)
        .expect("failure")
=======
    target.call_function("actor_check", (), max_units).unwrap()
>>>>>>> 4478e595
}

#[public]
pub fn call_with_param(_: Context, value: i64) -> i64 {
    value
}

#[public]
pub fn call_with_param_external(_: Context, target: Program, max_units: Gas, value: i64) -> i64 {
    target
        .call_function("call_with_param", value, max_units)
        .unwrap()
}

#[public]
pub fn call_with_two_params(_: Context, value1: i64, value2: i64) -> i64 {
    value1 + value2
}

#[public]
pub fn call_with_two_params_external(
    _: Context,
    target: Program,
    max_units: Gas,
    value1: i64,
    value2: i64,
) -> i64 {
    target
        .call_function("call_with_two_params", (value1, value2), max_units)
        .unwrap()
}<|MERGE_RESOLUTION|>--- conflicted
+++ resolved
@@ -18,13 +18,7 @@
 
 #[public]
 pub fn actor_check_external(_: Context, target: Program, max_units: Gas) -> Address {
-<<<<<<< HEAD
-    target
-        .call_function("actor_check", (), max_units)
-        .expect("failure")
-=======
     target.call_function("actor_check", (), max_units).unwrap()
->>>>>>> 4478e595
 }
 
 #[public]
