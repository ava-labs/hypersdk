use wasmlanche_sdk::{public, Context, Gas, Program};

#[public]
pub fn simple_call(_: Context) -> i64 {
    0
}

#[public]
pub fn simple_call_external(_: Context, target: Program, max_units: Gas) -> i64 {
    target.call_function("simple_call", (), max_units).unwrap()
}

#[public]
<<<<<<< HEAD
pub fn actor_check(context: Context) -> Address {
    let Context { actor, .. } = context;
    actor
}

#[public]
pub fn actor_check_external(_: Context, target: Program, max_units: Gas) -> Address {
    target
        .call_function("actor_check", (), max_units)
        .expect("failure")
}

#[public]
=======
>>>>>>> 0e6cd0ac
pub fn call_with_param(_: Context, value: i64) -> i64 {
    value
}

#[public]
pub fn call_with_param_external(_: Context, target: Program, max_units: Gas, value: i64) -> i64 {
    target
        .call_function("call_with_param", value, max_units)
        .unwrap()
}

#[public]
pub fn call_with_two_params(_: Context, value1: i64, value2: i64) -> i64 {
    value1 + value2
}

#[public]
pub fn call_with_two_params_external(
    _: Context,
    target: Program,
    max_units: Gas,
    value1: i64,
    value2: i64,
) -> i64 {
    target
        .call_function("call_with_two_params", (value1, value2), max_units)
        .unwrap()
}<|MERGE_RESOLUTION|>--- conflicted
+++ resolved
@@ -11,22 +11,6 @@
 }
 
 #[public]
-<<<<<<< HEAD
-pub fn actor_check(context: Context) -> Address {
-    let Context { actor, .. } = context;
-    actor
-}
-
-#[public]
-pub fn actor_check_external(_: Context, target: Program, max_units: Gas) -> Address {
-    target
-        .call_function("actor_check", (), max_units)
-        .expect("failure")
-}
-
-#[public]
-=======
->>>>>>> 0e6cd0ac
 pub fn call_with_param(_: Context, value: i64) -> i64 {
     value
 }
