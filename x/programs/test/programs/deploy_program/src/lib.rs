--- conflicted
+++ resolved
@@ -1,10 +1,3 @@
-<<<<<<< HEAD
-use wasmlanche_sdk::{public, Address, Context};
-
-#[public]
-pub fn deploy(ctx: &mut Context, program_id: Vec<u8>) -> Address {
-    ctx.program().deploy(&program_id, &[])
-=======
 // Copyright (C) 2024, Ava Labs, Inc. All rights reserved.
 // See the file LICENSE for licensing terms.
 
@@ -13,5 +6,4 @@
 #[public]
 pub fn deploy(ctx: &mut Context, program_id: Id) -> Program {
     ctx.deploy(program_id, &[])
->>>>>>> c8749c90
 }