--- conflicted
+++ resolved
@@ -33,16 +33,10 @@
 	for _, tt := range tests {
 		actual, err := borsh.Serialize(tt.actual)
 		require.NoError(err)
-<<<<<<< HEAD
-		result, err := validateAssertion(actual, &tt.assertion)
-		if tt.wantErr {
-			require.Error(err)
-=======
 		assertion := tt.assertion
 		result, err := validateAssertion(actual, &assertion)
 		if tt.wantErr != nil {
 			require.ErrorIs(err, tt.wantErr)
->>>>>>> fbd78a4e
 		} else {
 			require.NoError(err)
 		}
