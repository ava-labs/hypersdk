// Copyright (C) 2023, Ava Labs, Inc. All rights reserved.
// See the file LICENSE for licensing terms.

package cmd

import (
	"context"
	"crypto/rand"
	"errors"
	"fmt"
	"io"
	"math"
	"os"
	"strconv"
	"strings"
	"time"

	"github.com/ava-labs/hypersdk/x/programs/cmd/simulator/vm/actions"

	"github.com/ava-labs/hypersdk/x/programs/program"

	"github.com/spf13/cobra"
	"go.uber.org/zap"

	"github.com/ava-labs/avalanchego/ids"
	"github.com/ava-labs/avalanchego/utils/logging"

	"github.com/ava-labs/hypersdk/state"
	"github.com/ava-labs/hypersdk/x/programs/cmd/simulator/vm/storage"
	"github.com/ava-labs/hypersdk/x/programs/cmd/simulator/vm/utils"
)

type runCmd struct {
	plan *Plan
	log  logging.Logger
	db   *state.SimpleMutable

	// tracks program IDs created during this simulation
	programIDStrMap map[string]string
	stdinReader     io.Reader
}

func newRunCmd(log logging.Logger, db *state.SimpleMutable) *cobra.Command {
	r := &runCmd{
		log:             log,
		db:              db,
		programIDStrMap: make(map[string]string),
	}
	cmd := &cobra.Command{
		Use:   "run [path]",
		Short: "Run a HyperSDK program simulation plan",
		Args:  cobra.MinimumNArgs(1),
		RunE: func(cmd *cobra.Command, args []string) error {
			// if the first argument is "-" read from stdin
			r.stdinReader = cmd.InOrStdin()
			err := r.Init(args)
			if err != nil {
				return err
			}
			err = r.Verify()
			if err != nil {
				return err
			}
			return r.Run(cmd.Context())
		},
	}

	return cmd
}

func (c *runCmd) Init(args []string) (err error) {
	var planBytes []byte
	if args[0] == "-" {
		// read simulation plan from stdin
		planBytes, err = io.ReadAll(os.Stdin)
		if err != nil {
			return err
		}
	} else {
		// read simulation plan from arg[0]
		planBytes, err = os.ReadFile(args[0])
		if err != nil {
			return err
		}
	}
	c.plan, err = unmarshalPlan(planBytes)
	if err != nil {
		return err
	}

	return nil
}

func (c *runCmd) Verify() error {
	steps := c.plan.Steps
	if steps == nil {
		return fmt.Errorf("%w: %s", ErrInvalidPlan, "no steps found")
	}

	if steps[0].Params == nil {
		return fmt.Errorf("%w: %s", ErrInvalidStep, "no params found")
	}

	// verify endpoint requirements
	for i, step := range steps {
		err := verifyEndpoint(i, &step)
		if err != nil {
			return err
		}

		// verify assertions
		if step.Require != nil {
			err = verifyAssertion(i, step.Require)
			if err != nil {
				return err
			}
		}
	}

	return nil
}

func verifyAssertion(i int, require *Require) error {
	if require == nil {
		return nil
	}
	if require.Result.Operator == "" {
		return fmt.Errorf("%w %d: missing assertion operator", ErrInvalidStep, i)
	}
	if require.Result.Value == "" {
		return fmt.Errorf("%w %d: missing assertion value", ErrInvalidStep, i)
	}
	return nil
}

func verifyEndpoint(i int, step *Step) error {
	firstParamType := step.Params[0].Type

	switch step.Endpoint {
	case EndpointKey:
		// verify the first param is a string for key name
		if firstParamType != KeyEd25519 && firstParamType != KeySecp256k1 {
			return fmt.Errorf("%w %d %w: expected ed25519 or secp256k1", ErrInvalidStep, i, ErrInvalidParamType)
		}
	case EndpointReadOnly:
		// verify the first param is a program ID
		if firstParamType != ID {
			return fmt.Errorf("%w %d %w: %s", ErrInvalidStep, i, ErrInvalidParamType, ErrFirstParamRequiredID)
		}
	case EndpointExecute:
		if step.Method == ProgramCreate {
			// verify the first param is a string for the path
			if step.Params[0].Type != String {
				return fmt.Errorf("%w %d %w: %s", ErrInvalidStep, i, ErrInvalidParamType, ErrFirstParamRequiredString)
			}
		} else {
			// verify the first param is a program id
			if step.Params[0].Type != ID {
				return fmt.Errorf("%w %d %w: %s", ErrInvalidStep, i, ErrInvalidParamType, ErrFirstParamRequiredID)
			}
		}
	default:
		return fmt.Errorf("%w: %s", ErrInvalidEndpoint, step.Endpoint)
	}
	return nil
}

func (c *runCmd) Run(ctx context.Context) error {
	for i, step := range c.plan.Steps {
		c.log.Info("simulation",
			zap.Int("step", i),
			zap.String("endpoint", string(step.Endpoint)),
			zap.String("method", step.Method),
			zap.Uint64("maxUnits", step.MaxUnits),
			zap.Any("params", step.Params),
		)

		params, err := c.createCallParams(ctx, c.db, step.Params)
		if err != nil {
			return err
		}

		resp := newResponse(i)
		err = runStepFunc(ctx, c.log, c.db, step.Endpoint, step.MaxUnits, step.Method, params, step.Require, resp)
		if err != nil {
			resp.setError(err)
			c.log.Error("simulation", zap.Error(err))
		}

		// map all transactions to their step_N identifier
		txID, found := resp.getTxID()
		if found {
			c.programIDStrMap[fmt.Sprintf("step_%d", i)] = txID
		}

		// print response to stdout
		err = resp.Print()
		if err != nil {
			return err
		}
	}

	return nil
}

func runStepFunc(
	ctx context.Context,
	log logging.Logger,
	db *state.SimpleMutable,
	endpoint Endpoint,
	maxUnits uint64,
	method string,
	params []actions.CallParam,
	require *Require,
	resp *Response,
) error {
	defer resp.setTimestamp(time.Now().Unix())
	switch endpoint {
	case EndpointKey:
		keyName := params[0].Value.(string)
		key, err := keyCreateFunc(ctx, db, keyName)
		if errors.Is(err, ErrDuplicateKeyName) {
			log.Debug("key already exists")
		} else if err != nil {
			return err
		}
		resp.setMsg(fmt.Sprintf("created named key with address %s", utils.Address(key)))

		return nil
	case EndpointExecute: // for now the logic is the same for both TODO: breakout readonly
		if method == ProgramCreate {
			// get program path from params
			programPath := params[0].Value.(string)
			id, err := programCreateFunc(ctx, db, programPath)
			if err != nil {
				return err
			}
			resp.setTxID(id.String())
			resp.setTimestamp(time.Now().Unix())

			return nil
		}
		id, _, balance, err := programExecuteFunc(ctx, log, db, params, method, maxUnits)
		if err != nil {
			return err
		}
		resp.setTxID(id.String())
		resp.setBalance(balance)

		return nil
	case EndpointReadOnly:
		// TODO: implement readonly for now just don't charge for gas
		_, response, _, err := programExecuteFunc(ctx, log, db, params, method, math.MaxUint64)
		if err != nil {
			return err
		}
		resp.setResponse(response)
		ok, err := validateAssertion(response[0], require)
		if !ok {
			return fmt.Errorf("%w", ErrResultAssertionFailed)
		}
		if err != nil {
			return err
		}

		return nil
	default:
		return fmt.Errorf("%w: %s", ErrInvalidEndpoint, endpoint)
	}
}

// createCallParams converts a slice of Parameters to a slice of runtime.CallParams.
func (c *runCmd) createCallParams(ctx context.Context, db state.Immutable, params []Parameter) ([]actions.CallParam, error) {
	cp := make([]actions.CallParam, 0, len(params))
	for _, param := range params {
		switch param.Type {
<<<<<<< HEAD
		case "program", String, ID:
=======
		case String, ID:
>>>>>>> 4ef8b2af
			stepIdStr, ok := param.Value.(string)
			if !ok {
				return nil, fmt.Errorf("%w: %s", ErrFailedParamTypeCast, param.Type)
			}
			if strings.HasPrefix(stepIdStr, "step_") {
				programIdStr, ok := c.programIDStrMap[stepIdStr]
				if !ok {
					return nil, fmt.Errorf("failed to map to id: %s", stepIdStr)
				}
				programId, err := ids.FromString(programIdStr)
				if err != nil {
					return nil, err
				}
				cp = append(cp, actions.CallParam{Value: programId})
			} else {
				programId, err := ids.FromString(stepIdStr)
				if err == nil {
					cp = append(cp, actions.CallParam{Value: programId})
				} else {
					// this is a path to the wasm program
					cp = append(cp, actions.CallParam{Value: stepIdStr})
				}
			}
		case Bool:
			val, ok := param.Value.(bool)
			if !ok {
				return nil, fmt.Errorf("%w: %s", ErrFailedParamTypeCast, param.Type)
			}
			cp = append(cp, actions.CallParam{Value: boolToUint64(val)})
		case KeyEd25519: // TODO: support secp256k1
			val, ok := param.Value.(string)
			if !ok {
				return nil, fmt.Errorf("%w: %s", ErrFailedParamTypeCast, param.Type)
			}

			key := val
			// get named public key from db
			pk, ok, err := storage.GetPublicKey(ctx, db, val)
			if ok {
				// otherwise use the public key address
				key = string(pk[:])
			}
			if err != nil {
				return nil, err
			}
			cp = append(cp, actions.CallParam{Value: key})
		case Uint64:
			switch v := param.Value.(type) {
			case float64:
				// json unmarshal converts to float64
				cp = append(cp, actions.CallParam{Value: uint64(v)})
			case int:
				if v < 0 {
					return nil, fmt.Errorf("%w: %s", program.ErrNegativeValue, param.Type)
				}
				cp = append(cp, actions.CallParam{Value: uint64(v)})
			case string:
				number, err := strconv.ParseUint(v, 10, 64)
				if err != nil {
					return nil, fmt.Errorf("%w: %s", ErrFailedParamTypeCast, param.Type)
				}
				cp = append(cp, actions.CallParam{Value: number})
			default:
				return nil, fmt.Errorf("%w: %s", ErrFailedParamTypeCast, param.Type)
			}
		default:
			return nil, fmt.Errorf("%w: %s", ErrInvalidParamType, param.Type)
		}
	}

	return cp, nil
}

<<<<<<< HEAD
// verifyProgramIDStr verifies a string is a valid ID and checks the programIDStrMap for
// the synthetic identifier `step_N` where N is the step the id was created from
// execution.
func (c *runCmd) verifyProgramIDStr(idStr string) (string, error) {
	// if the id is valid
	_, err := ids.FromString(idStr)
	// myId, err := ids.FromString(idStr)
	if err == nil {
		return idStr, nil
		// return myId, nil

	}

	// check if the id is a synthetic identifier
	if strings.HasPrefix(idStr, "step_") {
		stepID, ok := c.programIDStrMap[idStr]
		if !ok {
			return "", fmt.Errorf("failed to map to id: %s", idStr)
		}
		return stepID, nil
	}

	return idStr, nil
}

=======
>>>>>>> 4ef8b2af
// generateRandomID creates a unique ID.
// Note: ids.GenerateID() is not used because the IDs are not unique and will
// collide.
func generateRandomID() (ids.ID, error) {
	key := make([]byte, 32)
	_, err := rand.Read(key)
	if err != nil {
		return ids.Empty, err
	}
	id, err := ids.ToID(key)
	if err != nil {
		return ids.Empty, err
	}

	return id, nil
}<|MERGE_RESOLUTION|>--- conflicted
+++ resolved
@@ -274,11 +274,7 @@
 	cp := make([]actions.CallParam, 0, len(params))
 	for _, param := range params {
 		switch param.Type {
-<<<<<<< HEAD
-		case "program", String, ID:
-=======
 		case String, ID:
->>>>>>> 4ef8b2af
 			stepIdStr, ok := param.Value.(string)
 			if !ok {
 				return nil, fmt.Errorf("%w: %s", ErrFailedParamTypeCast, param.Type)
@@ -352,34 +348,6 @@
 	return cp, nil
 }
 
-<<<<<<< HEAD
-// verifyProgramIDStr verifies a string is a valid ID and checks the programIDStrMap for
-// the synthetic identifier `step_N` where N is the step the id was created from
-// execution.
-func (c *runCmd) verifyProgramIDStr(idStr string) (string, error) {
-	// if the id is valid
-	_, err := ids.FromString(idStr)
-	// myId, err := ids.FromString(idStr)
-	if err == nil {
-		return idStr, nil
-		// return myId, nil
-
-	}
-
-	// check if the id is a synthetic identifier
-	if strings.HasPrefix(idStr, "step_") {
-		stepID, ok := c.programIDStrMap[idStr]
-		if !ok {
-			return "", fmt.Errorf("failed to map to id: %s", idStr)
-		}
-		return stepID, nil
-	}
-
-	return idStr, nil
-}
-
-=======
->>>>>>> 4ef8b2af
 // generateRandomID creates a unique ID.
 // Note: ids.GenerateID() is not used because the IDs are not unique and will
 // collide.
