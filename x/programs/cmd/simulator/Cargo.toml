--- conflicted
+++ resolved
@@ -6,10 +6,6 @@
 
 [dependencies]
 base64 = "0.22.1"
-<<<<<<< HEAD
-serde = { workspace = true }
-=======
->>>>>>> c348296b
 serde_json = "1.0.117"
 thiserror = { workspace = true }
 borsh = { workspace = true }
