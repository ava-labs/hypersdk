--- conflicted
+++ resolved
@@ -17,13 +17,8 @@
 
 #[cfg(test)]
 mod tests {
-<<<<<<< HEAD
     use simulator::{ClientBuilder, Endpoint, Step, TestContext};
-    use wasmlanche_sdk::types::Address;
-=======
-    use simulator::{ClientBuilder, Endpoint, Key, Step, TestContext};
     use wasmlanche_sdk::Address;
->>>>>>> 094d60ed
 
     const PROGRAM_PATH: &str = env!("PROGRAM_PATH");
 
