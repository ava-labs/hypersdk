--- conflicted
+++ resolved
@@ -17,13 +17,7 @@
 
 #[cfg(test)]
 mod tests {
-<<<<<<< HEAD
-    use simulator::{Endpoint, Key, TestContext};
-    use simulator::step::Step;
-
-=======
     use simulator::{ClientBuilder, Endpoint, Step, TestContext};
->>>>>>> 1f07f338
     use wasmlanche_sdk::Address;
 
     const PROGRAM_PATH: &str = env!("PROGRAM_PATH");
@@ -32,20 +26,10 @@
     fn can_set_timestamp() {
         let mut simulator = simulator::build().unwrap();
 
-<<<<<<< HEAD
-        let owner = String::from("owner");
-
-        simulator
-            .run_step(&Step::create_key(Key::Ed25519(owner.clone())))
-            .unwrap();
-
-        let program_id = simulator.create_program(PROGRAM_PATH).unwrap().id;
-=======
         let program_id = simulator
             .run_step(&Step::create_program(PROGRAM_PATH))
             .unwrap()
             .id;
->>>>>>> 1f07f338
 
         let timestamp = 100;
         let mut test_context = TestContext::from(program_id);
@@ -71,21 +55,10 @@
         let mut simulator = simulator::build().unwrap();
 
 
-<<<<<<< HEAD
-        let owner = String::from("owner");
-
-        simulator
-            .run_step(&Step::create_key(Key::Ed25519(owner.clone())))
-            .unwrap();
-
-        let program_id = simulator.create_program(PROGRAM_PATH).unwrap().id;
-
-=======
         let program_id = simulator
             .run_step(&Step::create_program(PROGRAM_PATH))
             .unwrap()
             .id;
->>>>>>> 1f07f338
 
         let height = 1000;
         let mut test_context = TestContext::from(program_id);
@@ -111,20 +84,10 @@
         let mut simulator = simulator::build().unwrap();
 
 
-<<<<<<< HEAD
-        let owner = String::from("owner");
-
-        simulator
-            .run_step(&Step::create_key(Key::Ed25519(owner.clone())))
-            .unwrap();
-
-            let program_id = simulator.create_program(PROGRAM_PATH).unwrap().id;
-=======
         let program_id = simulator
             .run_step(&Step::create_program(PROGRAM_PATH))
             .unwrap()
             .id;
->>>>>>> 1f07f338
 
         let mut test_context = TestContext::from(program_id);
         test_context.actor = Address::new([1; 33]);
