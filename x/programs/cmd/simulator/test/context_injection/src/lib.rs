--- conflicted
+++ resolved
@@ -18,11 +18,7 @@
 #[cfg(test)]
 mod tests {
     use simulator::{ClientBuilder, Endpoint, Step, TestContext};
-<<<<<<< HEAD
-    use wasmlanche_sdk::types::Address;
-=======
     use wasmlanche_sdk::Address;
->>>>>>> c348296b
 
     const PROGRAM_PATH: &str = env!("PROGRAM_PATH");
 
@@ -92,11 +88,7 @@
             .id;
 
         let mut test_context = TestContext::from(program_id);
-<<<<<<< HEAD
-        test_context.actor = Address::from_str("actor");
-=======
         test_context.actor = Address::new([1; 33]);
->>>>>>> c348296b
 
         let response = simulator
             .run_step(&Step {
