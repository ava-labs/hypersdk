//! A client and types for the VM simulator. This crate allows for Rust
//! developers to construct tests for their programs completely in Rust.
//! Alternatively the [`Step`]s can be written in JSON and passed to the
//! Simulator binary directly.

use base64::{engine::general_purpose::STANDARD as b64, Engine};
use borsh::BorshDeserialize;
use serde::{Deserialize, Deserializer, Serialize, Serializer};
use std::{
    io::{BufRead, BufReader, Write},
    path::Path,
    process::{Child, Command, Stdio},
};
use thiserror::Error;
use wasmlanche_sdk::{Address, ExternalCallError};

mod id;

pub use id::Id;

/// The endpoint to call for a [`Step`].
#[derive(Debug, Serialize, PartialEq, Clone)]
#[serde(rename_all = "lowercase")]
pub enum Endpoint {
    /// Make a read-only call to a program function and return the result.
    ReadOnly,
    /// Create a transaction on-chain from a possible state changing program
    /// function call. A program's function can internally optionally call other
    /// functions including program to program.
    Execute,
}

/// A [`Step`] is a call to the simulator
#[derive(Debug, Serialize, PartialEq, Clone)]
#[serde(rename_all = "camelCase")]
pub struct Step {
    /// The API endpoint to call.
    pub endpoint: Endpoint,
    /// The method to call on the endpoint.
    pub method: String,
    /// The maximum number of units the step can consume.
    pub max_units: u64,
    /// The parameters to pass to the method.
    pub params: Vec<Param>,
}

impl Step {
    /// Create a [`Step`] that creates a program.
    #[must_use]
    pub fn create_program<P: AsRef<Path>>(path: P) -> Self {
        let path = path.as_ref().to_string_lossy();

        Self {
            endpoint: Endpoint::Execute,
            method: "program_create".into(),
            max_units: 0,
            params: vec![Param::Path(path.into())],
        }
    }
}

<<<<<<< HEAD
/// The algorithm used to generate the key along with a [`String`] identifier for the key.
#[derive(Clone, Debug, Serialize, Deserialize, PartialEq)]
#[serde(rename_all = "lowercase")]
#[serde(tag = "type", content = "value")]
pub enum Key {
    #[serde(serialize_with = "base64_encode")]
    Ed25519(String),
    #[serde(serialize_with = "base64_encode")]
    Secp256r1(String),
}

#[derive(Clone, Debug, PartialEq, Default, Serialize)]
#[serde(rename_all = "camelCase")]
pub struct TestContext {
    pub program_id: Id,
=======
#[derive(Clone, Debug, PartialEq, Default)]
#[non_exhaustive]
pub struct TestContext {
    program_id: Id,
>>>>>>> c348296b
    pub actor: Address,
    pub height: u64,
    pub timestamp: u64,
}

impl Serialize for TestContext {
    fn serialize<S>(&self, serializer: S) -> Result<S::Ok, S::Error>
    where
        S: Serializer,
    {
        #[derive(Serialize)]
        #[serde(rename_all = "camelCase")]
        struct BorrowedContext<'a> {
            program_id: Id,
            actor: &'a [u8],
            height: u64,
            timestamp: u64,
        }

        let Self {
            program_id,
            actor,
            height,
            timestamp,
        } = self;

        BorrowedContext {
            program_id: *program_id,
            actor: actor.as_ref(),
            height: *height,
            timestamp: *timestamp,
        }
        .serialize(serializer)
    }
}

impl From<Id> for TestContext {
    fn from(program_id: Id) -> Self {
        Self {
            program_id,
            ..Default::default()
        }
    }
}

#[derive(Clone, Debug, PartialEq, Serialize)]
#[serde(tag = "type", rename = "testContext")]
pub(crate) struct SimulatorTestContext {
    #[serde(serialize_with = "base64_encode")]
    value: TestContext,
}

// TODO:
// add `Cow` types for borrowing
#[derive(Clone, Debug, PartialEq)]
pub enum Param {
    U64(u64),
    U32(u32),
    Bool(bool),
    String(String),
    Id(Id),
    #[allow(private_interfaces)]
    TestContext(SimulatorTestContext),
    Bytes(Vec<u8>),
    FixedBytes(Vec<u8>),
    Path(String),
    Address(Address),
}

#[derive(Serialize)]
#[serde(rename_all = "lowercase", tag = "type", content = "value")]
enum StringParam {
    U64(String),
    U32(String),
    Bool(String),
    String(String),
    Id(String),
    Bytes(String),
    FixedBytes(String),
    Path(String),
    Address(String),
}

impl From<&Param> for StringParam {
    fn from(value: &Param) -> Self {
        match value {
            Param::U64(num) => StringParam::U64(
                b64.encode(borsh::to_vec(num).expect("the serialization should work")),
            ),
            Param::U32(num) => StringParam::U32(
                b64.encode(borsh::to_vec(num).expect("the serialization should work")),
            ),
            Param::Bool(flag) => StringParam::Bool(b64.encode(vec![*flag as u8])),
            Param::String(text) => StringParam::String(
                b64.encode(borsh::to_vec(text).expect("the serialization should work")),
            ),
            Param::Path(text) => StringParam::Path(b64.encode(text)),
            Param::Bytes(bytes) => StringParam::Bytes(
                b64.encode(borsh::to_vec(bytes).expect("the serialization should work")),
            ),
            Param::FixedBytes(bytes) => StringParam::FixedBytes(b64.encode(bytes)),
            Param::Address(addr) => StringParam::Address(b64.encode(addr)),
            Param::Id(id) => {
                let num: &usize = id.into();
                StringParam::Id(b64.encode(num.to_le_bytes()))
            }
            Param::TestContext(_) => unreachable!(),
        }
    }
}

impl Serialize for Param {
    fn serialize<S>(&self, serializer: S) -> Result<S::Ok, S::Error>
    where
        S: serde::Serializer,
    {
        match self {
            Param::TestContext(ctx) => Serialize::serialize(ctx, serializer),
            _ => StringParam::from(self).serialize(serializer),
        }
    }
}

impl From<u64> for Param {
    fn from(val: u64) -> Self {
        Param::U64(val)
    }
}

impl From<u32> for Param {
    fn from(val: u32) -> Self {
        Param::U32(val)
    }
}

impl From<bool> for Param {
    fn from(val: bool) -> Self {
        Param::Bool(val)
    }
}

impl From<String> for Param {
    fn from(val: String) -> Self {
        Param::String(val)
    }
}

impl From<Id> for Param {
    fn from(val: Id) -> Self {
        Param::Id(val)
    }
}

impl From<TestContext> for Param {
    fn from(val: TestContext) -> Self {
        Param::TestContext(SimulatorTestContext { value: val })
    }
}

impl From<Vec<u8>> for Param {
    fn from(val: Vec<u8>) -> Self {
        Param::Bytes(val)
    }
}

impl From<Address> for Param {
    fn from(addr: Address) -> Self {
        Param::Address(addr)
    }
}

#[derive(Debug, Deserialize)]
pub struct StepResult {
    /// The ID created from the program execution.
    pub action_id: Option<String>,
    /// The timestamp of the function call response.
    pub timestamp: u64,
    /// The result of the function call.
    #[serde(deserialize_with = "base64_decode")]
    response: Vec<u8>,
}

#[derive(Error, Debug)]
pub enum StepResponseError {
    #[error(transparent)]
    Serialization(#[from] borsh::io::Error),
    #[error(transparent)]
    ExternalCall(#[from] ExternalCallError),
}

impl StepResult {
    pub fn response<T>(&self) -> Result<T, StepResponseError>
    where
        T: BorshDeserialize,
    {
        let res: Result<T, ExternalCallError> = borsh::from_slice(&self.response)?;
        res.map_err(StepResponseError::ExternalCall)
    }
}

fn base64_encode<S>(struc: &TestContext, serializer: S) -> Result<S::Ok, S::Error>
where
    S: Serializer,
{
    let bytes = serde_json::to_vec(struc).unwrap();
    serializer.serialize_str(&b64.encode(bytes))
}

fn base64_decode<'de, D>(deserializer: D) -> Result<Vec<u8>, D::Error>
where
    D: Deserializer<'de>,
{
    <&str>::deserialize(deserializer).and_then(|s| {
        b64.decode(s)
            .map_err(|err| serde::de::Error::custom(err.to_string()))
    })
}

#[derive(Debug, Deserialize)]
pub struct StepResponse {
    /// The numeric id of the step.
    #[serde(deserialize_with = "id_from_usize")]
    pub id: Id, // TODO override of the Id Deserialize before removing the prefix
    /// An optional error message.
    pub error: Option<String>,
    pub result: StepResult,
}

fn id_from_usize<'de, D>(deserializer: D) -> Result<Id, D::Error>
where
    D: Deserializer<'de>,
{
    <usize as Deserialize>::deserialize(deserializer).map(Id::from)
}

#[derive(Error, Debug)]
pub enum ClientError {
    #[error("Read error: {0}")]
    Read(#[from] std::io::Error),
    #[error("EOF")]
    Eof,
    #[error("Missing handle")]
    StdIo,
}

#[derive(Error, Debug)]
pub enum StepError {
    #[error("Client error: {0}")]
    Client(#[from] ClientError),
    #[error("Serialization / Deserialization error: {0}")]
    Serde(#[from] serde_json::Error),
    #[error("Borsh deserialization error: {0}")]
    BorshDeserialization(#[from] borsh::io::Error),
    #[error("Program error: {0}")]
    Program(String),
}

/// A [`Client`] is required to pass [`Step`]s to the simulator by calling [`run`](Self::run_step).
pub struct Client<W, R> {
    writer: W,
    responses: R,
}

type StepResultItem = Result<StepResponse, StepError>;

pub struct ClientBuilder<'a> {
    path: &'a str,
}

impl ClientBuilder<'_> {
    #[allow(clippy::new_without_default)]
    pub fn new() -> Self {
        let path = env!("SIMULATOR_PATH");

        if !Path::new(path).exists() {
            eprintln!();
            eprintln!("Simulator binary not found at path: {path}");
            eprintln!();
            eprintln!("Please run `cargo clean -p simulator` and rebuild your dependent crate.");
            eprintln!();

            panic!("Simulator binary not found, must rebuild simulator");
        }

        Self { path }
    }

    pub fn try_build(
        self,
    ) -> Result<Client<impl Write, impl Iterator<Item = StepResultItem>>, ClientError> {
        let Child { stdin, stdout, .. } = Command::new(self.path)
            .arg("interpreter")
            .arg("--cleanup")
            .arg("--log-level")
            .arg("debug")
            .stdin(Stdio::piped())
            .stdout(Stdio::piped())
            .spawn()?;

        let writer = stdin.ok_or(ClientError::StdIo)?;
        let reader = stdout.ok_or(ClientError::StdIo)?;

        let responses = BufReader::new(reader)
            .lines()
            .map(|line| serde_json::from_str(&line?).map_err(StepError::Serde));

        Ok(Client { writer, responses })
    }
}

impl<W, R> Client<W, R>
where
    W: Write,
    R: Iterator<Item = StepResultItem>,
{
    pub fn run_step(&mut self, step: &Step) -> StepResultItem {
        let run_command = b"run --step '";
        self.writer.write_all(run_command)?;

        let input = serde_json::to_vec(&step).map_err(StepError::Serde)?;
        self.writer.write_all(&input)?;
        self.writer.write_all(b"'\n")?;
        self.writer.flush()?;

        self.responses
            .next()
            .ok_or(StepError::Client(ClientError::Eof))?
            .and_then(|step| {
                if let Some(err) = step.error {
                    Err(StepError::Program(err))
                } else {
                    Ok(step)
                }
            })
    }
}

#[cfg(test)]
mod tests {
    use super::*;
    use base64::{engine::general_purpose::STANDARD as b64, Engine};
    use serde_json::json;

    #[test]
    fn convert_u64_param() {
        let value = 42u64;
        let expected_param_type = "u64";
        let expected_value = value.to_le_bytes();

        let expected_json = json!({
            "type": expected_param_type,
            "value": &b64.encode(expected_value),
        });

        let param = Param::from(value);
        let expected_param = Param::U64(value);

        assert_eq!(param, expected_param);

        let output_json = serde_json::to_value(&param).unwrap();

        assert_eq!(output_json, expected_json);
    }

    #[test]
    fn convert_string_param() {
        let value = String::from("hello world");
        let expected_param_type = "string";

        let expected_json = json!({
            "type": expected_param_type,
            "value": &b64.encode(borsh::to_vec(&value).unwrap()),
        });

        let param = Param::from(value.clone());
        let expected_param = Param::String(value);

        assert_eq!(param, expected_param);

        let output_json = serde_json::to_value(&param).unwrap();

        assert_eq!(output_json, expected_json);
    }

    #[test]
    fn convert_id_param() {
        let value: usize = 42;
        let expected_param_type = "id";
        let expected_value = value.to_le_bytes();

        let expected_json = json!({
            "type": expected_param_type,
            "value": &b64.encode(expected_value)
        });

        let id = Id::from(value);
        let param = Param::from(id);
        let expected_param = Param::Id(id);

        assert_eq!(param, expected_param);

        let output_json = serde_json::to_value(&param).unwrap();

        assert_eq!(output_json, expected_json);
    }

    #[test]
    fn convert_bool_param() {
        let value = false;
        let expected_value = value as u8;

        let expected_json = json!({
            "type": "bool",
            "value": &b64.encode(vec![expected_value]),
        });

        let param = Param::from(value);
        let expected_param = Param::Bool(value);

        assert_eq!(param, expected_param);

        let output_json = serde_json::to_value(&param).unwrap();

        assert_eq!(output_json, expected_json);
    }

    #[test]
    fn convert_bytes_param() {
        let value = vec![12, 34, 56, 78, 90];

        let expected_json = json!({
            "type": "bytes",
            "value": &b64.encode(borsh::to_vec(&value).unwrap()),
        });

        let param = Param::from(value.clone());
        let expected_param = Param::Bytes(value);

        assert_eq!(param, expected_param);

        let output_json = serde_json::to_value(&param).unwrap();

        assert_eq!(output_json, expected_json);
    }

    #[test]
    fn convert_address_param() {
        let value = Address::default();

        let expected_json = json!({
            "type": "address",
            "value": &b64.encode(value),
        });

        let param = Param::from(value);
        let expected_param = Param::Address(value);

        assert_eq!(param, expected_param);

        let output_json = serde_json::to_value(&param).unwrap();

        assert_eq!(output_json, expected_json);
    }
}<|MERGE_RESOLUTION|>--- conflicted
+++ resolved
@@ -59,28 +59,10 @@
     }
 }
 
-<<<<<<< HEAD
-/// The algorithm used to generate the key along with a [`String`] identifier for the key.
-#[derive(Clone, Debug, Serialize, Deserialize, PartialEq)]
-#[serde(rename_all = "lowercase")]
-#[serde(tag = "type", content = "value")]
-pub enum Key {
-    #[serde(serialize_with = "base64_encode")]
-    Ed25519(String),
-    #[serde(serialize_with = "base64_encode")]
-    Secp256r1(String),
-}
-
-#[derive(Clone, Debug, PartialEq, Default, Serialize)]
-#[serde(rename_all = "camelCase")]
-pub struct TestContext {
-    pub program_id: Id,
-=======
 #[derive(Clone, Debug, PartialEq, Default)]
 #[non_exhaustive]
 pub struct TestContext {
     program_id: Id,
->>>>>>> c348296b
     pub actor: Address,
     pub height: u64,
     pub timestamp: u64,
