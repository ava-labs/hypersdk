--- conflicted
+++ resolved
@@ -36,17 +36,6 @@
     Execute,
 }
 
-<<<<<<< HEAD
-/// The algorithm used to generate the key along with a [`String`] identifier for the key.
-#[derive(Clone, Debug, Serialize, Deserialize, PartialEq)]
-#[serde(rename_all = "lowercase")]
-#[serde(tag = "type", content = "value")]
-pub enum Key {
-    #[serde(serialize_with = "base64_encode")]
-    Ed25519(String),
-    #[serde(serialize_with = "base64_encode")]
-    Secp256r1(String),
-=======
 /// A [`Step`] is a call to the simulator
 #[derive(Debug, Serialize, PartialEq, Clone)]
 #[serde(rename_all = "camelCase")]
@@ -74,7 +63,6 @@
             params: vec![Param::Path(path.into())],
         }
     }
->>>>>>> 1f07f338
 }
 
 #[derive(Clone, Debug, PartialEq, Default)]
@@ -133,8 +121,6 @@
     value: TestContext,
 }
 
-<<<<<<< HEAD
-=======
 // TODO:
 // add `Cow` types for borrowing
 #[derive(Clone, Debug, PartialEq)]
@@ -302,7 +288,6 @@
     <usize as Deserialize>::deserialize(deserializer).map(Id::from)
 }
 
->>>>>>> 1f07f338
 #[derive(Error, Debug)]
 pub enum ClientError {
     #[error("Read error: {0}")]
