//! A client and types for the VM simulator. This crate allows for Rust
//! developers to construct tests for their programs completely in Rust.
<<<<<<< HEAD
mod codec;
mod context;
=======
//! Alternatively the [`Step`]s can be written in JSON and passed to the
//! Simulator binary directly.

use base64::{engine::general_purpose::STANDARD as b64, Engine};
use serde::{Deserialize, Deserializer, Serialize, Serializer};
use std::{
    io::{BufRead, BufReader, Write},
    path::Path,
    process::{Child, Command, Stdio},
};
use thiserror::Error;
use wasmlanche_sdk::{
    borsh::{self, BorshDeserialize},
    Address, ExternalCallError,
};

>>>>>>> 05afa50f
mod id;
mod param;
mod simulator;

pub use context::TestContext;
pub use id::Id;
pub use param::Param;
pub use simulator::{build_simulator, Simulator, SimulatorResponseError};<|MERGE_RESOLUTION|>--- conflicted
+++ resolved
@@ -1,9 +1,5 @@
 //! A client and types for the VM simulator. This crate allows for Rust
 //! developers to construct tests for their programs completely in Rust.
-<<<<<<< HEAD
-mod codec;
-mod context;
-=======
 //! Alternatively the [`Step`]s can be written in JSON and passed to the
 //! Simulator binary directly.
 
@@ -20,7 +16,6 @@
     Address, ExternalCallError,
 };
 
->>>>>>> 05afa50f
 mod id;
 mod param;
 mod simulator;
