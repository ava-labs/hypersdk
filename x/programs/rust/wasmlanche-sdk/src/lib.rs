--- conflicted
+++ resolved
@@ -5,12 +5,6 @@
 /// Program types.
 pub mod types;
 
-<<<<<<< HEAD
-/// Accounts-owned value.
-pub mod balance;
-
-=======
->>>>>>> 38dfd3da
 mod logging;
 mod memory;
 mod program;
