--- conflicted
+++ resolved
@@ -2,15 +2,9 @@
 // See the file LICENSE for licensing terms.
 
 use crate::{
-<<<<<<< HEAD
-    state::{self, Error, IntoPairs, Schema, State},
-    types::{Address, Gas},
-    HostPtr, Id, Program,
-=======
     state::{Error, IntoPairs, Schema, State},
     types::Address,
     Gas, HostPtr, Id, Program,
->>>>>>> 1daacdd8
 };
 use borsh::BorshDeserialize;
 use std::{cell::RefCell, collections::HashMap};
