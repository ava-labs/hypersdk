use crate::{
    memory::HostPtr,
    state::{Key, State},
    types::Address,
    Gas, Id,
};
use borsh::{BorshDeserialize, BorshSerialize};
use std::{cell::RefCell, collections::HashMap};
use thiserror::Error;

/// An error that is returned from call to public functions.
#[derive(Error, Debug, BorshDeserialize)]
#[repr(u8)]
#[non_exhaustive]
#[borsh(use_discriminant = true)]
pub enum ExternalCallError {
    #[error("an error happened during the execution")]
    ExecutionFailure = 0,
    #[error("the call panicked")]
    CallPanicked = 1,
    #[error("not enough fuel to cover the execution")]
    OutOfFuel = 2,
}

<<<<<<< HEAD
#[derive(Error, Debug, BorshDeserialize)]
#[repr(u8)]
#[non_exhaustive]
#[borsh(use_discriminant = true)]
pub enum DeployError {
    #[error("an error happened during the deploy")]
    DeployFailure = 0,
}

/// Represents the current Program in the context of the caller. Or an external
=======
/// Represents the current Program in the context of the caller, or an external
>>>>>>> cc11ccb6
/// program that is being invoked.
#[cfg_attr(feature = "debug", derive(Debug))]
pub struct Program<K = ()> {
    account: Address,
    state_cache: RefCell<HashMap<K, Option<Vec<u8>>>>,
}

impl<K> BorshSerialize for Program<K> {
    fn serialize<W: std::io::prelude::Write>(&self, writer: &mut W) -> std::io::Result<()> {
        let Self {
            account,
            state_cache: _,
        } = self;

        account.serialize(writer)
    }
}

impl<K> BorshDeserialize for Program<K> {
    fn deserialize_reader<R: std::io::prelude::Read>(reader: &mut R) -> std::io::Result<Self> {
        let account: Address = BorshDeserialize::deserialize_reader(reader)?;
        Ok(Self {
            account,
            state_cache: RefCell::default(),
        })
    }
}

impl<K> Program<K> {
    #[must_use]
    pub fn account(&self) -> &Address {
        &self.account
    }

    /// Attempts to call a function `name` with `args` on the given program. This method
    /// is used to call functions on external programs.
    /// # Errors
    /// Returns a [`ExternalCallError`] if the call fails.
    /// # Panics
    /// Will panic if the args cannot be serialized
    /// # Safety
    /// The caller must ensure that `function_name` + `args` point to valid memory locations.
    /// # Examples
    /// ```no_run
    /// # use wasmlanche_sdk::{types::Address, Program};
    /// #
    /// # let program_id = [0; Address::LEN];
    /// # let target: Program<()> = borsh::from_slice(&program_id).expect("the program should deserialize");
    /// let increment = 10;
    /// let params = borsh::to_vec(&increment).expect("failed to borsh serialize params");
    /// let max_units = 1000000;
    /// target
    ///     .call_function("call_with_param", &params, max_units)
    ///     .unwrap()
    /// ```
    pub fn call_function<T: BorshDeserialize>(
        &self,
        function_name: &str,
        args: &[u8],
        max_units: Gas,
    ) -> Result<T, ExternalCallError> {
        #[link(wasm_import_module = "program")]
        extern "C" {
            #[link_name = "call_program"]
            fn call_program(ptr: *const u8, len: usize) -> HostPtr;
        }

        let args = CallProgramArgs {
            target: self,
            function: function_name.as_bytes(),
            args,
            max_units,
        };

        let args_bytes = borsh::to_vec(&args).expect("failed to serialize args");

        let bytes = unsafe { call_program(args_bytes.as_ptr(), args_bytes.len()) };

        borsh::from_slice(&bytes).expect("failed to deserialize")
    }

    /// Gets the remaining fuel available to this program
    /// # Panics
    /// Panics if there was an issue deserializing the remaining fuel
    pub fn remaining_fuel(&self) -> u64 {
        #[link(wasm_import_module = "program")]
        extern "C" {
            #[link_name = "remaining_fuel"]
            fn get_remaining_fuel() -> HostPtr;
        }

        let bytes = unsafe { get_remaining_fuel() };

        borsh::from_slice::<u64>(&bytes).expect("failed to deserialize the remaining fuel")
    }

    /// Deploy an instance of the specified program and returns the account of the new instance
    /// # Errors
    /// Returns a [`DeployError`] if the call fails.
    /// # Panics
    /// Panics if there was an issue deserializing the account
    pub fn deploy(
        &self,
        program_id: Id,
        account_creation_data: &[u8],
    ) -> Result<Address, DeployError> {
        #[link(wasm_import_module = "program")]
        extern "C" {
            #[link_name = "deploy"]
            fn deploy(ptr: *const u8, len: usize) -> HostPtr;
        }
        let ptr =
            borsh::to_vec(&(program_id, account_creation_data)).expect("failed to serialize args");

        let bytes = unsafe { deploy(ptr.as_ptr(), ptr.len()) };

        borsh::from_slice::<Result<Address, DeployError>>(&bytes)
            .expect("failed to deserialize the account")
    }
}

impl<K: Key> Program<K> {
    /// Returns a State object that can be used to interact with persistent
    /// storage exposed by the host.
    #[must_use]
    pub fn state(&self) -> State<K> {
        State::new(&self.state_cache)
    }
}

struct CallProgramArgs<'a, K> {
    target: &'a Program<K>,
    function: &'a [u8],
    args: &'a [u8],
    max_units: Gas,
}

impl<K> BorshSerialize for CallProgramArgs<'_, K> {
    fn serialize<W: std::io::prelude::Write>(&self, writer: &mut W) -> std::io::Result<()> {
        let Self {
            target,
            function,
            args,
            max_units,
        } = self;

        target.serialize(writer)?;
        function.serialize(writer)?;
        args.serialize(writer)?;
        max_units.serialize(writer)?;

        Ok(())
    }
}<|MERGE_RESOLUTION|>--- conflicted
+++ resolved
@@ -22,7 +22,6 @@
     OutOfFuel = 2,
 }
 
-<<<<<<< HEAD
 #[derive(Error, Debug, BorshDeserialize)]
 #[repr(u8)]
 #[non_exhaustive]
@@ -33,9 +32,6 @@
 }
 
 /// Represents the current Program in the context of the caller. Or an external
-=======
-/// Represents the current Program in the context of the caller, or an external
->>>>>>> cc11ccb6
 /// program that is being invoked.
 #[cfg_attr(feature = "debug", derive(Debug))]
 pub struct Program<K = ()> {
