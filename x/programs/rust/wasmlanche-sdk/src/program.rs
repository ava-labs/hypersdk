<<<<<<< HEAD
=======
// Copyright (C) 2024, Ava Labs, Inc. All rights reserved.
// See the file LICENSE for licensing terms.

>>>>>>> c8749c90
use crate::{memory::HostPtr, types::Address, Gas};
use borsh::{BorshDeserialize, BorshSerialize};
use thiserror::Error;

/// An error that is returned from call to public functions.
#[derive(Error, Debug, BorshSerialize, BorshDeserialize)]
#[repr(u8)]
#[non_exhaustive]
#[borsh(use_discriminant = true)]
pub enum ExternalCallError {
    #[error("an error happened during the execution")]
    ExecutionFailure = 0,
    #[error("the call panicked")]
    CallPanicked = 1,
    #[error("not enough fuel to cover the execution")]
    OutOfFuel = 2,
    #[error("insufficient funds")]
    InsufficientFunds = 3,
}

/// Transfer currency from the calling program to the passed address
/// # Panics
/// Panics if there was an issue deserializing the result
/// # Errors
/// Errors if there are insufficient funds
pub fn send(to: Address, amount: u64) -> Result<(), ExternalCallError> {
    #[link(wasm_import_module = "balance")]
    extern "C" {
        #[link_name = "send"]
        fn send_value(ptr: *const u8, len: usize) -> HostPtr;
    }
    let ptr = borsh::to_vec(&(to, amount)).expect("failed to serialize args");

    let bytes = unsafe { send_value(ptr.as_ptr(), ptr.len()) };

    borsh::from_slice(&bytes).expect("failed to deserialize the result")
}

/// Represents the current Program in the context of the caller, or an external
/// program that is being invoked.
#[cfg_attr(feature = "debug", derive(Debug))]
#[derive(Clone, Copy, BorshSerialize, BorshDeserialize)]
pub struct Program {
    account: Address,
}

impl Program {
    #[must_use]
    pub fn account(&self) -> &Address {
        &self.account
    }

    /// Attempts to call a function `name` with `args` on the given program. This method
    /// is used to call functions on external programs.
    /// # Errors
    /// Returns a [`ExternalCallError`] if the call fails.
    /// # Panics
    /// Will panic if the args cannot be serialized
    /// # Safety
    /// The caller must ensure that `function_name` + `args` point to valid memory locations.
    /// # Examples
    /// ```no_run
    /// # use wasmlanche_sdk::{Address, Program};
    /// #
    /// # let program_id = [0; Address::LEN];
    /// # let target: Program = borsh::from_slice(&program_id).unwrap();
    /// let increment = 10;
    /// let params = borsh::to_vec(&increment).unwrap();
    /// let max_units = 1000000;
    /// let value = 0;
    /// let has_incremented: bool = target.call_function("increment", &params, max_units, value)?;
    /// assert!(has_incremented);
    /// # Ok::<(), wasmlanche_sdk::ExternalCallError>(())
    /// ```
    pub fn call_function<T: BorshDeserialize>(
        &self,
        function_name: &str,
        args: &[u8],
        max_units: Gas,
        max_value: u64,
    ) -> Result<T, ExternalCallError> {
        #[link(wasm_import_module = "program")]
        extern "C" {
            #[link_name = "call_program"]
            fn call_program(ptr: *const u8, len: usize) -> HostPtr;
        }

        let args = CallProgramArgs {
            target: self,
            function: function_name.as_bytes(),
            args,
            max_units,
            max_value,
        };

        let args_bytes = borsh::to_vec(&args).expect("failed to serialize args");

        let bytes = unsafe { call_program(args_bytes.as_ptr(), args_bytes.len()) };

        borsh::from_slice(&bytes).expect("failed to deserialize")
    }

    /// Gets the remaining fuel available to this program
    /// # Panics
    /// Panics if there was an issue deserializing the remaining fuel
    #[must_use]
    pub fn remaining_fuel(&self) -> u64 {
        #[link(wasm_import_module = "program")]
        extern "C" {
            #[link_name = "remaining_fuel"]
            fn get_remaining_fuel() -> HostPtr;
        }

        let bytes = unsafe { get_remaining_fuel() };

        borsh::from_slice::<u64>(&bytes).expect("failed to deserialize the remaining fuel")
    }
<<<<<<< HEAD

    /// Deploy an instance of the specified program and returns the account of the new instance
    /// # Panics
    /// Panics if there was an issue deserializing the account
    #[must_use]
    pub fn deploy(&self, program_id: &[u8], account_creation_data: &[u8]) -> Address {
        #[link(wasm_import_module = "program")]
        extern "C" {
            #[link_name = "deploy"]
            fn deploy(ptr: *const u8, len: usize) -> HostPtr;
        }
        let ptr =
            borsh::to_vec(&(program_id, account_creation_data)).expect("failed to serialize args");

        let bytes = unsafe { deploy(ptr.as_ptr(), ptr.len()) };

        borsh::from_slice(&bytes).expect("failed to deserialize the account")
    }
=======
>>>>>>> c8749c90
}

#[derive(BorshSerialize)]
struct CallProgramArgs<'a> {
    target: &'a Program,
    function: &'a [u8],
    args: &'a [u8],
    max_units: Gas,
    max_value: u64,
}<|MERGE_RESOLUTION|>--- conflicted
+++ resolved
@@ -1,9 +1,6 @@
-<<<<<<< HEAD
-=======
 // Copyright (C) 2024, Ava Labs, Inc. All rights reserved.
 // See the file LICENSE for licensing terms.
 
->>>>>>> c8749c90
 use crate::{memory::HostPtr, types::Address, Gas};
 use borsh::{BorshDeserialize, BorshSerialize};
 use thiserror::Error;
@@ -121,27 +118,6 @@
 
         borsh::from_slice::<u64>(&bytes).expect("failed to deserialize the remaining fuel")
     }
-<<<<<<< HEAD
-
-    /// Deploy an instance of the specified program and returns the account of the new instance
-    /// # Panics
-    /// Panics if there was an issue deserializing the account
-    #[must_use]
-    pub fn deploy(&self, program_id: &[u8], account_creation_data: &[u8]) -> Address {
-        #[link(wasm_import_module = "program")]
-        extern "C" {
-            #[link_name = "deploy"]
-            fn deploy(ptr: *const u8, len: usize) -> HostPtr;
-        }
-        let ptr =
-            borsh::to_vec(&(program_id, account_creation_data)).expect("failed to serialize args");
-
-        let bytes = unsafe { deploy(ptr.as_ptr(), ptr.len()) };
-
-        borsh::from_slice(&bytes).expect("failed to deserialize the account")
-    }
-=======
->>>>>>> c8749c90
 }
 
 #[derive(BorshSerialize)]
