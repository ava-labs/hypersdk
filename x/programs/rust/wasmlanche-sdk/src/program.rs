--- conflicted
+++ resolved
@@ -90,15 +90,10 @@
     /// let increment = 10;
     /// let params = borsh::to_vec(&increment).unwrap();
     /// let max_units = 1000000;
-<<<<<<< HEAD
-    /// target
-    ///     .call_function("call_with_param", &params, max_units, 0)
-    ///     .unwrap()
-=======
-    /// let has_incremented: bool = target.call_function("increment", &params, max_units)?;
+    /// let value = 0;
+    /// let has_incremented: bool = target.call_function("increment", &params, max_units, value)?;
     /// assert!(has_incremented);
     /// # Ok::<(), wasmlanche_sdk::ExternalCallError>(())
->>>>>>> c9aa3f13
     /// ```
     pub fn call_function<T: BorshDeserialize>(
         &self,
