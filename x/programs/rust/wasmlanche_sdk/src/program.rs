--- conflicted
+++ resolved
@@ -1,23 +1,27 @@
 use borsh::{BorshDeserialize, BorshSerialize};
 
+use crate::{errors::StateError, host::call_program, state::State};
 use crate::{errors::StateError, host::call_program, state::State};
 
 /// Represents the current Program in the context of the caller. Or an external
 /// program that is being invoked.
 #[derive(Clone, Copy, BorshDeserialize, BorshSerialize)]
 pub struct Program([u8; Self::LEN]);
+pub struct Program([u8; Self::LEN]);
 
 impl Program {
-<<<<<<< HEAD
     /// The length of codec.Address
     pub const LEN: usize = 33;
-=======
-    /// The length of ids.ID
-    pub const LEN: usize = 32;
->>>>>>> ad3ac942
 
     /// Returns the id of the program.
     #[must_use]
+    pub fn id(&self) -> &[u8; Self::LEN] {
+        &self.0
+    }
+
+    #[must_use]
+    pub(crate) fn new(id: [u8; Self::LEN]) -> Self {
+        Self(id)
     pub fn id(&self) -> &[u8; Self::LEN] {
         &self.0
     }
@@ -32,9 +36,12 @@
     #[must_use]
     pub fn state(&self) -> State {
         State::new(Program::new(*self.id()))
+        State::new(Program::new(*self.id()))
     }
 
     /// Attempts to call another program `target` from this program `caller`.
+    /// # Errors
+    /// Returns a `StateError` if the call fails.
     /// # Errors
     /// Returns a `StateError` if the call fails.
     /// # Safety
@@ -49,9 +56,20 @@
         // flatten the args into a single byte vector
         let args = args.into_iter().flatten().collect::<Vec<u8>>();
         call_program(self, target, max_units, function_name, &args)
+        args: Vec<Vec<u8>>,
+    ) -> Result<i64, StateError> {
+        // flatten the args into a single byte vector
+        let args = args.into_iter().flatten().collect::<Vec<u8>>();
+        call_program(self, target, max_units, function_name, &args)
     }
 }
 
+/// Serialize every parameter into a byte vector and return a vector of byte vectors
+#[macro_export]
+macro_rules! params {
+    ($($param:expr),*) => {
+        vec![$(wasmlanche_sdk::program::serialize_params($param).unwrap(),)*]
+    };
 /// Serialize every parameter into a byte vector and return a vector of byte vectors
 #[macro_export]
 macro_rules! params {
@@ -81,4 +99,25 @@
         .to_vec();
     len_bytes.extend(bytes);
     len_bytes
+/// Serializes the parameter into a byte vector.
+/// # Errors
+/// Will return an error if the parameter cannot be serialized.
+pub fn serialize_params<T>(param: &T) -> Result<Vec<u8>, std::io::Error>
+where
+    T: BorshSerialize,
+{
+    let bytes = prepend_length(&borsh::to_vec(param)?);
+    Ok(bytes)
+}
+
+/// Returns a vector of bytes with the length of the argument prepended.
+/// # Panics
+/// Panics if the length of the argument cannot be converted to u32.
+fn prepend_length(bytes: &[u8]) -> Vec<u8> {
+    let mut len_bytes = u32::try_from(bytes.len())
+        .expect("pointer out range")
+        .to_be_bytes()
+        .to_vec();
+    len_bytes.extend(bytes);
+    len_bytes
 }