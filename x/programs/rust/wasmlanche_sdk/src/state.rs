use crate::{
    errors::StateError,
    host::{get_bytes, put_bytes},
    program::Program,
};
use borsh::{from_slice, to_vec, BorshDeserialize, BorshSerialize};

pub struct State {
    program: Program,
}

impl State {
    #[must_use]
    pub fn new(program: Program) -> Self {
        Self { program }
    }

    /// Store a key and value to the host storage. If the key already exists,
    /// the value will be overwritten.
    /// # Errors
    /// Returns an `StateError` if the key or value cannot be
    /// serialized or if the host fails to handle the operation.
    pub fn store<K, V>(&self, key: K, value: &V) -> Result<(), StateError>
    where
        V: BorshSerialize,
<<<<<<< HEAD
        K: Into<Key>,
=======
        K: AsRef<[u8]>,
>>>>>>> 5ac878fc
    {
        unsafe {
            put_bytes(
                &self.program,
                &key.into(),
                value,
            )
        }
    }

    /// Get a value from the host's storage.
    ///
    /// Note: The pointer passed to the host are only valid for the duration of this
    /// function call. This function will take ownership of the pointer and free it.
    ///
    /// # Errors
    /// Returns an `StateError` if the key cannot be serialized or if
    /// the host fails to read the key and value.
    /// # Panics
    /// Panics if the value cannot be converted from i32 to usize.
    pub fn get<T, K>(&self, key: K) -> Result<T, StateError>
    where
<<<<<<< HEAD
        K: Into<Key>,
=======
        K: AsRef<[u8]>,
>>>>>>> 5ac878fc
        T: BorshDeserialize,
    {
        let val_ptr = unsafe { get_bytes(&self.program, &key.into()) };
        if val_ptr < 0 {
            return Err(StateError::Read);
        }

        // Wrap in OK for now, change from_raw_ptr to return Result
       unsafe { from_raw_ptr(val_ptr) }
    }
}

/// Converts a raw pointer to a deserialized value.
/// Expects the first 4 bytes of the pointer to represent the [length] of the serialized value,
/// with the subsequent [length] bytes comprising the serialized data.
/// # Panics
/// Panics if the bytes cannot be deserialized.
/// # Safety
/// This function is unsafe because it dereferences raw pointers.
#[must_use]
pub unsafe fn from_raw_ptr<V>(ptr: i64) -> Result<V, StateError>
where
    V: BorshDeserialize,
{
    let (bytes, _) = bytes_and_length(ptr);
    from_slice::<V>(&bytes).map_err(|_| StateError::Deserialization)
}

// TODO: move this logic to return a Memory struct that conatins ptr + length
/// Returns a tuple of the bytes and length of the argument.
/// # Panics
/// Panics if the value cannot be converted from i32 to usize.
/// # Safety
/// This function is unsafe because it dereferences raw pointers.
#[must_use]
pub unsafe fn bytes_and_length(ptr: i64) -> (Vec<u8>, usize) {
    type LenType = u32;

    let len = unsafe { std::slice::from_raw_parts(ptr as *const u8, 4) };

    assert_eq!(len.len(), std::mem::size_of::<LenType>());
    let len = LenType::from_be_bytes(len.try_into().unwrap()) as usize;

    let value = unsafe { std::slice::from_raw_parts(ptr as *const u8, len + 4) };
    (value[4..].to_vec(), len)
}

/// Returns a vector of bytes with the length of the argument prepended.
pub fn prepend_length(bytes: &[u8]) -> Vec<u8> {
    let mut len_bytes = bytes.len().to_be_bytes().to_vec();
    len_bytes.extend(bytes);
    len_bytes
}

/// Key is a wrapper around a Vec<u8> that represents a key in the host storage.
#[derive(Debug, Default, Clone)]
pub struct Key(Vec<u8>);

impl Key {
    #[must_use]
    pub fn new(bytes: Vec<u8>) -> Self {
        Self(bytes)
    }

    #[must_use]
    pub fn as_bytes(&self) -> &[u8] {
        &self.0
    }

    #[must_use]
    pub fn len(&self) -> usize {
        self.0.len()
    }

    #[must_use]
    pub fn is_empty(&self) -> bool {
        self.len() == 0
    }
}

/// Converts a raw pointer to a deserialized value.
/// Expects the first 4 bytes of the pointer to represent the [length] of the serialized value,
/// with the subsequent [length] bytes comprising the serialized data.
/// # Panics
/// Panics if the bytes cannot be deserialized.
/// # Safety
/// This function is unsafe because it dereferences raw pointers.
#[must_use]
pub unsafe fn from_raw_ptr<V>(ptr: i64) -> V
where
    V: BorshDeserialize,
{
    let (bytes, _) = bytes_and_length(ptr);
    from_slice::<V>(&bytes).expect("failed to deserialize")
}

// TODO: move this logic to return a Memory struct that conatins ptr + length
/// Returns a tuple of the bytes and length of the argument.
/// # Panics
/// Panics if the value cannot be converted from i32 to usize.
/// # Safety
/// This function is unsafe because it dereferences raw pointers.
#[must_use]
pub unsafe fn bytes_and_length(ptr: i64) -> (Vec<u8>, usize) {
    type LenType = u32;

    let len = unsafe { std::slice::from_raw_parts(ptr as *const u8, 4) };

    assert_eq!(len.len(), std::mem::size_of::<LenType>());
    let len = LenType::from_be_bytes(len.try_into().unwrap()) as usize;

    let value = unsafe { std::slice::from_raw_parts(ptr as *const u8, len + 4) };
    (value[4..].to_vec(), len)
}<|MERGE_RESOLUTION|>--- conflicted
+++ resolved
@@ -23,11 +23,7 @@
     pub fn store<K, V>(&self, key: K, value: &V) -> Result<(), StateError>
     where
         V: BorshSerialize,
-<<<<<<< HEAD
         K: Into<Key>,
-=======
-        K: AsRef<[u8]>,
->>>>>>> 5ac878fc
     {
         unsafe {
             put_bytes(
@@ -50,12 +46,8 @@
     /// Panics if the value cannot be converted from i32 to usize.
     pub fn get<T, K>(&self, key: K) -> Result<T, StateError>
     where
-<<<<<<< HEAD
-        K: Into<Key>,
-=======
         K: AsRef<[u8]>,
->>>>>>> 5ac878fc
-        T: BorshDeserialize,
+        T: DeserializeOwned,
     {
         let val_ptr = unsafe { get_bytes(&self.program, &key.into()) };
         if val_ptr < 0 {
@@ -133,39 +125,4 @@
     pub fn is_empty(&self) -> bool {
         self.len() == 0
     }
-}
-
-/// Converts a raw pointer to a deserialized value.
-/// Expects the first 4 bytes of the pointer to represent the [length] of the serialized value,
-/// with the subsequent [length] bytes comprising the serialized data.
-/// # Panics
-/// Panics if the bytes cannot be deserialized.
-/// # Safety
-/// This function is unsafe because it dereferences raw pointers.
-#[must_use]
-pub unsafe fn from_raw_ptr<V>(ptr: i64) -> V
-where
-    V: BorshDeserialize,
-{
-    let (bytes, _) = bytes_and_length(ptr);
-    from_slice::<V>(&bytes).expect("failed to deserialize")
-}
-
-// TODO: move this logic to return a Memory struct that conatins ptr + length
-/// Returns a tuple of the bytes and length of the argument.
-/// # Panics
-/// Panics if the value cannot be converted from i32 to usize.
-/// # Safety
-/// This function is unsafe because it dereferences raw pointers.
-#[must_use]
-pub unsafe fn bytes_and_length(ptr: i64) -> (Vec<u8>, usize) {
-    type LenType = u32;
-
-    let len = unsafe { std::slice::from_raw_parts(ptr as *const u8, 4) };
-
-    assert_eq!(len.len(), std::mem::size_of::<LenType>());
-    let len = LenType::from_be_bytes(len.try_into().unwrap()) as usize;
-
-    let value = unsafe { std::slice::from_raw_parts(ptr as *const u8, len + 4) };
-    (value[4..].to_vec(), len)
 }