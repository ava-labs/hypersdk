// Copyright (C) 2024, Ava Labs, Inc. All rights reserved.
// See the file LICENSE for licensing terms.

#[cfg(not(feature = "bindings"))]
use wasmlanche_sdk::Context;
use wasmlanche_sdk::{public, state_schema, Address};

pub type Units = u64;

state_schema! {
    /// The total supply of the token. Key prefix 0x0.
    TotalSupply => Units,
    /// The name of the token. Key prefix 0x1.
    Name => String,
    /// The symbol of the token. Key prefix 0x2.
    Symbol => String,
    /// The balance of the token by address. Key prefix 0x3 + address.
    Balance(Address) => Units,
    /// The allowance of the token by owner and spender. Key prefix 0x4 + owner + spender.
    Allowance(Address, Address) => Units,
    // Original owner of the token
    Owner => Address,
}

/// Initializes the program with a name, symbol, and total supply.
#[public]
pub fn init(context: &mut Context, name: String, symbol: String) {
    let actor = context.actor();

    context
        .store_by_key(Owner, actor)
        .expect("failed to store owner");

    context
        .store(((Name, name), (Symbol, symbol)))
        .expect("failed to store owner");
}

/// Returns the total supply of the token.
#[public]
pub fn total_supply(context: &mut Context) -> Units {
    context
        .get(TotalSupply)
        .expect("failed to get total supply")
        .unwrap_or_default()
}

/// Transfers balance from the token owner to the recipient.
#[public]
pub fn mint(context: &mut Context, recipient: Address, amount: Units) {
    let actor = context.actor();

    check_owner(context, actor);

    let balance = balance_of(context, recipient);
    let total_supply = total_supply(context);

    context
        .store((
            (Balance(recipient), (balance + amount)),
            (TotalSupply, (total_supply + amount)),
        ))
        .expect("failed to store balance");
}

/// Burn the token from the recipient.
#[public]
pub fn burn(context: &mut Context, recipient: Address, value: Units) -> Units {
    let actor = context.actor();

    check_owner(context, actor);

    let total = balance_of(context, recipient);

    assert!(value <= total, "address doesn't have enough tokens to burn");

    let new_amount = total - value;

    context
        .store_by_key(Balance(recipient), new_amount)
        .expect("failed to burn recipient tokens");

    new_amount
}

/// Gets the balance of the recipient.
#[public]
pub fn balance_of(context: &mut Context, account: Address) -> Units {
    context
        .get(Balance(account))
        .expect("failed to get balance")
        .unwrap_or_default()
}

/// Returns the allowance of the spender for the owner's tokens.
#[public]
pub fn allowance(context: &mut Context, owner: Address, spender: Address) -> Units {
    context
        .get(Allowance(owner, spender))
        .expect("failed to get allowance")
        .unwrap_or_default()
}

/// Approves the spender to spend the owner's tokens.
#[public]
pub fn approve(context: &mut Context, spender: Address, amount: Units) {
    let actor = context.actor();

    context
        .store_by_key(Allowance(actor, spender), amount)
        .expect("failed to store allowance");
}

/// Transfers balance from the sender to the the recipient.
#[public]
pub fn transfer(context: &mut Context, recipient: Address, amount: Units) {
    let sender = context.actor();

    internal::transfer(context, sender, recipient, amount);
}

/// Transfers balance from the sender to the recipient.
/// The caller must have an allowance to spend the senders tokens.
#[public]
pub fn transfer_from(context: &mut Context, sender: Address, recipient: Address, amount: Units) {
    assert_ne!(sender, recipient, "sender and recipient must be different");

    let actor = context.actor();

    let total_allowance = allowance(context, sender, actor);
    assert!(total_allowance >= amount, "insufficient allowance");

    context
        .store_by_key(Allowance(sender, actor), total_allowance - amount)
        .expect("failed to store allowance");

    internal::transfer(context, sender, recipient, amount);
}

#[public]
pub fn transfer_ownership(context: &mut Context, new_owner: Address) {
    check_owner(context, context.actor());

    context
        .store_by_key(Owner, new_owner)
        .expect("failed to store owner");
}

#[public]
// grab the symbol of the token
pub fn symbol(context: &mut Context) -> String {
    context
        .get(Symbol)
        .expect("failed to get symbol")
        .expect("symbol not initialized")
}

#[public]
// grab the name of the token
pub fn name(context: &mut Context) -> String {
    context
        .get(Name)
        .expect("failed to get name")
        .expect("name not initialized")
}

// Checks if the caller is the owner of the token
// If the caller is not the owner, the program will panic
#[cfg(not(feature = "bindings"))]
fn check_owner(context: &mut Context, actor: Address) {
    assert_eq!(get_owner(context), actor, "caller is required to be owner")
}

// Returns the owner of the token
#[cfg(not(feature = "bindings"))]
fn get_owner(context: &mut Context) -> Address {
    context
        .get(Owner)
        .expect("failed to get owner")
        .expect("owner not initialized")
}

#[cfg(not(feature = "bindings"))]
mod internal {
    use super::*;

    pub fn transfer(context: &mut Context, sender: Address, recipient: Address, amount: Units) {
        // ensure the sender has adequate balance
        let sender_balance = balance_of(context, sender);

        assert!(sender_balance >= amount, "sender has insufficient balance");

        let recipient_balance = balance_of(context, recipient);

        context
            .store((
                (Balance(sender), (sender_balance - amount)),
                (Balance(recipient), (recipient_balance + amount)),
            ))
            .expect("failed to update balances");
    }
}

#[cfg(test)]
mod tests {
    use super::Units;
    use simulator::{SimpleState, Simulator};
    use wasmlanche_sdk::Address;
    const PROGRAM_PATH: &str = env!("PROGRAM_PATH");

    const MAX_UNITS: u64 = 1000000;
    #[test]
    fn create_program() {
        let mut state = SimpleState::new();
        let simulator = Simulator::new(&mut state);

        simulator.create_program(PROGRAM_PATH).unwrap()
    }

    #[test]
    // initialize the token, check that the statekeys are set to the correct values
    fn init_token() {
<<<<<<< HEAD
        wasmlanche_sdk::dbg!("XXXXXXXXXXXXXXXXX\n");
        let mut simulator = simulator::ClientBuilder::new().try_build().unwrap();

        let program_id = simulator
            .run_step(&Step::create_program(PROGRAM_PATH))
            .unwrap()
            .id;
=======
        let mut state = SimpleState::new();
        let simulator = Simulator::new(&mut state);
>>>>>>> c8749c90

        let program_address = simulator.create_program(PROGRAM_PATH).program().unwrap();

        simulator
            .call_program(program_address, "init", ("Test", "TST"), MAX_UNITS)
            .unwrap();

        let supply = simulator
            .call_program(program_address, "total_supply", (), MAX_UNITS)
            .result::<Units>()
            .unwrap();
        assert_eq!(supply, 0);

        let symbol = simulator
            .call_program(program_address, "symbol", (), MAX_UNITS)
            .result::<String>()
            .unwrap();
        assert_eq!(symbol, "TST");

        let name = simulator
            .call_program(program_address, "name", (), MAX_UNITS)
            .result::<String>()
            .unwrap();
        assert_eq!(name, "Test");
    }

    #[test]
    fn mint() {
        let mut state = SimpleState::new();
        let simulator = Simulator::new(&mut state);

        let alice = Address::new([1; 33]);
        let alice_initial_balance = 1000;

        let program_address = simulator.create_program(PROGRAM_PATH).program().unwrap();

        simulator
            .call_program(program_address, "init", ("Test", "TST"), MAX_UNITS)
            .unwrap();

        simulator
            .call_program(
                program_address,
                "mint",
                (alice, alice_initial_balance),
                MAX_UNITS,
            )
            .unwrap();

        let balance = simulator
            .call_program(program_address, "balance_of", (alice,), MAX_UNITS)
            .result::<Units>()
            .unwrap();
        assert_eq!(balance, alice_initial_balance);

        let total_supply = simulator
            .call_program(program_address, "total_supply", (), MAX_UNITS)
            .result::<Units>()
            .unwrap();
        assert_eq!(total_supply, alice_initial_balance);
    }

    #[test]
    fn burn() {
        let mut state = SimpleState::new();
        let simulator = Simulator::new(&mut state);

        let alice = Address::new([1; 33]);
        let alice_initial_balance = 1000;
        let alice_burn_amount = 100;

        let program_address = simulator.create_program(PROGRAM_PATH).program().unwrap();

        simulator
            .call_program(program_address, "init", ("Test", "TST"), MAX_UNITS)
            .unwrap();

        simulator
            .call_program(
                program_address,
                "mint",
                (alice, alice_initial_balance),
                MAX_UNITS,
            )
            .unwrap();

        simulator
            .call_program(
                program_address,
                "burn",
                (alice, alice_burn_amount),
                MAX_UNITS,
            )
            .unwrap();

        let balance = simulator
            .call_program(program_address, "balance_of", (alice,), MAX_UNITS)
            .result::<Units>()
            .unwrap();
        assert_eq!(balance, alice_initial_balance - alice_burn_amount);
    }
}<|MERGE_RESOLUTION|>--- conflicted
+++ resolved
@@ -206,6 +206,7 @@
     use super::Units;
     use simulator::{SimpleState, Simulator};
     use wasmlanche_sdk::Address;
+
     const PROGRAM_PATH: &str = env!("PROGRAM_PATH");
 
     const MAX_UNITS: u64 = 1000000;
@@ -220,18 +221,8 @@
     #[test]
     // initialize the token, check that the statekeys are set to the correct values
     fn init_token() {
-<<<<<<< HEAD
-        wasmlanche_sdk::dbg!("XXXXXXXXXXXXXXXXX\n");
-        let mut simulator = simulator::ClientBuilder::new().try_build().unwrap();
-
-        let program_id = simulator
-            .run_step(&Step::create_program(PROGRAM_PATH))
-            .unwrap()
-            .id;
-=======
         let mut state = SimpleState::new();
         let simulator = Simulator::new(&mut state);
->>>>>>> c8749c90
 
         let program_address = simulator.create_program(PROGRAM_PATH).program().unwrap();
 
