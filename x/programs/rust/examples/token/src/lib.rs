#[cfg(not(feature = "bindings"))]
use wasmlanche_sdk::Context;
use wasmlanche_sdk::{public, state_keys, types::Address, Program};

/// The program state keys.
#[state_keys]
pub enum StateKeys {
    /// The total supply of the token. Key prefix 0x0.
    TotalSupply,
    /// The name of the token. Key prefix 0x1.
    Name,
    /// The symbol of the token. Key prefix 0x2.
    Symbol,
    /// The balance of the token by address. Key prefix 0x3 + address.
    Balance(Address),
    /// The allowance of the token by owner and spender. Key prefix 0x4 + owner + spender.
    Allowance(Address, Address),
    // Original owner of the token
    Owner,
}

// Returns the owner of the token
pub fn get_owner(program: &Program<StateKeys>) -> Address {
    program
        .state()
        .get::<Address>(StateKeys::Owner)
        .expect("failed to get owner")
        .expect("owner not initialized")
}

// Checks if the caller is the owner of the token
// If the caller is not the owner, the program will panic
pub fn check_owner(program: &Program<StateKeys>, actor: Address) {
    assert_eq!(get_owner(program), actor, "caller is required to be owner")
}

/// Initializes the program with a name, symbol, and total supply.
#[public]
pub fn init(context: Context<StateKeys>, name: String, symbol: String) {
    let program = context.program();
    let actor = context.actor();

    program
        .state()
        .store_by_key(StateKeys::Owner, &actor)
        .expect("failed to store owner");
    program
        .state()
        .store([(StateKeys::Name, &name), (StateKeys::Symbol, &symbol)])
        .expect("failed to store owner");
}

/// Returns the total supply of the token.
#[public]
pub fn total_supply(context: Context<StateKeys>) -> u64 {
    let program = context.program();
    _total_supply(program)
}

fn _total_supply(program: &Program<StateKeys>) -> u64 {
    program
        .state()
        .get(StateKeys::TotalSupply)
        .expect("failed to get total supply")
        .unwrap_or_default()
}

/// Transfers balance from the token owner to the recipient.
#[public]
pub fn mint(context: Context<StateKeys>, recipient: Address, amount: u64) -> bool {
    let program = context.program();
    let actor = context.actor();

    check_owner(program, actor);
    let balance = _balance_of(program, recipient);
    let total_supply = _total_supply(program);
    program
        .state()
        .store([
            (StateKeys::Balance(recipient), &(balance + amount)),
            (StateKeys::TotalSupply, &(total_supply + amount)),
        ])
        .expect("failed to store balance");

    true
}

/// Burn the token from the recipient.
#[public]
pub fn burn(context: Context<StateKeys>, recipient: Address, value: u64) -> u64 {
    let program = context.program();
    let actor = context.actor();

    check_owner(program, actor);
    let total = _balance_of(program, recipient);

    assert!(value <= total, "address doesn't have enough tokens to burn");
    let new_amount = total - value;

    program
        .state()
        .store_by_key::<u64>(StateKeys::Balance(recipient), &new_amount)
        .expect("failed to burn recipient tokens");

    new_amount
}

/// Gets the balance of the recipient.
#[public]
pub fn balance_of(context: Context<StateKeys>, account: Address) -> u64 {
    let program = context.program();
    _balance_of(program, account)
}

fn _balance_of(program: &Program<StateKeys>, account: Address) -> u64 {
    program
        .state()
        .get(StateKeys::Balance(account))
        .expect("failed to get balance")
        .unwrap_or_default()
}

/// Returns the allowance of the spender for the owner's tokens.
#[public]
pub fn allowance(context: Context<StateKeys>, owner: Address, spender: Address) -> u64 {
    let program = context.program();
    _allowance(program, owner, spender)
}

pub fn _allowance(program: &Program<StateKeys>, owner: Address, spender: Address) -> u64 {
    program
        .state()
        .get::<u64>(StateKeys::Allowance(owner, spender))
        .expect("failed to get allowance")
        .unwrap_or_default()
}

/// Approves the spender to spend the owner's tokens.
/// Returns true if the approval was successful.
#[public]
pub fn approve(context: Context<StateKeys>, spender: Address, amount: u64) -> bool {
    let program = context.program();
    let actor = context.actor();

    program
        .state()
        .store_by_key(StateKeys::Allowance(actor, spender), &amount)
        .expect("failed to store allowance");
    true
}

/// Transfers balance from the sender to the the recipient.
#[public]
pub fn transfer(context: Context<StateKeys>, recipient: Address, amount: u64) -> bool {
    let program = context.program();
    let actor = context.actor();
    _transfer(program, actor, recipient, amount)
}

fn _transfer(
    program: &Program<StateKeys>,
    sender: Address,
    recipient: Address,
    amount: u64,
) -> bool {
    assert_ne!(sender, recipient, "sender and recipient must be different");

    // ensure the sender has adequate balance
    let sender_balance = _balance_of(program, sender);

    assert!(sender_balance >= amount, "sender has insufficient balance");

    let recipient_balance = _balance_of(program, recipient);

    // update balances
    program
        .state()
        .store([
            (StateKeys::Balance(sender), &(sender_balance - amount)),
            (StateKeys::Balance(recipient), &(recipient_balance + amount)),
        ])
        .expect("failed to update balances");

    true
}

/// Transfers balance from the sender to the recipient.
/// The caller must have an allowance to spend the senders tokens.
#[public]
pub fn transfer_from(
    context: Context<StateKeys>,
    sender: Address,
    recipient: Address,
    amount: u64,
) -> bool {
    assert_ne!(sender, recipient, "sender and recipient must be different");

    let program = context.program();
    let actor = context.actor();

    let total_allowance = _allowance(program, sender, actor);
    assert!(total_allowance >= amount, "insufficient allowance");

    program
        .state()
        .store_by_key(
            StateKeys::Allowance(sender, actor),
            &(total_allowance - amount),
        )
        .expect("failed to store allowance");

    _transfer(program, sender, recipient, amount)
}

#[public]
pub fn transfer_ownership(context: Context<StateKeys>, new_owner: Address) -> bool {
    let program = context.program();
    let actor = context.actor();

    check_owner(program, actor);
    program
        .state()
        .store_by_key(StateKeys::Owner, &new_owner)
        .expect("failed to store owner");
    true
}

#[public]
// grab the symbol of the token
pub fn symbol(context: Context<StateKeys>) -> String {
    let program = context.program();
    program
        .state()
        .get::<String>(StateKeys::Symbol)
        .expect("failed to get symbol")
        .expect("symbol not initialized")
}

#[public]
// grab the name of the token
pub fn name(context: Context<StateKeys>) -> String {
    let program = context.program();
    program
        .state()
        .get::<String>(StateKeys::Name)
        .expect("failed to get name")
        .expect("name not initialized")
}

#[cfg(test)]
mod tests {
<<<<<<< HEAD
    use crate::INITIAL_SUPPLY;
    use simulator::{Endpoint, Param, Step, TestContext};
    use wasmlanche_sdk::types::Address;
=======
    use simulator::{Endpoint, Key, Param, Step, TestContext};
>>>>>>> 2a855484

    const PROGRAM_PATH: &str = env!("PROGRAM_PATH");

    #[test]
    fn create_program() {
        let mut simulator = simulator::ClientBuilder::new().try_build().unwrap();

        simulator
            .run_step(&Step::create_program(PROGRAM_PATH))
            .unwrap();
    }

    #[test]
    // initialize the token, check that the statekeys are set to the correct values
    fn init_token() {
        let mut simulator = simulator::ClientBuilder::new().try_build().unwrap();

        let program_id = simulator
            .run_step(&Step::create_program(PROGRAM_PATH))
            .unwrap()
            .id;

        let test_context = TestContext::from(program_id);

        simulator
            .run_step(&Step {
                endpoint: Endpoint::Execute,
                method: "init".into(),
                params: vec![
                    test_context.clone().into(),
                    Param::String("Test".into()),
                    Param::String("TST".into()),
                ],
                max_units: 1000000,
            })
            .unwrap();

        let supply = simulator
            .run_step(&Step {
                endpoint: Endpoint::ReadOnly,
                method: "total_supply".into(),
                max_units: 0,
                params: vec![test_context.clone().into()],
            })
            .unwrap()
            .result
            .response::<u64>()
            .unwrap();
        assert_eq!(supply, 0);

        let symbol = simulator
            .run_step(&Step {
                endpoint: Endpoint::ReadOnly,
                method: "symbol".into(),
                max_units: 0,
                params: vec![test_context.clone().into()],
            })
            .unwrap()
            .result
            .response::<String>()
            .unwrap();
        assert_eq!(symbol, "TST");

        let name = simulator
            .run_step(&Step {
                endpoint: Endpoint::ReadOnly,
                method: "name".into(),
                max_units: 0,
                params: vec![test_context.into()],
            })
            .unwrap()
            .result
            .response::<String>()
            .unwrap();
        assert_eq!(name, "Test");
    }

    #[test]
    fn mint() {
        let mut simulator = simulator::ClientBuilder::new().try_build().unwrap();

        let alice = Address::new([1; 33]);
        let alice_initial_balance = 1000;

        let program_id = simulator
            .run_step(&Step::create_program(PROGRAM_PATH))
            .unwrap()
            .id;

        let test_context = TestContext::from(program_id);

        simulator
            .run_step(&Step {
                endpoint: Endpoint::Execute,
                method: "init".into(),
                params: vec![
                    test_context.clone().into(),
                    Param::String("Test".into()),
                    Param::String("TST".into()),
                ],
                max_units: 1000000,
            })
            .unwrap();

        simulator
            .run_step(&Step {
                endpoint: Endpoint::Execute,
                method: "mint".into(),
                params: vec![
                    test_context.clone().into(),
                    alice.into(),
                    Param::U64(alice_initial_balance),
                ],
                max_units: 1000000,
            })
            .unwrap();

        let balance = simulator
            .run_step(&Step {
                endpoint: Endpoint::ReadOnly,
                method: "balance_of".into(),
                max_units: 0,
<<<<<<< HEAD
                params: vec![test_context.into(), alice.into()],
=======
                params: vec![test_context.clone().into(), alice_key_param],
>>>>>>> 2a855484
            })
            .unwrap()
            .result
            .response::<u64>()
            .unwrap();

        assert_eq!(balance, alice_initial_balance);

        let total_supply = simulator
            .run_step(&Step {
                endpoint: Endpoint::ReadOnly,
                method: "total_supply".into(),
                max_units: 0,
                params: vec![test_context.into()],
            })
            .unwrap()
            .result
            .response::<u64>()
            .unwrap();
        assert_eq!(total_supply, alice_initial_balance);
    }

    #[test]
    fn burn() {
        let mut simulator = simulator::ClientBuilder::new().try_build().unwrap();

<<<<<<< HEAD
        let alice = Address::new([1; 33]);
        let bob = Address::new([2; 33]);
=======
        let owner_key = String::from("owner");
        let alice_key = Key::Ed25519(String::from("alice"));
        let alice_key_param = Param::Key(alice_key.clone());
>>>>>>> 2a855484
        let alice_initial_balance = 1000;
        let alice_burn_amount = 100;

        let program_id = simulator
            .run_step(&Step::create_program(PROGRAM_PATH))
            .unwrap()
            .id;

<<<<<<< HEAD
=======
        simulator.run_step(&Step::create_key(alice_key)).unwrap();

>>>>>>> 2a855484
        let test_context = TestContext::from(program_id);

        simulator
            .run_step(&Step {
                endpoint: Endpoint::Execute,
                method: "init".into(),
                params: vec![
                    test_context.clone().into(),
                    Param::String("Test".into()),
                    Param::String("TST".into()),
                ],
                max_units: 1000000,
            })
            .unwrap();

        simulator
            .run_step(&Step {
                endpoint: Endpoint::Execute,
                method: "mint".into(),
                params: vec![
                    test_context.clone().into(),
                    alice.into(),
                    Param::U64(alice_initial_balance),
                ],
                max_units: 1000000,
            })
            .unwrap();

        simulator
            .run_step(&Step {
                endpoint: Endpoint::Execute,
                method: "burn".into(),
                max_units: 1000000,
                params: vec![
                    test_context.clone().into(),
<<<<<<< HEAD
                    alice.into(),
                    bob.into(),
                    Param::U64(transfer_amount),
                ],
                max_units: 1000000,
            })
            .unwrap();

        let supply = simulator
            .run_step(&Step {
                endpoint: Endpoint::ReadOnly,
                method: "get_total_supply".into(),
                max_units: 0,
                params: vec![test_context.clone().into()],
            })
            .unwrap()
            .result
            .response::<u64>()
            .unwrap();
        assert_eq!(supply, INITIAL_SUPPLY);

        let balance = simulator
            .run_step(&Step {
                endpoint: Endpoint::ReadOnly,
                method: "get_balance".into(),
                max_units: 0,
                params: vec![test_context.clone().into(), alice.into()],
            })
            .unwrap()
            .result
            .response::<u64>()
            .unwrap();
        assert_eq!(balance, post_transfer_balance);

        let balance = simulator
            .run_step(&Step {
                endpoint: Endpoint::ReadOnly,
                method: "get_balance".into(),
                max_units: 0,
                params: vec![test_context.clone().into(), bob.into()],
=======
                    alice_key_param.clone(),
                    Param::U64(alice_burn_amount),
                ],
>>>>>>> 2a855484
            })
            .unwrap();
<<<<<<< HEAD
        assert_eq!(balance, transfer_amount);

        let balance = simulator
            .run_step(&Step {
                endpoint: Endpoint::Execute,
                method: "burn_from".into(),
                params: vec![test_context.clone().into(), alice.into()],
                max_units: 1000000,
            })
            .unwrap()
            .result
            .response::<u64>()
            .unwrap();
        assert_eq!(balance, post_transfer_balance);
=======
>>>>>>> 2a855484

        let balance = simulator
            .run_step(&Step {
                endpoint: Endpoint::ReadOnly,
                method: "balance_of".into(),
                max_units: 0,
                params: vec![test_context.clone().into(), alice.into()],
            })
            .unwrap()
            .result
            .response::<u64>()
            .unwrap();

        assert_eq!(balance, alice_initial_balance - alice_burn_amount);
    }
}<|MERGE_RESOLUTION|>--- conflicted
+++ resolved
@@ -249,13 +249,8 @@
 
 #[cfg(test)]
 mod tests {
-<<<<<<< HEAD
-    use crate::INITIAL_SUPPLY;
     use simulator::{Endpoint, Param, Step, TestContext};
     use wasmlanche_sdk::types::Address;
-=======
-    use simulator::{Endpoint, Key, Param, Step, TestContext};
->>>>>>> 2a855484
 
     const PROGRAM_PATH: &str = env!("PROGRAM_PATH");
 
@@ -378,11 +373,7 @@
                 endpoint: Endpoint::ReadOnly,
                 method: "balance_of".into(),
                 max_units: 0,
-<<<<<<< HEAD
-                params: vec![test_context.into(), alice.into()],
-=======
-                params: vec![test_context.clone().into(), alice_key_param],
->>>>>>> 2a855484
+                params: vec![test_context.clone().into(), alice.into()],
             })
             .unwrap()
             .result
@@ -409,14 +400,7 @@
     fn burn() {
         let mut simulator = simulator::ClientBuilder::new().try_build().unwrap();
 
-<<<<<<< HEAD
         let alice = Address::new([1; 33]);
-        let bob = Address::new([2; 33]);
-=======
-        let owner_key = String::from("owner");
-        let alice_key = Key::Ed25519(String::from("alice"));
-        let alice_key_param = Param::Key(alice_key.clone());
->>>>>>> 2a855484
         let alice_initial_balance = 1000;
         let alice_burn_amount = 100;
 
@@ -425,11 +409,6 @@
             .unwrap()
             .id;
 
-<<<<<<< HEAD
-=======
-        simulator.run_step(&Step::create_key(alice_key)).unwrap();
-
->>>>>>> 2a855484
         let test_context = TestContext::from(program_id);
 
         simulator
@@ -465,71 +444,11 @@
                 max_units: 1000000,
                 params: vec![
                     test_context.clone().into(),
-<<<<<<< HEAD
                     alice.into(),
-                    bob.into(),
-                    Param::U64(transfer_amount),
-                ],
-                max_units: 1000000,
-            })
-            .unwrap();
-
-        let supply = simulator
-            .run_step(&Step {
-                endpoint: Endpoint::ReadOnly,
-                method: "get_total_supply".into(),
-                max_units: 0,
-                params: vec![test_context.clone().into()],
-            })
-            .unwrap()
-            .result
-            .response::<u64>()
-            .unwrap();
-        assert_eq!(supply, INITIAL_SUPPLY);
-
-        let balance = simulator
-            .run_step(&Step {
-                endpoint: Endpoint::ReadOnly,
-                method: "get_balance".into(),
-                max_units: 0,
-                params: vec![test_context.clone().into(), alice.into()],
-            })
-            .unwrap()
-            .result
-            .response::<u64>()
-            .unwrap();
-        assert_eq!(balance, post_transfer_balance);
-
-        let balance = simulator
-            .run_step(&Step {
-                endpoint: Endpoint::ReadOnly,
-                method: "get_balance".into(),
-                max_units: 0,
-                params: vec![test_context.clone().into(), bob.into()],
-=======
-                    alice_key_param.clone(),
                     Param::U64(alice_burn_amount),
                 ],
->>>>>>> 2a855484
-            })
-            .unwrap();
-<<<<<<< HEAD
-        assert_eq!(balance, transfer_amount);
-
-        let balance = simulator
-            .run_step(&Step {
-                endpoint: Endpoint::Execute,
-                method: "burn_from".into(),
-                params: vec![test_context.clone().into(), alice.into()],
-                max_units: 1000000,
-            })
-            .unwrap()
-            .result
-            .response::<u64>()
-            .unwrap();
-        assert_eq!(balance, post_transfer_balance);
-=======
->>>>>>> 2a855484
+            })
+            .unwrap();
 
         let balance = simulator
             .run_step(&Step {
