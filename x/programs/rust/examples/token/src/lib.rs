use wasmlanche_sdk::Context;
use wasmlanche_sdk::{public, state_keys, Address};

/// The program state keys.
#[state_keys]
pub enum StateKeys {
    /// The total supply of the token. Key prefix 0x0.
    TotalSupply,
    /// The name of the token. Key prefix 0x1.
    Name,
    /// The symbol of the token. Key prefix 0x2.
    Symbol,
    /// The balance of the token by address. Key prefix 0x3 + address.
    Balance(Address),
    /// The allowance of the token by owner and spender. Key prefix 0x4 + owner + spender.
    Allowance(Address, Address),
    // Original owner of the token
    Owner,
}

/// Initializes the program with a name, symbol, and total supply.
#[public]
pub fn init(context: Context<StateKeys>, name: String, symbol: String) {
    let actor = context.actor();

    context
        .store_by_key(StateKeys::Owner, &actor)
        .expect("failed to store owner");

    context
        .store([(StateKeys::Name, &name), (StateKeys::Symbol, &symbol)])
        .expect("failed to store owner");
}

/// Returns the total supply of the token.
#[public]
pub fn total_supply(context: Context<StateKeys>) -> u64 {
    _total_supply(&context)
}

/// Transfers balance from the token owner to the recipient.
#[public]
pub fn mint(context: Context<StateKeys>, recipient: Address, amount: u64) -> bool {
    let actor = context.actor();

    check_owner(&context, actor);
    let balance = _balance_of(&context, recipient);
    let total_supply = _total_supply(&context);
    context
        .store([
            (StateKeys::Balance(recipient), &(balance + amount)),
            (StateKeys::TotalSupply, &(total_supply + amount)),
        ])
        .expect("failed to store balance");

    true
}

/// Burn the token from the recipient.
#[public]
pub fn burn(context: Context<StateKeys>, recipient: Address, value: u64) -> u64 {
    let actor = context.actor();

    check_owner(&context, actor);
    let total = _balance_of(&context, recipient);

    assert!(value <= total, "address doesn't have enough tokens to burn");
    let new_amount = total - value;

    context
        .store_by_key::<u64>(StateKeys::Balance(recipient), &new_amount)
        .expect("failed to burn recipient tokens");

    new_amount
}

/// Gets the balance of the recipient.
#[public]
pub fn balance_of(context: Context<StateKeys>, account: Address) -> u64 {
    _balance_of(&context, account)
}

fn _balance_of(context: &Context<StateKeys>, account: Address) -> u64 {
    context
        .get(StateKeys::Balance(account))
        .expect("failed to get balance")
        .unwrap_or_default()
}

/// Returns the allowance of the spender for the owner's tokens.
#[public]
pub fn allowance(context: Context<StateKeys>, owner: Address, spender: Address) -> u64 {
    _allowance(&context, owner, spender)
}

/// Approves the spender to spend the owner's tokens.
/// Returns true if the approval was successful.
#[public]
pub fn approve(context: Context<StateKeys>, spender: Address, amount: u64) -> bool {
    let actor = context.actor();

    context
        .store_by_key(StateKeys::Allowance(actor, spender), &amount)
        .expect("failed to store allowance");
    true
}

/// Transfers balance from the sender to the the recipient.
#[public]
pub fn transfer(context: Context<StateKeys>, recipient: Address, amount: u64) -> bool {
    let actor = context.actor();
    _transfer(&context, actor, recipient, amount)
}

/// Transfers balance from the sender to the recipient.
/// The caller must have an allowance to spend the senders tokens.
#[public]
pub fn transfer_from(
    context: Context<StateKeys>,
    sender: Address,
    recipient: Address,
    amount: u64,
) -> bool {
    assert_ne!(sender, recipient, "sender and recipient must be different");

    let actor = context.actor();

    let total_allowance = _allowance(&context, sender, actor);
    assert!(total_allowance >= amount, "insufficient allowance");

    context
        .store_by_key(
            StateKeys::Allowance(sender, actor),
            &(total_allowance - amount),
        )
        .expect("failed to store allowance");

    _transfer(&context, sender, recipient, amount)
}

#[public]
pub fn transfer_ownership(context: Context<StateKeys>, new_owner: Address) -> bool {
    let actor = context.actor();

    check_owner(&context, actor);
    context
        .store_by_key(StateKeys::Owner, &new_owner)
        .expect("failed to store owner");

    true
}

#[public]
// grab the symbol of the token
pub fn symbol(context: Context<StateKeys>) -> String {
    context
        .get::<String>(StateKeys::Symbol)
        .expect("failed to get symbol")
        .expect("symbol not initialized")
}

#[public]
// grab the name of the token
pub fn name(context: Context<StateKeys>) -> String {
    context
        .get::<String>(StateKeys::Name)
        .expect("failed to get name")
        .expect("name not initialized")
}

// Checks if the caller is the owner of the token
// If the caller is not the owner, the program will panic
#[cfg(not(feature = "bindings"))]
fn check_owner(context: &Context<StateKeys>, actor: Address) {
    assert_eq!(get_owner(context), actor, "caller is required to be owner")
}

// Returns the owner of the token
#[cfg(not(feature = "bindings"))]
fn get_owner(context: &Context<StateKeys>) -> Address {
    context
        .get::<Address>(StateKeys::Owner)
        .expect("failed to get owner")
        .expect("owner not initialized")
}

fn _transfer(
    context: &Context<StateKeys>,
    sender: Address,
    recipient: Address,
    amount: u64,
) -> bool {
    assert_ne!(sender, recipient, "sender and recipient must be different");

    // ensure the sender has adequate balance
    let sender_balance = _balance_of(context, sender);

    assert!(sender_balance >= amount, "sender has insufficient balance");

    let recipient_balance = _balance_of(context, recipient);

    // update balances
    context
        .store([
            (StateKeys::Balance(sender), &(sender_balance - amount)),
            (StateKeys::Balance(recipient), &(recipient_balance + amount)),
        ])
        .expect("failed to update balances");

    true
}

pub fn _allowance(context: &Context<StateKeys>, owner: Address, spender: Address) -> u64 {
    context
        .get::<u64>(StateKeys::Allowance(owner, spender))
        .expect("failed to get allowance")
        .unwrap_or_default()
}

fn _total_supply(context: &Context<StateKeys>) -> u64 {
    context
        .get(StateKeys::TotalSupply)
        .expect("failed to get total supply")
        .unwrap_or_default()
}

#[cfg(test)]
mod tests {
<<<<<<< HEAD
    use crate::INITIAL_SUPPLY;
    use simulator::{Endpoint, Param, Step, TestContext};
    use wasmlanche_sdk::types::Address;
=======
    use simulator::{Endpoint, Param, Step, TestContext};
    use wasmlanche_sdk::Address;
>>>>>>> c348296b

    const PROGRAM_PATH: &str = env!("PROGRAM_PATH");

    #[test]
    fn create_program() {
        let mut simulator = simulator::ClientBuilder::new().try_build().unwrap();

        simulator
            .run_step(&Step::create_program(PROGRAM_PATH))
            .unwrap();
    }

    #[test]
    // initialize the token, check that the statekeys are set to the correct values
    fn init_token() {
        let mut simulator = simulator::ClientBuilder::new().try_build().unwrap();

        let program_id = simulator
            .run_step(&Step::create_program(PROGRAM_PATH))
            .unwrap()
            .id;

        let test_context = TestContext::from(program_id);

        simulator
            .run_step(&Step {
                endpoint: Endpoint::Execute,
                method: "init".into(),
                params: vec![
                    test_context.clone().into(),
                    Param::String("Test".into()),
                    Param::String("TST".into()),
                ],
                max_units: 1000000,
            })
            .unwrap();

        let supply = simulator
            .run_step(&Step {
                endpoint: Endpoint::ReadOnly,
                method: "total_supply".into(),
                max_units: 0,
                params: vec![test_context.clone().into()],
            })
            .unwrap()
            .result
            .response::<u64>()
            .unwrap();
        assert_eq!(supply, 0);

        let symbol = simulator
            .run_step(&Step {
                endpoint: Endpoint::ReadOnly,
                method: "symbol".into(),
                max_units: 0,
                params: vec![test_context.clone().into()],
            })
            .unwrap()
            .result
            .response::<String>()
            .unwrap();
        assert_eq!(symbol, "TST");

        let name = simulator
            .run_step(&Step {
                endpoint: Endpoint::ReadOnly,
                method: "name".into(),
                max_units: 0,
                params: vec![test_context.into()],
            })
            .unwrap()
            .result
            .response::<String>()
            .unwrap();
        assert_eq!(name, "Test");
    }

    #[test]
    fn mint() {
        let mut simulator = simulator::ClientBuilder::new().try_build().unwrap();

<<<<<<< HEAD
        let alice = Address::from_str("alice");
=======
        let alice = Address::new([1; 33]);
>>>>>>> c348296b
        let alice_initial_balance = 1000;

        let program_id = simulator
            .run_step(&Step::create_program(PROGRAM_PATH))
            .unwrap()
            .id;

        let test_context = TestContext::from(program_id);

        simulator
            .run_step(&Step {
                endpoint: Endpoint::Execute,
                method: "init".into(),
                params: vec![
                    test_context.clone().into(),
                    Param::String("Test".into()),
                    Param::String("TST".into()),
                ],
                max_units: 1000000,
            })
            .unwrap();

        simulator
            .run_step(&Step {
                endpoint: Endpoint::Execute,
                method: "mint".into(),
                params: vec![
                    test_context.clone().into(),
                    alice.into(),
                    Param::U64(alice_initial_balance),
                ],
                max_units: 1000000,
            })
            .unwrap();

        let balance = simulator
            .run_step(&Step {
                endpoint: Endpoint::ReadOnly,
                method: "balance_of".into(),
                max_units: 0,
<<<<<<< HEAD
                params: vec![test_context.into(), alice.into()],
=======
                params: vec![test_context.clone().into(), alice.into()],
>>>>>>> c348296b
            })
            .unwrap()
            .result
            .response::<u64>()
            .unwrap();

        assert_eq!(balance, alice_initial_balance);

        let total_supply = simulator
            .run_step(&Step {
                endpoint: Endpoint::ReadOnly,
                method: "total_supply".into(),
                max_units: 0,
                params: vec![test_context.into()],
            })
            .unwrap()
            .result
            .response::<u64>()
            .unwrap();
        assert_eq!(total_supply, alice_initial_balance);
    }

    #[test]
    fn burn() {
        let mut simulator = simulator::ClientBuilder::new().try_build().unwrap();

<<<<<<< HEAD
        let alice = Address::from_str("alice");
        let bob = Address::from_str("bob");
        let alice_initial_balance = 1000;
        let transfer_amount = 100;
        let post_transfer_balance = alice_initial_balance - transfer_amount;
=======
        let alice = Address::new([1; 33]);
        let alice_initial_balance = 1000;
        let alice_burn_amount = 100;
>>>>>>> c348296b

        let program_id = simulator
            .run_step(&Step::create_program(PROGRAM_PATH))
            .unwrap()
            .id;

        let test_context = TestContext::from(program_id);

        simulator
            .run_step(&Step {
                endpoint: Endpoint::Execute,
                method: "init".into(),
                params: vec![
                    test_context.clone().into(),
                    Param::String("Test".into()),
                    Param::String("TST".into()),
                ],
                max_units: 1000000,
            })
            .unwrap();

        simulator
            .run_step(&Step {
                endpoint: Endpoint::Execute,
                method: "mint".into(),
                params: vec![
                    test_context.clone().into(),
                    alice.into(),
                    Param::U64(alice_initial_balance),
                ],
                max_units: 1000000,
            })
            .unwrap();

        simulator
            .run_step(&Step {
                endpoint: Endpoint::Execute,
                method: "burn".into(),
                max_units: 1000000,
                params: vec![
                    test_context.clone().into(),
                    alice.into(),
<<<<<<< HEAD
                    bob.into(),
                    Param::U64(transfer_amount),
=======
                    Param::U64(alice_burn_amount),
>>>>>>> c348296b
                ],
            })
            .unwrap();

        let balance = simulator
            .run_step(&Step {
                endpoint: Endpoint::ReadOnly,
                method: "balance_of".into(),
                max_units: 0,
                params: vec![test_context.clone().into(), alice.into()],
            })
            .unwrap()
            .result
            .response::<u64>()
            .unwrap();

<<<<<<< HEAD
        let balance = simulator
            .run_step(&Step {
                endpoint: Endpoint::ReadOnly,
                method: "get_balance".into(),
                max_units: 0,
                params: vec![test_context.clone().into(), bob.into()],
            })
            .unwrap()
            .result
            .response::<u64>()
            .unwrap();
        assert_eq!(balance, transfer_amount);

        let balance = simulator
            .run_step(&Step {
                endpoint: Endpoint::Execute,
                method: "burn_from".into(),
                params: vec![test_context.clone().into(), alice.into()],
                max_units: 1000000,
            })
            .unwrap()
            .result
            .response::<u64>()
            .unwrap();
        assert_eq!(balance, post_transfer_balance);

        let balance = simulator
            .run_step(&Step {
                endpoint: Endpoint::ReadOnly,
                method: "get_balance".into(),
                max_units: 0,
                params: vec![test_context.clone().into(), alice.into()],
            })
            .unwrap()
            .result
            .response::<u64>()
            .unwrap();
        assert_eq!(balance, 0);
=======
        assert_eq!(balance, alice_initial_balance - alice_burn_amount);
>>>>>>> c348296b
    }
}<|MERGE_RESOLUTION|>--- conflicted
+++ resolved
@@ -226,14 +226,8 @@
 
 #[cfg(test)]
 mod tests {
-<<<<<<< HEAD
-    use crate::INITIAL_SUPPLY;
-    use simulator::{Endpoint, Param, Step, TestContext};
-    use wasmlanche_sdk::types::Address;
-=======
     use simulator::{Endpoint, Param, Step, TestContext};
     use wasmlanche_sdk::Address;
->>>>>>> c348296b
 
     const PROGRAM_PATH: &str = env!("PROGRAM_PATH");
 
@@ -315,11 +309,7 @@
     fn mint() {
         let mut simulator = simulator::ClientBuilder::new().try_build().unwrap();
 
-<<<<<<< HEAD
-        let alice = Address::from_str("alice");
-=======
         let alice = Address::new([1; 33]);
->>>>>>> c348296b
         let alice_initial_balance = 1000;
 
         let program_id = simulator
@@ -360,11 +350,7 @@
                 endpoint: Endpoint::ReadOnly,
                 method: "balance_of".into(),
                 max_units: 0,
-<<<<<<< HEAD
-                params: vec![test_context.into(), alice.into()],
-=======
                 params: vec![test_context.clone().into(), alice.into()],
->>>>>>> c348296b
             })
             .unwrap()
             .result
@@ -391,17 +377,9 @@
     fn burn() {
         let mut simulator = simulator::ClientBuilder::new().try_build().unwrap();
 
-<<<<<<< HEAD
-        let alice = Address::from_str("alice");
-        let bob = Address::from_str("bob");
-        let alice_initial_balance = 1000;
-        let transfer_amount = 100;
-        let post_transfer_balance = alice_initial_balance - transfer_amount;
-=======
         let alice = Address::new([1; 33]);
         let alice_initial_balance = 1000;
         let alice_burn_amount = 100;
->>>>>>> c348296b
 
         let program_id = simulator
             .run_step(&Step::create_program(PROGRAM_PATH))
@@ -444,12 +422,7 @@
                 params: vec![
                     test_context.clone().into(),
                     alice.into(),
-<<<<<<< HEAD
-                    bob.into(),
-                    Param::U64(transfer_amount),
-=======
                     Param::U64(alice_burn_amount),
->>>>>>> c348296b
                 ],
             })
             .unwrap();
@@ -466,47 +439,6 @@
             .response::<u64>()
             .unwrap();
 
-<<<<<<< HEAD
-        let balance = simulator
-            .run_step(&Step {
-                endpoint: Endpoint::ReadOnly,
-                method: "get_balance".into(),
-                max_units: 0,
-                params: vec![test_context.clone().into(), bob.into()],
-            })
-            .unwrap()
-            .result
-            .response::<u64>()
-            .unwrap();
-        assert_eq!(balance, transfer_amount);
-
-        let balance = simulator
-            .run_step(&Step {
-                endpoint: Endpoint::Execute,
-                method: "burn_from".into(),
-                params: vec![test_context.clone().into(), alice.into()],
-                max_units: 1000000,
-            })
-            .unwrap()
-            .result
-            .response::<u64>()
-            .unwrap();
-        assert_eq!(balance, post_transfer_balance);
-
-        let balance = simulator
-            .run_step(&Step {
-                endpoint: Endpoint::ReadOnly,
-                method: "get_balance".into(),
-                max_units: 0,
-                params: vec![test_context.clone().into(), alice.into()],
-            })
-            .unwrap()
-            .result
-            .response::<u64>()
-            .unwrap();
-        assert_eq!(balance, 0);
-=======
         assert_eq!(balance, alice_initial_balance - alice_burn_amount);
->>>>>>> c348296b
     }
 }