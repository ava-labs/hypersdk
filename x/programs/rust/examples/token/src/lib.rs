#[cfg(not(feature = "bindings"))]
use wasmlanche_sdk::Context;
use wasmlanche_sdk::{public, state_schema, Address};

pub type Units = u64;

state_schema! {
    /// The total supply of the token. Key prefix 0x0.
    TotalSupply => Units,
    /// The name of the token. Key prefix 0x1.
    Name => String,
    /// The symbol of the token. Key prefix 0x2.
    Symbol => String,
    /// The balance of the token by address. Key prefix 0x3 + address.
    Balance(Address) => Units,
    /// The allowance of the token by owner and spender. Key prefix 0x4 + owner + spender.
    Allowance(Address, Address) => Units,
    // Original owner of the token
    Owner => Address,
}

/// Initializes the program with a name, symbol, and total supply.
#[public]
pub fn init(context: &mut Context, name: String, symbol: String) {
    let actor = context.actor();

    context
        .store_by_key(Owner, actor)
        .expect("failed to store owner");

    context
        .store(((Name, name), (Symbol, symbol)))
        .expect("failed to store owner");
}

/// Returns the total supply of the token.
#[public]
pub fn total_supply(context: &mut Context) -> Units {
    context
        .get(TotalSupply)
        .expect("failed to get total supply")
        .unwrap_or_default()
}

/// Transfers balance from the token owner to the recipient.
#[public]
pub fn mint(context: &mut Context, recipient: Address, amount: Units) -> bool {
    let actor = context.actor();

    check_owner(context, actor);

    let balance = balance_of(context, recipient);
    let total_supply = total_supply(context);

    context
        .store((
            (Balance(recipient), (balance + amount)),
            (TotalSupply, (total_supply + amount)),
        ))
        .expect("failed to store balance");

    true
}

/// Burn the token from the recipient.
#[public]
pub fn burn(context: &mut Context, recipient: Address, value: Units) -> Units {
    let actor = context.actor();

    check_owner(context, actor);

    let total = balance_of(context, recipient);

    assert!(value <= total, "address doesn't have enough tokens to burn");

    let new_amount = total - value;

    context
        .store_by_key(Balance(recipient), new_amount)
        .expect("failed to burn recipient tokens");

    new_amount
}

/// Gets the balance of the recipient.
#[public]
pub fn balance_of(context: &mut Context, account: Address) -> Units {
    context
        .get(Balance(account))
        .expect("failed to get balance")
        .unwrap_or_default()
}

/// Returns the allowance of the spender for the owner's tokens.
#[public]
pub fn allowance(context: &mut Context, owner: Address, spender: Address) -> Units {
    context
        .get(Allowance(owner, spender))
        .expect("failed to get allowance")
        .unwrap_or_default()
}

/// Approves the spender to spend the owner's tokens.
/// Returns true if the approval was successful.
#[public]
pub fn approve(context: &mut Context, spender: Address, amount: Units) -> bool {
    let actor = context.actor();

    context
        .store_by_key(Allowance(actor, spender), amount)
        .expect("failed to store allowance");

    true
}

/// Transfers balance from the sender to the the recipient.
#[public]
pub fn transfer(context: &mut Context, recipient: Address, amount: Units) -> bool {
    let sender = context.actor();

    internal::transfer(context, sender, recipient, amount);

    true
}

/// Transfers balance from the sender to the recipient.
/// The caller must have an allowance to spend the senders tokens.
#[public]
pub fn transfer_from(
    context: &mut Context,
    sender: Address,
    recipient: Address,
    amount: Units,
) -> bool {
    assert_ne!(sender, recipient, "sender and recipient must be different");

    let actor = context.actor();

    let total_allowance = allowance(context, sender, actor);
    assert!(total_allowance >= amount, "insufficient allowance");

    context
        .store_by_key(Allowance(sender, actor), total_allowance - amount)
        .expect("failed to store allowance");

    internal::transfer(context, sender, recipient, amount);

    true
}

#[public]
pub fn transfer_ownership(context: &mut Context, new_owner: Address) -> bool {
    check_owner(context, context.actor());

    context
        .store_by_key(Owner, new_owner)
        .expect("failed to store owner");

    true
}

#[public]
// grab the symbol of the token
pub fn symbol(context: &mut Context) -> String {
    context
        .get(Symbol)
        .expect("failed to get symbol")
        .expect("symbol not initialized")
}

#[public]
// grab the name of the token
pub fn name(context: &mut Context) -> String {
    context
        .get(Name)
        .expect("failed to get name")
        .expect("name not initialized")
}

// Checks if the caller is the owner of the token
// If the caller is not the owner, the program will panic
#[cfg(not(feature = "bindings"))]
fn check_owner(context: &mut Context, actor: Address) {
    assert_eq!(get_owner(context), actor, "caller is required to be owner")
}

// Returns the owner of the token
#[cfg(not(feature = "bindings"))]
fn get_owner(context: &mut Context) -> Address {
    context
        .get(Owner)
        .expect("failed to get owner")
        .expect("owner not initialized")
}

#[cfg(not(feature = "bindings"))]
mod internal {
    use super::*;

    pub fn transfer(context: &mut Context, sender: Address, recipient: Address, amount: Units) {
        // ensure the sender has adequate balance
        let sender_balance = balance_of(context, sender);

        assert!(sender_balance >= amount, "sender has insufficient balance");

        let recipient_balance = balance_of(context, recipient);

        context
            .store((
                (Balance(sender), (sender_balance - amount)),
                (Balance(recipient), (recipient_balance + amount)),
            ))
            .expect("failed to update balances");
    }
}

#[cfg(test)]
mod tests {
<<<<<<< HEAD
    use simulator::{build_simulator, Id, Param, TestContext};
=======
    use super::Units;
    use simulator::{Endpoint, Param, Step, TestContext};
>>>>>>> 05afa50f
    use wasmlanche_sdk::Address;

    const PROGRAM_PATH: &str = env!("PROGRAM_PATH");

    const MAX_UNITS: u64 = 1000000;
    #[test]
    fn create_program() {
        let mut simulator = build_simulator();

        simulator.create_program(PROGRAM_PATH).unwrap();
    }

    #[test]
    // initialize the token, check that the statekeys are set to the correct values
    fn init_token() {
        let mut simulator = build_simulator();

        let program_id: Id = simulator.create_program(PROGRAM_PATH).unwrap().id.into();
        let test_context = TestContext::from(program_id);
        simulator
            .execute(
                "init".into(),
                vec![
                    test_context.clone().into(),
                    Param::String("Test".into()),
                    Param::String("TST".into()),
                ],
                MAX_UNITS,
            )
            .unwrap();

        let supply = simulator
            .read("total_supply".into(), vec![test_context.clone().into()])
            .unwrap()
            .result
            .response::<Units>()
            .unwrap();
        assert_eq!(supply, 0);

        let symbol = simulator
            .read("symbol".into(), vec![test_context.clone().into()])
            .unwrap()
            .result
            .response::<String>()
            .unwrap();

        assert_eq!(symbol, "TST");

        let name = simulator
            .read("name".into(), vec![test_context.into()])
            .unwrap()
            .result
            .response::<String>()
            .unwrap();

        assert_eq!(name, "Test");
    }

    #[test]
    fn mint() {
        let mut simulator = build_simulator();

        let alice = Address::new([1; 33]);
        let alice_initial_balance = 1000;

        let program_id: Id = simulator.create_program(PROGRAM_PATH).unwrap().id.into();
        let test_context = TestContext::from(program_id);

        simulator
            .execute(
                "init".into(),
                vec![
                    test_context.clone().into(),
                    Param::String("Test".into()),
                    Param::String("TST".into()),
                ],
                MAX_UNITS,
            )
            .unwrap();

        simulator
            .execute(
                "mint".into(),
                vec![
                    test_context.clone().into(),
                    alice.into(),
                    Param::U64(alice_initial_balance),
                ],
                MAX_UNITS,
            )
            .unwrap();

        let balance = simulator
            .read(
                "balance_of".into(),
                vec![test_context.clone().into(), alice.into()],
            )
            .unwrap()
            .result
            .response::<Units>()
            .unwrap();

        assert_eq!(balance, alice_initial_balance);

        let total_supply = simulator
            .read("total_supply".into(), vec![test_context.into()])
            .unwrap()
            .result
            .response::<Units>()
            .unwrap();

        assert_eq!(total_supply, alice_initial_balance);
    }

    #[test]
    fn burn() {
        let mut simulator = build_simulator();

        let alice = Address::new([1; 33]);
        let alice_initial_balance = 1000;
        let alice_burn_amount = 100;

        let program_id: Id = simulator.create_program(PROGRAM_PATH).unwrap().id.into();
        let test_context = TestContext::from(program_id);

        simulator
            .execute(
                "init".into(),
                vec![
                    test_context.clone().into(),
                    Param::String("Test".into()),
                    Param::String("TST".into()),
                ],
                MAX_UNITS,
            )
            .unwrap();

        simulator
            .execute(
                "mint".into(),
                vec![
                    test_context.clone().into(),
                    alice.into(),
                    Param::U64(alice_initial_balance),
                ],
                MAX_UNITS,
            )
            .unwrap();

        simulator
            .execute(
                "burn".into(),
                vec![
                    test_context.clone().into(),
                    alice.into(),
                    Param::U64(alice_burn_amount),
                ],
                MAX_UNITS,
            )
            .unwrap();

        let balance = simulator
            .read(
                "balance_of".into(),
                vec![test_context.clone().into(), alice.into()],
            )
            .unwrap()
            .result
            .response::<Units>()
            .unwrap();

        assert_eq!(balance, alice_initial_balance - alice_burn_amount);
    }
}<|MERGE_RESOLUTION|>--- conflicted
+++ resolved
@@ -216,12 +216,8 @@
 
 #[cfg(test)]
 mod tests {
-<<<<<<< HEAD
-    use simulator::{build_simulator, Id, Param, TestContext};
-=======
     use super::Units;
     use simulator::{Endpoint, Param, Step, TestContext};
->>>>>>> 05afa50f
     use wasmlanche_sdk::Address;
 
     const PROGRAM_PATH: &str = env!("PROGRAM_PATH");
