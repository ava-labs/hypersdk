use wasmlanche_sdk::{public, Address, Context, ExternalCallContext, Program};

#[public]
pub fn inc(_: Context, external: Program, address: Address) {
    let ctx = ExternalCallContext::new(external, 1_000_000, 0);
    counter::inc(&ctx, address, 1);
}

#[public]
pub fn get_value(_: Context, external: Program, address: Address) -> u64 {
    let ctx = ExternalCallContext::new(external, 1_000_000, 0);
    counter::get_value(&ctx, address)
}

#[cfg(test)]
mod tests {
    use simulator::{ClientBuilder, Endpoint, Param, Step, TestContext};
<<<<<<< HEAD
    use wasmlanche_sdk::types::Address;
=======
    use wasmlanche_sdk::Address;
>>>>>>> c348296b

    const PROGRAM_PATH: &str = env!("PROGRAM_PATH");

    #[test]
    fn inc_and_get_value() {
        let mut simulator = ClientBuilder::new().try_build().unwrap();

        let counter_path = PROGRAM_PATH
            .replace("counter-external", "counter")
            .replace("counter_external", "counter");

<<<<<<< HEAD
        let owner = Address::from_str("owner");
=======
        let owner = Address::new([1; 33]);
>>>>>>> c348296b

        let counter_external = simulator
            .run_step(&Step::create_program(PROGRAM_PATH))
            .expect("should be able to create this program")
            .id;

        let counter = simulator
            .run_step(&Step::create_program(counter_path))
            .expect("should be able to create the counter")
            .id;
        let counter = Param::Id(counter);

        let params = vec![
            TestContext::from(counter_external).into(),
            counter.clone(),
            owner.into(),
        ];

        simulator
            .run_step(&Step {
                endpoint: Endpoint::Execute,
                method: "inc".into(),
                max_units: 100_000_000,
                params: params.clone(),
            })
            .expect("call inc");

        let response = simulator
            .run_step(&Step {
                endpoint: Endpoint::ReadOnly,
                method: "get_value".into(),
                max_units: 1_000_000,
                params,
            })
            .expect("call get_value")
            .result
            .response::<u64>()
            .unwrap();

        assert_eq!(response, 1);
    }
}<|MERGE_RESOLUTION|>--- conflicted
+++ resolved
@@ -15,11 +15,7 @@
 #[cfg(test)]
 mod tests {
     use simulator::{ClientBuilder, Endpoint, Param, Step, TestContext};
-<<<<<<< HEAD
-    use wasmlanche_sdk::types::Address;
-=======
     use wasmlanche_sdk::Address;
->>>>>>> c348296b
 
     const PROGRAM_PATH: &str = env!("PROGRAM_PATH");
 
@@ -31,11 +27,7 @@
             .replace("counter-external", "counter")
             .replace("counter_external", "counter");
 
-<<<<<<< HEAD
-        let owner = Address::from_str("owner");
-=======
         let owner = Address::new([1; 33]);
->>>>>>> c348296b
 
         let counter_external = simulator
             .run_step(&Step::create_program(PROGRAM_PATH))
