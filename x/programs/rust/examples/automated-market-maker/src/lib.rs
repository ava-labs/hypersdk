<<<<<<< HEAD
use std::cmp;
use wasmlanche_sdk::Context;
use wasmlanche_sdk::{public, state_keys, ExternalCallContext, Program};
mod math;
mod tests;
=======
use wasmlanche_sdk::{public, state_keys, Context};
>>>>>>> c348296b

#[state_keys]
pub enum StateKeys {
    // Tokens in the Pool as Program type
    TokenX,
    TokenY,
    // Liquidity Token as a Program type
    LiquidityToken,
}

const MAX_GAS: u64 = 10000000;

/// Initializes the pool with the two tokens and the liquidity token
#[public]
<<<<<<< HEAD
pub fn init(context: Context<StateKeys>, token_x: Program, token_y: Program, liquidity_token: Program) {
    let program = context.program();

    program.state().store([
        (StateKeys::TokenX, &token_x),
        (StateKeys::TokenY, &token_y),
        (StateKeys::LiquidityToken, &liquidity_token),
    ]).expect("failed to set state");
=======
pub fn add_liquidity(context: Context<StateKeys>, amount_x: u64, amount_y: u64) -> u64 {
    let total_supply = total_supply(&context);
    // tokens    | shares
    // -------------------------
    // amount_x  | minted
    // reserve_x | total_supply
    let (reserve_x, reserve_y) = reserves(&context);
    let minted = if total_supply == 0 {
        let minted = amount_x;
        assert_eq!(minted, amount_y);
        minted
    } else {
        let minted = amount_x * total_supply / reserve_x;
        assert_eq!(minted, amount_y * total_supply / reserve_y); // make sure that the ratio is good
        minted
    };

    context
        .store([
            (StateKeys::ReserveX, &(reserve_x + amount_x)),
            (StateKeys::ReserveY, &(reserve_y + amount_y)),
            (StateKeys::TotalySupply, &(total_supply + minted)),
        ])
        .unwrap();
>>>>>>> c348296b

    let liquidity_context = ExternalCallContext::new(liquidity_token, MAX_GAS, 0);

    // TODO: the init function should spin up a new token contract instead
    // of requiring the caller to pass in the liquidity token
    assert!(token::transfer_ownership(&liquidity_context, *program.account()), "failed to transfer ownership of the liquidity token");
}


/// Swaps 'amount' of `token_program_in` with the other token in the pool
/// Returns the amount of tokens received from the swap
/// Requires `amount` of `token_program_in` to be approved by the actor beforehand
#[public]
<<<<<<< HEAD
pub fn swap(context: Context<StateKeys>, token_program_in: Program, amount: u64) -> u64 {
    let program = context.program();

    // ensure the token_program_in is one of the tokens
    _check_token(program, &token_program_in);
=======
pub fn remove_liquidity(context: Context<StateKeys>, shares: u64) -> (u64, u64) {
    let total_supply = total_supply(&context);
    let (reserve_x, reserve_y) = reserves(&context);
    let (amount_x, amount_y) = (
        shares * reserve_x / total_supply,
        shares * reserve_y / total_supply,
    );

    context
        .store([
            (StateKeys::ReserveX, &(reserve_x - amount_x)),
            (StateKeys::ReserveY, &(reserve_y - amount_y)),
            (StateKeys::TotalySupply, &(total_supply - shares)),
        ])
        .unwrap();
>>>>>>> c348296b

    let (token_in, token_out) = external_token_contracts(program);

<<<<<<< HEAD
    // make sure token_in matches the token_program_in
    let (token_in, token_out) = if token_program_in.account() == token_in.program().account() {
        (token_in, token_out)
    } else {   
        (token_out, token_in)
    };

    // calculate the amount of tokens in the pool
    let (reserve_token_in, reserve_token_out) = reserves(&token_in, &token_out);
    assert!(
        reserve_token_out > 0,
        "insufficient liquidity"
    );

    // x * y = k
    // (x + dx) * (y - dy) = k
    // dy = (y * dx) / (x + dx)
    let amount_out = (reserve_token_out * amount) / (reserve_token_in + amount);

    // transfer tokens fropm actor to the pool
    // this will fail if the actor has not approved the tokens or if the actor does not have enough tokens
    token::transfer_from(&token_in, context.actor(), *program.account(), amount);
=======
#[public]
pub fn swap(context: Context<StateKeys>, amount_in: u64, x_to_y: bool) -> u64 {
    let total_supply = total_supply(&context);
    assert!(total_supply > 0, "no liquidity");
    // x * y = constant
    // x' = x + dx
    // y' = y + dy
    // (x + dx) * (y + dy) = x * y
    // y + dy = (x * y) / (x + dx)
    // dy = ((x * y) / (x + dx)) - y
    // skip a few steps
    // -dy = y * dx / (x + dx)
    let (reserve_x, reserve_y) = reserves(&context);
    let (reserve_x, reserve_y, out) = if x_to_y {
        let dy = (reserve_y * amount_in) / (reserve_x + amount_in);
        (reserve_x + amount_in, reserve_y - dy, dy)
    } else {
        let dx = (reserve_x * amount_in) / (reserve_y + amount_in);
        (reserve_x - dx, reserve_y + amount_in, dx)
    };

    context
        .store([
            (StateKeys::ReserveX, &reserve_x),
            (StateKeys::ReserveY, &reserve_y),
        ])
        .unwrap();

    out
}

fn total_supply(context: &Context<StateKeys>) -> u64 {
    context
        .get(StateKeys::TotalySupply)
        .unwrap()
        .unwrap_or_default()
}

fn reserves(context: &Context<StateKeys>) -> (u64, u64) {
    (
        context
            .get(StateKeys::ReserveX)
            .unwrap()
            .unwrap_or_default(),
        context
            .get(StateKeys::ReserveY)
            .unwrap()
            .unwrap_or_default(),
    )
}

#[cfg(test)]
mod tests {
    use simulator::{Endpoint, Step, StepResponseError, TestContext};
    use wasmlanche_sdk::ExternalCallError;
>>>>>>> c348296b

    // transfer the amount_out to the actor
    // we use transfer_from to update the allowance automatically
    token::transfer_from(&token_out, *program.account(), context.actor(), amount_out);

    // update the allowance for token_in
    assert!(
        token::approve(&token_in, *program.account(), reserve_token_in + amount)
    );

<<<<<<< HEAD
    amount_out
}

/// Adds 'amount_x' of token_x and 'amount_y' of token_y to the pool.
/// The ratio of the tokens must be the same as the ratio of the tokens
/// in the pool, otherwise the function will fail.
/// Both tokens must be approved by the actor before calling this function
/// Returns the amount of LP shares minted
#[public]
pub fn add_liquidity(context: Context<StateKeys>, amount_x: u64, amount_y: u64) -> u64 {
    let program = context.program();
    let (token_x, token_y) = external_token_contracts(program);
    let lp_token = external_liquidity_token(program);
   
    // calculate the amount of tokens in the pool
    let (reserve_x, reserve_y) = reserves(&token_x, &token_y);

    // ensure the proper ratio
    assert_eq!(reserve_x * amount_y, reserve_y * amount_x, "invalid token amounts provided");

    // transfer tokens from the actor to the pool
    token::transfer_from(&token_x, context.actor(), *program.account(), amount_x);
    token::transfer_from(&token_y, context.actor(), *program.account(), amount_y);

    // calculate the amount of shares to mint
    let total_shares = token::total_supply(&lp_token);
    let shares = if total_shares == 0 {
        // if the pool is empty, mint the shares
        math::sqrt(amount_x * amount_y)
    } else {
        // calculate the amount of shares to mint
        cmp::min(
            (amount_x * total_shares) / reserve_x,
            (amount_y * total_shares) / reserve_y,
        )
    };

    assert!(shares > 0, "number of shares minted must be greater than 0");

    // mint the shares
    token::mint(&lp_token, context.actor(), shares);
=======
        let program_id = simulator
            .run_step(&Step::create_program(PROGRAM_PATH))
            .unwrap()
            .id;

        let test_context = TestContext::from(program_id);
>>>>>>> c348296b

    // update the amm's allowances
    assert!(
        token::approve(&token_x, *program.account(), reserve_x + amount_x)
            && token::approve(&token_y, *program.account(), reserve_y + amount_y)
    );

    shares
}

/// Removes 'shares' of LP shares from the pool and returns the amount of token_x and token_y received.
/// The actor must have enough LP shares before calling this function.
#[public]
pub fn remove_liquidity(context: Context<StateKeys>, shares: u64) -> (u64, u64) {
    let program = context.program();
    let lp_token = external_liquidity_token(program);
    // assert that the actor has enough shares
    let actor_total_shares = token::balance_of(&lp_token, context.actor());
    assert!(actor_total_shares >= shares, "insufficient shares");

    let total_shares = token::total_supply(&lp_token);
    let (token_x, token_y) = external_token_contracts(program);
    let (reserve_x, reserve_y) = reserves(&token_x, &token_y);

<<<<<<< HEAD
    let amount_x = (shares * reserve_x) / total_shares;
    let amount_y = (shares * reserve_y) / total_shares;

    assert!(amount_x > 0 && amount_y > 0, "amounts must be greater than 0");

    // burn the shares
    token::burn(&lp_token, context.actor(), shares);

    // update the reserves
    token::transfer_from(&token_x, *program.account(), context.actor(), amount_x);
    token::transfer_from(&token_y, *program.account(), context.actor(), amount_y);
=======
        let program_id = simulator
            .run_step(&Step::create_program(PROGRAM_PATH))
            .unwrap()
            .id;

        let test_context = TestContext::from(program_id);
>>>>>>> c348296b

    (amount_x, amount_y)
}

/// Removes all LP shares from the pool and returns the amount of token_x and token_y received.
#[public]
pub fn remove_all_liquidity(context: Context<StateKeys>) -> (u64, u64) {
    let program = context.program();
    let lp_token = external_liquidity_token(program);
    let lp_balance = token::balance_of(&lp_token, context.actor());
    remove_liquidity(context, lp_balance)
}

/// Returns the token reserves in the pool
fn reserves(token_x: &ExternalCallContext, token_y: &ExternalCallContext) -> (u64, u64) {
    let balance_x = token::allowance(
        token_x,
        *token_x.program().account(),
        *token_x.program().account(),
    );
    let balance_y = token::allowance(
        token_y,
        *token_y.program().account(),
        *token_y.program().account(),
    );

    (balance_x, balance_y)
}

<<<<<<< HEAD
/// Checks if `token_program` is one of the tokens supported by the pool
fn _check_token(program: &Program<StateKeys>, token_program: &Program) {
    let (token_x, token_y) = token_programs(program);

    assert!(
        token_program.account() == token_x.account()
            || token_program.account() == token_y.account(),
        "token program is not one of the tokens supported by this pool"
    );
}

/// Returns the tokens in the pool
fn token_programs(program: &Program<StateKeys>) -> (Program, Program) {
    (
        program.state().get(StateKeys::TokenX).unwrap().expect("token x not initialized"),
        program.state().get(StateKeys::TokenY).unwrap().expect("token y not initialized"),
    )
}
/// Returns the external call contexts for the tokens in the pool
fn external_token_contracts(
    program: &Program<StateKeys>,
) -> (ExternalCallContext, ExternalCallContext) {
    let (token_x, token_y) = token_programs(program);

    (
        ExternalCallContext::new(token_x, MAX_GAS, 0),
        ExternalCallContext::new(token_y, MAX_GAS, 0),
    )
}
=======
        let program_id = simulator
            .run_step(&Step::create_program(PROGRAM_PATH))
            .unwrap()
            .id;

        let test_context = TestContext::from(program_id);
>>>>>>> c348296b

/// Returns the external call context for the liquidity token
fn external_liquidity_token(program: &Program<StateKeys>) -> ExternalCallContext {
    ExternalCallContext::new(
        program
            .state()
            .get(StateKeys::LiquidityToken)
            .unwrap()
            .unwrap(),
        MAX_GAS,
        0,
    )
}<|MERGE_RESOLUTION|>--- conflicted
+++ resolved
@@ -1,12 +1,4 @@
-<<<<<<< HEAD
-use std::cmp;
-use wasmlanche_sdk::Context;
-use wasmlanche_sdk::{public, state_keys, ExternalCallContext, Program};
-mod math;
-mod tests;
-=======
 use wasmlanche_sdk::{public, state_keys, Context};
->>>>>>> c348296b
 
 #[state_keys]
 pub enum StateKeys {
@@ -21,7 +13,6 @@
 
 /// Initializes the pool with the two tokens and the liquidity token
 #[public]
-<<<<<<< HEAD
 pub fn init(context: Context<StateKeys>, token_x: Program, token_y: Program, liquidity_token: Program) {
     let program = context.program();
 
@@ -30,32 +21,6 @@
         (StateKeys::TokenY, &token_y),
         (StateKeys::LiquidityToken, &liquidity_token),
     ]).expect("failed to set state");
-=======
-pub fn add_liquidity(context: Context<StateKeys>, amount_x: u64, amount_y: u64) -> u64 {
-    let total_supply = total_supply(&context);
-    // tokens    | shares
-    // -------------------------
-    // amount_x  | minted
-    // reserve_x | total_supply
-    let (reserve_x, reserve_y) = reserves(&context);
-    let minted = if total_supply == 0 {
-        let minted = amount_x;
-        assert_eq!(minted, amount_y);
-        minted
-    } else {
-        let minted = amount_x * total_supply / reserve_x;
-        assert_eq!(minted, amount_y * total_supply / reserve_y); // make sure that the ratio is good
-        minted
-    };
-
-    context
-        .store([
-            (StateKeys::ReserveX, &(reserve_x + amount_x)),
-            (StateKeys::ReserveY, &(reserve_y + amount_y)),
-            (StateKeys::TotalySupply, &(total_supply + minted)),
-        ])
-        .unwrap();
->>>>>>> c348296b
 
     let liquidity_context = ExternalCallContext::new(liquidity_token, MAX_GAS, 0);
 
@@ -69,33 +34,14 @@
 /// Returns the amount of tokens received from the swap
 /// Requires `amount` of `token_program_in` to be approved by the actor beforehand
 #[public]
-<<<<<<< HEAD
 pub fn swap(context: Context<StateKeys>, token_program_in: Program, amount: u64) -> u64 {
     let program = context.program();
 
     // ensure the token_program_in is one of the tokens
     _check_token(program, &token_program_in);
-=======
-pub fn remove_liquidity(context: Context<StateKeys>, shares: u64) -> (u64, u64) {
-    let total_supply = total_supply(&context);
-    let (reserve_x, reserve_y) = reserves(&context);
-    let (amount_x, amount_y) = (
-        shares * reserve_x / total_supply,
-        shares * reserve_y / total_supply,
-    );
-
-    context
-        .store([
-            (StateKeys::ReserveX, &(reserve_x - amount_x)),
-            (StateKeys::ReserveY, &(reserve_y - amount_y)),
-            (StateKeys::TotalySupply, &(total_supply - shares)),
-        ])
-        .unwrap();
->>>>>>> c348296b
 
     let (token_in, token_out) = external_token_contracts(program);
 
-<<<<<<< HEAD
     // make sure token_in matches the token_program_in
     let (token_in, token_out) = if token_program_in.account() == token_in.program().account() {
         (token_in, token_out)
@@ -118,63 +64,6 @@
     // transfer tokens fropm actor to the pool
     // this will fail if the actor has not approved the tokens or if the actor does not have enough tokens
     token::transfer_from(&token_in, context.actor(), *program.account(), amount);
-=======
-#[public]
-pub fn swap(context: Context<StateKeys>, amount_in: u64, x_to_y: bool) -> u64 {
-    let total_supply = total_supply(&context);
-    assert!(total_supply > 0, "no liquidity");
-    // x * y = constant
-    // x' = x + dx
-    // y' = y + dy
-    // (x + dx) * (y + dy) = x * y
-    // y + dy = (x * y) / (x + dx)
-    // dy = ((x * y) / (x + dx)) - y
-    // skip a few steps
-    // -dy = y * dx / (x + dx)
-    let (reserve_x, reserve_y) = reserves(&context);
-    let (reserve_x, reserve_y, out) = if x_to_y {
-        let dy = (reserve_y * amount_in) / (reserve_x + amount_in);
-        (reserve_x + amount_in, reserve_y - dy, dy)
-    } else {
-        let dx = (reserve_x * amount_in) / (reserve_y + amount_in);
-        (reserve_x - dx, reserve_y + amount_in, dx)
-    };
-
-    context
-        .store([
-            (StateKeys::ReserveX, &reserve_x),
-            (StateKeys::ReserveY, &reserve_y),
-        ])
-        .unwrap();
-
-    out
-}
-
-fn total_supply(context: &Context<StateKeys>) -> u64 {
-    context
-        .get(StateKeys::TotalySupply)
-        .unwrap()
-        .unwrap_or_default()
-}
-
-fn reserves(context: &Context<StateKeys>) -> (u64, u64) {
-    (
-        context
-            .get(StateKeys::ReserveX)
-            .unwrap()
-            .unwrap_or_default(),
-        context
-            .get(StateKeys::ReserveY)
-            .unwrap()
-            .unwrap_or_default(),
-    )
-}
-
-#[cfg(test)]
-mod tests {
-    use simulator::{Endpoint, Step, StepResponseError, TestContext};
-    use wasmlanche_sdk::ExternalCallError;
->>>>>>> c348296b
 
     // transfer the amount_out to the actor
     // we use transfer_from to update the allowance automatically
@@ -185,7 +74,6 @@
         token::approve(&token_in, *program.account(), reserve_token_in + amount)
     );
 
-<<<<<<< HEAD
     amount_out
 }
 
@@ -227,14 +115,6 @@
 
     // mint the shares
     token::mint(&lp_token, context.actor(), shares);
-=======
-        let program_id = simulator
-            .run_step(&Step::create_program(PROGRAM_PATH))
-            .unwrap()
-            .id;
-
-        let test_context = TestContext::from(program_id);
->>>>>>> c348296b
 
     // update the amm's allowances
     assert!(
@@ -259,7 +139,6 @@
     let (token_x, token_y) = external_token_contracts(program);
     let (reserve_x, reserve_y) = reserves(&token_x, &token_y);
 
-<<<<<<< HEAD
     let amount_x = (shares * reserve_x) / total_shares;
     let amount_y = (shares * reserve_y) / total_shares;
 
@@ -271,14 +150,6 @@
     // update the reserves
     token::transfer_from(&token_x, *program.account(), context.actor(), amount_x);
     token::transfer_from(&token_y, *program.account(), context.actor(), amount_y);
-=======
-        let program_id = simulator
-            .run_step(&Step::create_program(PROGRAM_PATH))
-            .unwrap()
-            .id;
-
-        let test_context = TestContext::from(program_id);
->>>>>>> c348296b
 
     (amount_x, amount_y)
 }
@@ -308,7 +179,6 @@
     (balance_x, balance_y)
 }
 
-<<<<<<< HEAD
 /// Checks if `token_program` is one of the tokens supported by the pool
 fn _check_token(program: &Program<StateKeys>, token_program: &Program) {
     let (token_x, token_y) = token_programs(program);
@@ -338,14 +208,6 @@
         ExternalCallContext::new(token_y, MAX_GAS, 0),
     )
 }
-=======
-        let program_id = simulator
-            .run_step(&Step::create_program(PROGRAM_PATH))
-            .unwrap()
-            .id;
-
-        let test_context = TestContext::from(program_id);
->>>>>>> c348296b
 
 /// Returns the external call context for the liquidity token
 fn external_liquidity_token(program: &Program<StateKeys>) -> ExternalCallContext {
