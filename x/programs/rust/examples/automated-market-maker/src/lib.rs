--- conflicted
+++ resolved
@@ -19,7 +19,7 @@
 #[public]
 pub fn init(context: &mut Context, token_x: Program, token_y: Program, liquidity_token: Id) {
     let lt_program = context.deploy(liquidity_token, &[0, 1]);
-    let liquidity_context = ExternalCallContext::new(lt_program, MAX_GAS, 0);
+    let liquidity_context = ExternalCallContext::new(lt_program, Gas::PassAll, 0);
     token::init(
         &liquidity_context,
         String::from("liquidity token"),
@@ -33,20 +33,6 @@
             (LiquidityToken, lt_program),
         ))
         .expect("failed to set state");
-<<<<<<< HEAD
-
-    let liquidity_context = ExternalCallContext::new(liquidity_token, Gas::PassAll, 0);
-
-    let transfer_reuslt =
-        token::transfer_ownership(&liquidity_context, *context.program().account());
-    // TODO: the init function should spin up a new token contract instead
-    // of requiring the caller to pass in the liquidity token
-    assert!(
-        transfer_reuslt,
-        "failed to transfer ownership of the liquidity token"
-    );
-=======
->>>>>>> 1daacdd8
 }
 
 /// Swaps 'amount' of `token_program_in` with the other token in the pool
