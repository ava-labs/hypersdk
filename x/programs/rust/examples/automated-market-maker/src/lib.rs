use std::cmp;
use token::Units;
use wasmlanche_sdk::{public, state_schema, Context, ExternalCallContext, Gas, Program};

mod math;

state_schema! {
    // Tokens in the Pool as Program type
    TokenX => Program,
    TokenY => Program,
    // Liquidity Token as a Program type
    LiquidityToken => Program,
}

const MAX_GAS: Gas = 10000000;

/// Initializes the pool with the two tokens and the liquidity token
#[public]
pub fn init(context: &mut Context, token_x: Program, token_y: Program, liquidity_token: Program) {
    context
        .store((
            (TokenX, token_x),
            (TokenY, token_y),
            (LiquidityToken, liquidity_token),
        ))
        .expect("failed to set state");

    let liquidity_context = ExternalCallContext::new(liquidity_token, MAX_GAS, 0);

    let transfer_reuslt =
        token::transfer_ownership(&liquidity_context, *context.program().account());
    // TODO: the init function should spin up a new token contract instead
    // of requiring the caller to pass in the liquidity token
    assert!(
        transfer_reuslt,
        "failed to transfer ownership of the liquidity token"
    );
}

/// Swaps 'amount' of `token_program_in` with the other token in the pool
/// Returns the amount of tokens received from the swap
/// Requires `amount` of `token_program_in` to be approved by the actor beforehand
#[public]
pub fn swap(context: &mut Context, token_program_in: Program, amount: Units) -> Units {
    // ensure the token_program_in is one of the tokens
    internal::check_token(context, &token_program_in);

    let (token_in, token_out) = external_token_contracts(context);

    // make sure token_in matches the token_program_in
    let (token_in, token_out) = if token_program_in.account() == token_in.program().account() {
        (token_in, token_out)
    } else {
        (token_out, token_in)
    };

    // calculate the amount of tokens in the pool
    let (reserve_token_in, reserve_token_out) = reserves(&token_in, &token_out);
    assert!(reserve_token_out > 0, "insufficient liquidity");

    // x * y = k
    // (x + dx) * (y - dy) = k
    // dy = (y * dx) / (x + dx)
    let amount_out = (reserve_token_out * amount) / (reserve_token_in + amount);
    let actor = context.actor();
    let account = *context.program().account();

    // transfer tokens fropm actor to the pool
    // this will fail if the actor has not approved the tokens or if the actor does not have enough tokens
    token::transfer_from(&token_in, actor, account, amount);

    // transfer the amount_out to the actor
    // we use transfer_from to update the allowance automatically
    token::transfer_from(&token_out, account, actor, amount_out);

    // update the allowance for token_in
    let token_approved = token::approve(&token_in, account, reserve_token_in + amount);
    assert!(
        token_approved,
        "failed to update the allowance for the token"
    );

    amount_out
}

/// Adds 'amount_x' of token_x and 'amount_y' of token_y to the pool.
/// The ratio of the tokens must be the same as the ratio of the tokens
/// in the pool, otherwise the function will fail.
/// Both tokens must be approved by the actor before calling this function
/// Returns the amount of LP shares minted
#[public]
pub fn add_liquidity(context: &mut Context, amount_x: Units, amount_y: Units) -> Units {
    let (token_x, token_y) = external_token_contracts(context);
    let lp_token = external_liquidity_token(context);

    // calculate the amount of tokens in the pool
    let (reserve_x, reserve_y) = reserves(&token_x, &token_y);

    // ensure the proper ratio
    assert_eq!(
        reserve_x * amount_y,
        reserve_y * amount_x,
        "invalid token amounts provided"
    );

    let actor = context.actor();
    let account = *context.program().account();

    // transfer tokens from the actor to the pool
    token::transfer_from(&token_x, actor, account, amount_x);
    token::transfer_from(&token_y, actor, account, amount_y);

    // calculate the amount of shares to mint
    let total_shares = token::total_supply(&lp_token);

    let shares = if total_shares == 0 {
        // if the pool is empty, mint the shares
        math::sqrt(amount_x * amount_y)
    } else {
        // calculate the amount of shares to mint
        cmp::min(
            (amount_x * total_shares) / reserve_x,
            (amount_y * total_shares) / reserve_y,
        )
    };

    assert!(shares > 0, "number of shares minted must be greater than 0");

    // mint the shares
    token::mint(&lp_token, actor, shares);

    // update the amm's allowances
    let approved = token::approve(&token_x, account, reserve_x + amount_x)
        && token::approve(&token_y, account, reserve_y + amount_y);
    assert!(approved, "failed to update the allowances for the tokens");

    shares
}

<<<<<<< HEAD
#[cfg(test)]
mod tests {
    use simulator::{build_simulator, SimulatorResponseError, TestContext};
    use wasmlanche_sdk::ExternalCallError;
=======
/// Removes 'shares' of LP shares from the pool and returns the amount of token_x and token_y received.
/// The actor must have enough LP shares before calling this function.
#[public]
pub fn remove_liquidity(context: &mut Context, shares: Units) -> (Units, Units) {
    let lp_token = external_liquidity_token(context);
>>>>>>> 05afa50f

    // assert that the actor has enough shares
    let actor_total_shares = token::balance_of(&lp_token, context.actor());
    assert!(actor_total_shares >= shares, "insufficient shares");

<<<<<<< HEAD
    #[test]
    fn init_state() {
        let mut simulator = build_simulator();

        let program_id = simulator.create_program(PROGRAM_PATH).unwrap().id;
=======
    let total_shares = token::total_supply(&lp_token);
    let (token_x, token_y) = external_token_contracts(context);
    let (reserve_x, reserve_y) = reserves(&token_x, &token_y);

    let amount_x = (shares * reserve_x) / total_shares;
    let amount_y = (shares * reserve_y) / total_shares;
>>>>>>> 05afa50f

    assert!(
        amount_x > 0 && amount_y > 0,
        "amounts must be greater than 0"
    );

<<<<<<< HEAD
        let resp_err = simulator
            .execute(
                "remove_liquidity".into(),
                vec![test_context.clone().into(), 100000u64.into()],
                u64::MAX,
            )
            .unwrap()
            .result
            .response::<(u64, u64)>()
            .unwrap_err();

        let SimulatorResponseError::ExternalCall(call_err) = resp_err else {
            panic!("wrong error returned");
        };
        assert!(matches!(call_err, ExternalCallError::CallPanicked));

        let resp_err = simulator
            .execute(
                "swap".to_string(),
                vec![test_context.into(), 100000u64.into(), true.into()],
                u64::MAX,
            )
            .unwrap()
            .result
            .response::<u64>()
            .unwrap_err();

        let SimulatorResponseError::ExternalCall(call_err) = resp_err else {
            panic!("wrong error returned");
        };
=======
    // burn the shares
    token::burn(&lp_token, context.actor(), shares);

    let actor = context.actor();
    let account = *context.program().account();
    // update the reserves
    token::transfer_from(&token_x, account, actor, amount_x);
    token::transfer_from(&token_y, account, actor, amount_y);
>>>>>>> 05afa50f

    (amount_x, amount_y)
}

<<<<<<< HEAD
    #[test]
    fn add_liquidity_same_ratio() {
        let mut simulator = build_simulator();

        let program_id = simulator.create_program(PROGRAM_PATH).unwrap().id;
=======
/// Removes all LP shares from the pool and returns the amount of token_x and token_y received.
#[public]
pub fn remove_all_liquidity(context: &mut Context) -> (Units, Units) {
    let lp_token = external_liquidity_token(context);
    let lp_balance = token::balance_of(&lp_token, context.actor());
    remove_liquidity(context, lp_balance)
}

/// Returns the token reserves in the pool
fn reserves(token_x: &ExternalCallContext, token_y: &ExternalCallContext) -> (Units, Units) {
    let balance_x = token::allowance(
        token_x,
        *token_x.program().account(),
        *token_x.program().account(),
    );
    let balance_y = token::allowance(
        token_y,
        *token_y.program().account(),
        *token_y.program().account(),
    );
>>>>>>> 05afa50f

    (balance_x, balance_y)
}

<<<<<<< HEAD
        let resp = simulator
            .execute(
                "add_liquidity".to_string(),
                vec![test_context.clone().into(), 1000u64.into(), 1000u64.into()],
                u64::MAX,
            )
            .unwrap()
            .result
            .response::<u64>()
            .unwrap();

        assert_eq!(resp, 1000);

        let resp = simulator
            .execute(
                "add_liquidity".to_string(),
                vec![test_context.clone().into(), 1000u64.into(), u64::MAX.into()],
                u64::MAX,
            )
            .unwrap()
            .result
            .response::<u64>()
            .unwrap_err();

        let SimulatorResponseError::ExternalCall(call_err) = resp else {
            panic!("unexpected error");
        };

        assert!(matches!(call_err, ExternalCallError::CallPanicked));
    }

    #[test]
    fn swap_changes_ratio() {
        let mut simulator = build_simulator();

        let program_id = simulator.create_program(PROGRAM_PATH).unwrap().id;
=======
/// Returns the tokens in the pool
fn token_programs(context: &mut Context) -> (Program, Program) {
    (
        context
            .get(TokenX)
            .unwrap()
            .expect("token x not initialized"),
        context
            .get(TokenY)
            .unwrap()
            .expect("token y not initialized"),
    )
}
/// Returns the external call contexts for the tokens in the pool
fn external_token_contracts(context: &mut Context) -> (ExternalCallContext, ExternalCallContext) {
    let (token_x, token_y) = token_programs(context);
>>>>>>> 05afa50f

    (
        ExternalCallContext::new(token_x, MAX_GAS, 0),
        ExternalCallContext::new(token_y, MAX_GAS, 0),
    )
}

<<<<<<< HEAD
        let resp = simulator
            .execute(
                "add_liquidity".to_string(),
                vec![test_context.clone().into(), 1000u64.into(), 1000u64.into()],
                u64::MAX,
            )
            .unwrap()
            .result
            .response::<u64>()
            .unwrap();

        assert_eq!(resp, 1000);

        simulator
            .execute(
                "swap".to_string(),
                vec![test_context.clone().into(), 10u64.into(), true.into()],
                u64::MAX,
            )
            .unwrap();

        let (amount_x, amount_y) = simulator
            .execute(
                "remove_liquidity".to_string(),
                vec![test_context.clone().into(), 1000u64.into()],
                u64::MAX,
            )
            .unwrap()
            .result
            .response::<(u64, u64)>()
            .unwrap();
=======
/// Returns the external call context for the liquidity token
fn external_liquidity_token(context: &mut Context) -> ExternalCallContext {
    let token = context.get(LiquidityToken).unwrap().unwrap();
    ExternalCallContext::new(token, MAX_GAS, 0)
}
>>>>>>> 05afa50f

mod internal {
    use super::*;

    /// Checks if `token_program` is one of the tokens supported by the pool
    pub fn check_token(context: &mut Context, token_program: &Program) {
        let (token_x, token_y) = token_programs(context);
        let supported = token_program.account() == token_x.account()
            || token_program.account() == token_y.account();
        assert!(
            supported,
            "token program is not one of the tokens supported by this pool"
        );
    }
}<|MERGE_RESOLUTION|>--- conflicted
+++ resolved
@@ -137,75 +137,28 @@
     shares
 }
 
-<<<<<<< HEAD
-#[cfg(test)]
-mod tests {
-    use simulator::{build_simulator, SimulatorResponseError, TestContext};
-    use wasmlanche_sdk::ExternalCallError;
-=======
 /// Removes 'shares' of LP shares from the pool and returns the amount of token_x and token_y received.
 /// The actor must have enough LP shares before calling this function.
 #[public]
 pub fn remove_liquidity(context: &mut Context, shares: Units) -> (Units, Units) {
     let lp_token = external_liquidity_token(context);
->>>>>>> 05afa50f
 
     // assert that the actor has enough shares
     let actor_total_shares = token::balance_of(&lp_token, context.actor());
     assert!(actor_total_shares >= shares, "insufficient shares");
 
-<<<<<<< HEAD
-    #[test]
-    fn init_state() {
-        let mut simulator = build_simulator();
-
-        let program_id = simulator.create_program(PROGRAM_PATH).unwrap().id;
-=======
     let total_shares = token::total_supply(&lp_token);
     let (token_x, token_y) = external_token_contracts(context);
     let (reserve_x, reserve_y) = reserves(&token_x, &token_y);
 
     let amount_x = (shares * reserve_x) / total_shares;
     let amount_y = (shares * reserve_y) / total_shares;
->>>>>>> 05afa50f
 
     assert!(
         amount_x > 0 && amount_y > 0,
         "amounts must be greater than 0"
     );
 
-<<<<<<< HEAD
-        let resp_err = simulator
-            .execute(
-                "remove_liquidity".into(),
-                vec![test_context.clone().into(), 100000u64.into()],
-                u64::MAX,
-            )
-            .unwrap()
-            .result
-            .response::<(u64, u64)>()
-            .unwrap_err();
-
-        let SimulatorResponseError::ExternalCall(call_err) = resp_err else {
-            panic!("wrong error returned");
-        };
-        assert!(matches!(call_err, ExternalCallError::CallPanicked));
-
-        let resp_err = simulator
-            .execute(
-                "swap".to_string(),
-                vec![test_context.into(), 100000u64.into(), true.into()],
-                u64::MAX,
-            )
-            .unwrap()
-            .result
-            .response::<u64>()
-            .unwrap_err();
-
-        let SimulatorResponseError::ExternalCall(call_err) = resp_err else {
-            panic!("wrong error returned");
-        };
-=======
     // burn the shares
     token::burn(&lp_token, context.actor(), shares);
 
@@ -214,18 +167,10 @@
     // update the reserves
     token::transfer_from(&token_x, account, actor, amount_x);
     token::transfer_from(&token_y, account, actor, amount_y);
->>>>>>> 05afa50f
 
     (amount_x, amount_y)
 }
 
-<<<<<<< HEAD
-    #[test]
-    fn add_liquidity_same_ratio() {
-        let mut simulator = build_simulator();
-
-        let program_id = simulator.create_program(PROGRAM_PATH).unwrap().id;
-=======
 /// Removes all LP shares from the pool and returns the amount of token_x and token_y received.
 #[public]
 pub fn remove_all_liquidity(context: &mut Context) -> (Units, Units) {
@@ -246,49 +191,10 @@
         *token_y.program().account(),
         *token_y.program().account(),
     );
->>>>>>> 05afa50f
 
     (balance_x, balance_y)
 }
 
-<<<<<<< HEAD
-        let resp = simulator
-            .execute(
-                "add_liquidity".to_string(),
-                vec![test_context.clone().into(), 1000u64.into(), 1000u64.into()],
-                u64::MAX,
-            )
-            .unwrap()
-            .result
-            .response::<u64>()
-            .unwrap();
-
-        assert_eq!(resp, 1000);
-
-        let resp = simulator
-            .execute(
-                "add_liquidity".to_string(),
-                vec![test_context.clone().into(), 1000u64.into(), u64::MAX.into()],
-                u64::MAX,
-            )
-            .unwrap()
-            .result
-            .response::<u64>()
-            .unwrap_err();
-
-        let SimulatorResponseError::ExternalCall(call_err) = resp else {
-            panic!("unexpected error");
-        };
-
-        assert!(matches!(call_err, ExternalCallError::CallPanicked));
-    }
-
-    #[test]
-    fn swap_changes_ratio() {
-        let mut simulator = build_simulator();
-
-        let program_id = simulator.create_program(PROGRAM_PATH).unwrap().id;
-=======
 /// Returns the tokens in the pool
 fn token_programs(context: &mut Context) -> (Program, Program) {
     (
@@ -305,7 +211,6 @@
 /// Returns the external call contexts for the tokens in the pool
 fn external_token_contracts(context: &mut Context) -> (ExternalCallContext, ExternalCallContext) {
     let (token_x, token_y) = token_programs(context);
->>>>>>> 05afa50f
 
     (
         ExternalCallContext::new(token_x, MAX_GAS, 0),
@@ -313,45 +218,11 @@
     )
 }
 
-<<<<<<< HEAD
-        let resp = simulator
-            .execute(
-                "add_liquidity".to_string(),
-                vec![test_context.clone().into(), 1000u64.into(), 1000u64.into()],
-                u64::MAX,
-            )
-            .unwrap()
-            .result
-            .response::<u64>()
-            .unwrap();
-
-        assert_eq!(resp, 1000);
-
-        simulator
-            .execute(
-                "swap".to_string(),
-                vec![test_context.clone().into(), 10u64.into(), true.into()],
-                u64::MAX,
-            )
-            .unwrap();
-
-        let (amount_x, amount_y) = simulator
-            .execute(
-                "remove_liquidity".to_string(),
-                vec![test_context.clone().into(), 1000u64.into()],
-                u64::MAX,
-            )
-            .unwrap()
-            .result
-            .response::<(u64, u64)>()
-            .unwrap();
-=======
 /// Returns the external call context for the liquidity token
 fn external_liquidity_token(context: &mut Context) -> ExternalCallContext {
     let token = context.get(LiquidityToken).unwrap().unwrap();
     ExternalCallContext::new(token, MAX_GAS, 0)
 }
->>>>>>> 05afa50f
 
 mod internal {
     use super::*;
