#[cfg(not(feature = "bindings"))]
use wasmlanche_sdk::Context;
use wasmlanche_sdk::{public, state_keys, types::Address};

#[state_keys]
pub enum StateKeys {
    /// The count of this program. Key prefix 0x0 + address
    Counter(Address),
}

type Count = u64;

/// Increments the count at the address by the amount.
#[public]
pub fn inc(context: Context<StateKeys>, to: Address, amount: Count) -> bool {
    let counter = amount + get_value_internal(&context, to);

    context
        .program()
        .state()
        .store_by_key(StateKeys::Counter(to), &counter)
        .expect("failed to store counter");

    true
}

/// Gets the count at the address.
#[public]
pub fn get_value(context: Context<StateKeys>, of: Address) -> Count {
    get_value_internal(&context, of)
}

#[cfg(not(feature = "bindings"))]
fn get_value_internal(context: &Context<StateKeys>, of: Address) -> Count {
    context
        .program()
        .state()
        .get(StateKeys::Counter(of))
        .expect("state corrupt")
        .unwrap_or_default()
}

#[cfg(test)]
mod tests {
    use simulator::{Endpoint, Step, TestContext};
    use wasmlanche_sdk::types::Address;

    const PROGRAM_PATH: &str = env!("PROGRAM_PATH");

    #[test]
    fn init_program() {
        let mut simulator = simulator::ClientBuilder::new().try_build().unwrap();

        simulator
            .run_step(&Step::create_program(PROGRAM_PATH))
            .unwrap();
    }

    #[test]
    fn increment() {
        let mut simulator = simulator::ClientBuilder::new().try_build().unwrap();

        let bob = Address::new([1; 33]);

        let counter_id = simulator
            .run_step(&Step::create_program(PROGRAM_PATH))
            .unwrap()
            .id;

        let test_context = TestContext::from(counter_id);

        simulator
            .run_step(&Step {
                endpoint: Endpoint::Execute,
                method: "inc".into(),
                max_units: 1000000,
                params: vec![test_context.clone().into(), bob.into(), 10u64.into()],
            })
            .unwrap();

        let value = simulator
            .run_step(&Step {
                endpoint: Endpoint::ReadOnly,
                method: "get_value".into(),
                max_units: 0,
                params: vec![test_context.into(), bob.into()],
            })
            .unwrap()
            .result
            .response::<u64>()
            .unwrap();
        assert_eq!(value, 10);
    }
<<<<<<< HEAD

    #[test]
    fn external_call() {
        let mut simulator = simulator::ClientBuilder::new().try_build().unwrap();

        let bob = Address::new([1; 33]);

        let counter1_id = simulator
            .run_step(&Step::create_program(PROGRAM_PATH))
            .unwrap()
            .id;

        let counter2_id = simulator
            .run_step(&Step::create_program(PROGRAM_PATH))
            .unwrap()
            .id;

        let test_context1 = TestContext::from(counter1_id);
        let test_context2 = TestContext::from(counter2_id);

        let value = simulator
            .run_step(&Step {
                endpoint: Endpoint::ReadOnly,
                method: "get_value".into(),
                max_units: 0,
                params: vec![test_context2.into(), bob.into()],
            })
            .unwrap()
            .result
            .response::<u64>()
            .unwrap();
        assert_eq!(value, 0);

        simulator
            .run_step(&Step {
                endpoint: Endpoint::Execute,
                method: "inc_external".into(),
                max_units: 100_000_000,
                params: vec![
                    test_context1.clone().into(),
                    counter2_id.into(),
                    1_000_000.into(),
                    bob.into(),
                    10.into(),
                ],
            })
            .unwrap();

        let value = simulator
            .run_step(&Step {
                endpoint: Endpoint::ReadOnly,
                method: "get_value_external".into(),
                max_units: 0,
                params: vec![
                    test_context1.into(),
                    counter2_id.into(),
                    1_000_000.into(),
                    bob.into(),
                ],
            })
            .unwrap()
            .result
            .response::<u64>()
            .unwrap();
        assert_eq!(value, 10);
    }
=======
>>>>>>> 2a855484
}<|MERGE_RESOLUTION|>--- conflicted
+++ resolved
@@ -91,73 +91,4 @@
             .unwrap();
         assert_eq!(value, 10);
     }
-<<<<<<< HEAD
-
-    #[test]
-    fn external_call() {
-        let mut simulator = simulator::ClientBuilder::new().try_build().unwrap();
-
-        let bob = Address::new([1; 33]);
-
-        let counter1_id = simulator
-            .run_step(&Step::create_program(PROGRAM_PATH))
-            .unwrap()
-            .id;
-
-        let counter2_id = simulator
-            .run_step(&Step::create_program(PROGRAM_PATH))
-            .unwrap()
-            .id;
-
-        let test_context1 = TestContext::from(counter1_id);
-        let test_context2 = TestContext::from(counter2_id);
-
-        let value = simulator
-            .run_step(&Step {
-                endpoint: Endpoint::ReadOnly,
-                method: "get_value".into(),
-                max_units: 0,
-                params: vec![test_context2.into(), bob.into()],
-            })
-            .unwrap()
-            .result
-            .response::<u64>()
-            .unwrap();
-        assert_eq!(value, 0);
-
-        simulator
-            .run_step(&Step {
-                endpoint: Endpoint::Execute,
-                method: "inc_external".into(),
-                max_units: 100_000_000,
-                params: vec![
-                    test_context1.clone().into(),
-                    counter2_id.into(),
-                    1_000_000.into(),
-                    bob.into(),
-                    10.into(),
-                ],
-            })
-            .unwrap();
-
-        let value = simulator
-            .run_step(&Step {
-                endpoint: Endpoint::ReadOnly,
-                method: "get_value_external".into(),
-                max_units: 0,
-                params: vec![
-                    test_context1.into(),
-                    counter2_id.into(),
-                    1_000_000.into(),
-                    bob.into(),
-                ],
-            })
-            .unwrap()
-            .result
-            .response::<u64>()
-            .unwrap();
-        assert_eq!(value, 10);
-    }
-=======
->>>>>>> 2a855484
 }