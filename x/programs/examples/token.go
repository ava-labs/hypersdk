// Copyright (C) 2023, Ava Labs, Inc. All rights reserved.
// See the file LICENSE for licensing terms.

package examples

import (
	"context"
	"fmt"

	"go.uber.org/zap"

	"github.com/ava-labs/avalanchego/ids"
	"github.com/ava-labs/avalanchego/utils/logging"

	"github.com/ava-labs/hypersdk/codec"
	"github.com/ava-labs/hypersdk/state"
	"github.com/ava-labs/hypersdk/x/programs/examples/storage"
	"github.com/ava-labs/hypersdk/x/programs/runtime"
)

func NewToken(log logging.Logger, programBytes []byte, db state.Mutable, cfg *runtime.Config, imports runtime.SupportedImports, maxUnits uint64) *Token {
	return &Token{
		log:          log,
		programBytes: programBytes,
		cfg:          cfg,
		imports:      imports,
		db:           db,
		maxUnits:     maxUnits,
	}
}

type minter struct {
	// TODO: use a HyperSDK.Address instead
	To codec.Address
	// note: a production program would use a uint64 for amount
	Amount int32
}

type Token struct {
	log          logging.Logger
	programBytes []byte
	cfg          *runtime.Config
	imports      runtime.SupportedImports
	db           state.Mutable
	maxUnits     uint64
}

func (t *Token) Run(ctx context.Context) error {
	rt := runtime.New(t.log, t.cfg, t.imports)
	err := rt.Initialize(ctx, t.programBytes, t.maxUnits)
	if err != nil {
		return err
	}

	t.log.Debug("initial meter",
		zap.Uint64("balance", rt.Meter().GetBalance()),
	)

	// simulate create program transaction
	programAddress := codec.CreateAddress(programTypeID, ids.GenerateTestID())
	err = storage.SetProgram(ctx, t.db, programAddress, t.programBytes)
	if err != nil {
		return err
	}

<<<<<<< HEAD
	programAddressPtr, err := argumentToSmartPtr(programAddress, rt.Memory())
=======
	programIDPtr, err := argumentToSmartPtr(programID, rt.Memory())
>>>>>>> ad3ac942
	if err != nil {
		return err
	}

	t.log.Debug("new token program created",
		zap.String("address", codec.MustAddressBech32("token", programAddress)),
	)

	// initialize program
	resp, err := rt.Call(ctx, "init", programAddressPtr)
	if err != nil {
		return fmt.Errorf("failed to initialize program: %w", err)
	}

	t.log.Debug("init response",
		zap.Int64("init", resp[0]),
	)

	result, err := rt.Call(ctx, "get_total_supply", programAddressPtr)
	if err != nil {
		return err
	}
	t.log.Debug("total supply",
		zap.Int64("minted", result[0]),
	)

	// generate alice's address
	_, aliceAddress, err := newTestAddress()
	if err != nil {
		return err
	}

<<<<<<< HEAD
	// write alice's address to stack and get pointer
	alicePtr, err := argumentToSmartPtr(aliceAddress, rt.Memory())
=======
	// write alice's key to stack and get pointer
	alicePtr, err := argumentToSmartPtr(aliceKey, rt.Memory())
>>>>>>> ad3ac942
	if err != nil {
		return err
	}

	// generate bob address
	_, bobAddress, err := newTestAddress()
	if err != nil {
		return err
	}

<<<<<<< HEAD
	// write bob's address to stack and get pointer
	bobPtr, err := argumentToSmartPtr(bobAddress, rt.Memory())
=======
	// write bob's key to stack and get pointer
	bobPtr, err := argumentToSmartPtr(bobKey, rt.Memory())
>>>>>>> ad3ac942
	if err != nil {
		return err
	}

	// check balance of bob
	result, err = rt.Call(ctx, "get_balance", programAddressPtr, bobPtr)
	if err != nil {
		return err
	}
	t.log.Debug("balance",
		zap.Int64("bob", int64(result[0])),
	)

	// mint 100 tokens to alice
	mintAlice := int64(1000)
	mintAlicePtr, err := argumentToSmartPtr(mintAlice, rt.Memory())
	if err != nil {
		return err
	}

<<<<<<< HEAD
	_, err = rt.Call(ctx, "mint_to", programAddressPtr, alicePtr, mintAlicePtr)
=======
	_, err = rt.Call(ctx, "mint_to", programIDPtr, alicePtr, mintAlicePtr)
>>>>>>> ad3ac942
	if err != nil {
		return err
	}
	t.log.Debug("minted",
		zap.Int64("alice", mintAlice),
	)

	// check balance of alice
	result, err = rt.Call(ctx, "get_balance", programAddressPtr, alicePtr)
	if err != nil {
		return err
	}
	t.log.Debug("balance",
		zap.Int64("alice", result[0]),
	)

	// check balance of bob
	result, err = rt.Call(ctx, "get_balance", programAddressPtr, bobPtr)
	if err != nil {
		return err
	}
	t.log.Debug("balance",
		zap.Int64("bob", result[0]),
	)

	// transfer 50 from alice to bob
	transferToBob := int64(50)
	transferToBobPtr, err := argumentToSmartPtr(transferToBob, rt.Memory())
	if err != nil {
		return err
	}
<<<<<<< HEAD
	_, err = rt.Call(ctx, "transfer", programAddressPtr, alicePtr, bobPtr, transferToBobPtr)
=======
	_, err = rt.Call(ctx, "transfer", programIDPtr, alicePtr, bobPtr, transferToBobPtr)
>>>>>>> ad3ac942
	if err != nil {
		return err
	}
	t.log.Debug("transferred",
		zap.Int64("alice", transferToBob),
		zap.Int64("to bob", transferToBob),
	)

	onePtr, err := argumentToSmartPtr(int64(1), rt.Memory())
	if err != nil {
		return err
	}

<<<<<<< HEAD
	_, err = rt.Call(ctx, "transfer", programAddressPtr, alicePtr, bobPtr, onePtr)
=======
	_, err = rt.Call(ctx, "transfer", programIDPtr, alicePtr, bobPtr, onePtr)
>>>>>>> ad3ac942
	if err != nil {
		return err
	}
	t.log.Debug("transferred",
		zap.Int64("alice", 1),
		zap.Int64("to bob", 1),
	)

	// get balance alice
	result, err = rt.Call(ctx, "get_balance", programAddressPtr, alicePtr)
	if err != nil {
		return err
	}
	t.log.Debug("balance",
		zap.Int64("alice", result[0]),
	)

	// get balance bob
	result, err = rt.Call(ctx, "get_balance", programAddressPtr, bobPtr)
	if err != nil {
		return err
	}
	t.log.Debug("balance", zap.Int64("bob", result[0]))

	t.log.Debug("remaining balance",
		zap.Uint64("unit", rt.Meter().GetBalance()),
	)

	// combine alice and bobs addresses
	minters := []minter{
		{
			To:     aliceAddress,
			Amount: 10,
		},
		{
			To:     bobAddress,
			Amount: 12,
		},
	}

	mintersPtr, err := argumentToSmartPtr(minters, rt.Memory())
	if err != nil {
		return err
	}

	// perform bulk mint
	_, err = rt.Call(ctx, "mint_to_many", programAddressPtr, mintersPtr)
	if err != nil {
		return err
	}
	t.log.Debug("minted many",
		zap.Int32("alice", minters[0].Amount),
		zap.Int32("to bob", minters[1].Amount),
	)

	// get balance alice
	result, err = rt.Call(ctx, "get_balance", programAddressPtr, alicePtr)
	if err != nil {
		return err
	}
	t.log.Debug("balance",
		zap.Int64("alice", result[0]),
	)

	// get balance bob
	result, err = rt.Call(ctx, "get_balance", programAddressPtr, bobPtr)
	if err != nil {
		return err
	}
	t.log.Debug("balance", zap.Int64("bob", result[0]))

	return nil
}

// RunShort performs the steps of initialization only, used for benchmarking.
func (t *Token) RunShort(ctx context.Context) error {
	rt := runtime.New(t.log, t.cfg, t.imports)
	err := rt.Initialize(ctx, t.programBytes, t.maxUnits)
	if err != nil {
		return err
	}

	t.log.Debug("initial meter",
		zap.Uint64("balance", rt.Meter().GetBalance()),
	)

	// simulate create program transaction
	programAddress := codec.CreateAddress(0, ids.GenerateTestID())
	err = storage.SetProgram(ctx, t.db, programAddress, t.programBytes)
	if err != nil {
		return err
	}

<<<<<<< HEAD
	programAddressPtr, err := argumentToSmartPtr(programAddress, rt.Memory())
=======
	programIDPtr, err := argumentToSmartPtr(programID, rt.Memory())
>>>>>>> ad3ac942
	if err != nil {
		return err
	}

	t.log.Debug("new token program created",
		zap.String("id", codec.MustAddressBech32("token", programAddress)),
	)

	// initialize program
	resp, err := rt.Call(ctx, "init", programAddressPtr)
	if err != nil {
		return fmt.Errorf("failed to initialize program: %w", err)
	}

	t.log.Debug("init response",
		zap.Int64("init", resp[0]),
	)
	return nil
}<|MERGE_RESOLUTION|>--- conflicted
+++ resolved
@@ -63,11 +63,7 @@
 		return err
 	}
 
-<<<<<<< HEAD
 	programAddressPtr, err := argumentToSmartPtr(programAddress, rt.Memory())
-=======
-	programIDPtr, err := argumentToSmartPtr(programID, rt.Memory())
->>>>>>> ad3ac942
 	if err != nil {
 		return err
 	}
@@ -100,13 +96,8 @@
 		return err
 	}
 
-<<<<<<< HEAD
 	// write alice's address to stack and get pointer
 	alicePtr, err := argumentToSmartPtr(aliceAddress, rt.Memory())
-=======
-	// write alice's key to stack and get pointer
-	alicePtr, err := argumentToSmartPtr(aliceKey, rt.Memory())
->>>>>>> ad3ac942
 	if err != nil {
 		return err
 	}
@@ -117,13 +108,8 @@
 		return err
 	}
 
-<<<<<<< HEAD
 	// write bob's address to stack and get pointer
 	bobPtr, err := argumentToSmartPtr(bobAddress, rt.Memory())
-=======
-	// write bob's key to stack and get pointer
-	bobPtr, err := argumentToSmartPtr(bobKey, rt.Memory())
->>>>>>> ad3ac942
 	if err != nil {
 		return err
 	}
@@ -144,11 +130,7 @@
 		return err
 	}
 
-<<<<<<< HEAD
 	_, err = rt.Call(ctx, "mint_to", programAddressPtr, alicePtr, mintAlicePtr)
-=======
-	_, err = rt.Call(ctx, "mint_to", programIDPtr, alicePtr, mintAlicePtr)
->>>>>>> ad3ac942
 	if err != nil {
 		return err
 	}
@@ -180,11 +162,7 @@
 	if err != nil {
 		return err
 	}
-<<<<<<< HEAD
 	_, err = rt.Call(ctx, "transfer", programAddressPtr, alicePtr, bobPtr, transferToBobPtr)
-=======
-	_, err = rt.Call(ctx, "transfer", programIDPtr, alicePtr, bobPtr, transferToBobPtr)
->>>>>>> ad3ac942
 	if err != nil {
 		return err
 	}
@@ -198,11 +176,7 @@
 		return err
 	}
 
-<<<<<<< HEAD
 	_, err = rt.Call(ctx, "transfer", programAddressPtr, alicePtr, bobPtr, onePtr)
-=======
-	_, err = rt.Call(ctx, "transfer", programIDPtr, alicePtr, bobPtr, onePtr)
->>>>>>> ad3ac942
 	if err != nil {
 		return err
 	}
@@ -244,6 +218,7 @@
 	}
 
 	mintersPtr, err := argumentToSmartPtr(minters, rt.Memory())
+	mintersPtr, err := argumentToSmartPtr(minters, rt.Memory())
 	if err != nil {
 		return err
 	}
@@ -296,11 +271,7 @@
 		return err
 	}
 
-<<<<<<< HEAD
 	programAddressPtr, err := argumentToSmartPtr(programAddress, rt.Memory())
-=======
-	programIDPtr, err := argumentToSmartPtr(programID, rt.Memory())
->>>>>>> ad3ac942
 	if err != nil {
 		return err
 	}
