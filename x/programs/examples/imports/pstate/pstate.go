--- conflicted
+++ resolved
@@ -58,17 +58,10 @@
 	return nil
 }
 
-<<<<<<< HEAD
 func (i *Import) putFn(caller *wasmtime.Caller, address int64, key int64, value int64) int32 {
 	memory := runtime.NewMemory(runtime.NewExportClient(caller))
 	// memory := runtime.NewMemory(client)
 	programAddressBytes, err := runtime.SmartPtr(address).Bytes(memory)
-=======
-func (i *Import) putFn(caller *wasmtime.Caller, id int64, key int64, value int64) int32 {
-	memory := runtime.NewMemory(runtime.NewExportClient(caller))
-	// memory := runtime.NewMemory(client)
-	programIDBytes, err := runtime.SmartPtr(id).Bytes(memory)
->>>>>>> ad3ac942
 	if err != nil {
 		i.log.Error("failed to read program Address from memory",
 			zap.Error(err),
@@ -77,12 +70,15 @@
 	}
 
 	keyBytes, err := runtime.SmartPtr(key).Bytes(memory)
+	keyBytes, err := runtime.SmartPtr(key).Bytes(memory)
 	if err != nil {
 		i.log.Error("failed to read key from memory",
 			zap.Error(err),
 		)
 		return -1
 	}
+
+	valueBytes, err := runtime.SmartPtr(value).Bytes(memory)
 
 	valueBytes, err := runtime.SmartPtr(value).Bytes(memory)
 
@@ -105,17 +101,10 @@
 	return 0
 }
 
-<<<<<<< HEAD
 func (i *Import) getFn(caller *wasmtime.Caller, address int64, key int64) int64 {
 	client := runtime.NewExportClient(caller)
 	memory := runtime.NewMemory(client)
 	programAddressBytes, err := runtime.SmartPtr(address).Bytes(memory)
-=======
-func (i *Import) getFn(caller *wasmtime.Caller, id int64, key int64) int64 {
-	client := runtime.NewExportClient(caller)
-	memory := runtime.NewMemory(client)
-	programIDBytes, err := runtime.SmartPtr(id).Bytes(memory)
->>>>>>> ad3ac942
 	if err != nil {
 		i.log.Error("failed to read program Address from memory",
 			zap.Error(err),
@@ -130,11 +119,7 @@
 		)
 		return -1
 	}
-<<<<<<< HEAD
 	k := storage.ProgramPrefixKey(programAddressBytes, keyBytes)
-=======
-	k := storage.ProgramPrefixKey(programIDBytes, keyBytes)
->>>>>>> ad3ac942
 	val, err := i.mu.GetValue(context.Background(), k)
 	if err != nil {
 		if !errors.Is(err, database.ErrNotFound) {
@@ -145,11 +130,7 @@
 		return -1
 	}
 	if err != nil {
-<<<<<<< HEAD
 		i.log.Error("failed to convert program address to codec.Address",
-=======
-		i.log.Error("failed to convert program id to id",
->>>>>>> ad3ac942
 			zap.Error(err),
 		)
 		return -1
@@ -171,6 +152,14 @@
 		)
 		return -1
 	}
+	argPtr, err := runtime.NewSmartPtr(uint32(ptr), len(val))
+	if err != nil {
+		i.log.Error("failed to convert ptr to argument",
+			zap.Error(err),
+		)
+		return -1
+	}
 
 	return int64(argPtr)
+	return int64(argPtr)
 }