// Copyright (C) 2024, Ava Labs, Inc. All rights reserved.
// See the file LICENSE for licensing terms.

package dsmr

import (
	"context"
	"encoding/binary"
	"errors"
	"fmt"
	"sync"
	"time"

	"github.com/ava-labs/avalanchego/database"
	"github.com/ava-labs/avalanchego/ids"
	"github.com/ava-labs/avalanchego/vms/platformvm/warp"

	"github.com/ava-labs/hypersdk/consts"
	"github.com/ava-labs/hypersdk/internal/emap"
)

const (
	metadataByte byte = iota
	pendingByte
	acceptedByte

	minSlotByte byte = 0x00

	chunkKeySize = 1 + consts.Uint64Len + ids.IDLen
)

var minSlotKey []byte = []byte{metadataByte, minSlotByte}

<<<<<<< HEAD
type Verifier[T Tx[T]] interface {
=======
var (
	ErrChunkProducerNotValidator = errors.New("chunk producer is not in the validator set")
	ErrChunkTooOld               = errors.New("chunk is too old")
	ErrChunkTooFarAhead          = errors.New("chunk is too far ahead")
	ErrInvalidChunkCertificate   = errors.New("invalid chunk certificate")
)

type Verifier[T Tx] interface {
>>>>>>> 39635525
	Verify(chunk Chunk[T]) error
	SetMin(min int64)
	VerifyCertificate(ctx context.Context, chunkCert *ChunkCertificate) error
}

var _ Verifier[Tx] = (*ChunkVerifier[Tx])(nil)

type ChunkVerifier[T Tx] struct {
	networkID              uint32
	chainID                ids.ID
	chainState             pChain
	min                    int64
	quorumNum              uint64
	quorumDen              uint64
	validityWindowDuration time.Duration
}

<<<<<<< HEAD
type NoVerifier[T Tx[T]] struct{}
=======
func NewChunkVerifier[T Tx](networkID uint32, chainID ids.ID, chainState pChain, quorumNum, quorumDen uint64, validityWindowDuration time.Duration) *ChunkVerifier[T] {
	verifier := &ChunkVerifier[T]{
		networkID:              networkID,
		chainID:                chainID,
		chainState:             chainState,
		quorumNum:              quorumNum,
		quorumDen:              quorumDen,
		validityWindowDuration: validityWindowDuration,
	}
	return verifier
}

func (c *ChunkVerifier[T]) SetMin(min int64) {
	c.min = min
}

func (c ChunkVerifier[T]) Verify(chunk Chunk[T]) error {
	// check if the expiry of this chunk isn't in the past or too far into the future.
	if chunk.Expiry < c.min {
		return fmt.Errorf("%w: chunk expiry %d, minimum expiry %d", ErrChunkTooOld, chunk.Expiry, c.min)
	}
	if chunk.Expiry >= c.min+int64(c.validityWindowDuration) {
		return fmt.Errorf("%w: chunk expiry %d, minimum expiry %d", ErrChunkTooFarAhead, chunk.Expiry, c.min)
	}

	// check if the producer was expected to produce this chunk.
	subnetID, err := c.chainState.GetSubnetID(context.TODO(), c.chainID)
	if err != nil {
		return fmt.Errorf("%w: failed to retrieve subnet-id for chain-id while verifying chunk", err)
	}

	validatorSet, err := c.chainState.GetValidatorSet(context.TODO(), 0, subnetID)
	if err != nil {
		return err
	}
	if _, ok := validatorSet[chunk.UnsignedChunk.Producer]; !ok {
		// the producer of this chunk isn't in the validator set.
		return fmt.Errorf("%w: producer node id %v", ErrChunkProducerNotValidator, chunk.UnsignedChunk.Producer)
	}

	// TODO:
	// add rate limiting for a given producer.
	return chunk.Verify(c.networkID, c.chainID)
}
>>>>>>> 39635525

func (c ChunkVerifier[T]) VerifyCertificate(ctx context.Context, chunkCert *ChunkCertificate) error {
	err := chunkCert.Verify(
		ctx,
		c.networkID,
		c.chainID,
		c.chainState,
		0,
		c.quorumNum,
		c.quorumDen,
	)
	if err != nil {
		return fmt.Errorf("unable to verify chunk certificate: %w", err)
	}
	return nil
}

type StoredChunkSignature[T Tx[T]] struct {
	Chunk Chunk[T]
	Cert  *ChunkCertificate
}

// ChunkStorage provides chunk, signature share, and chunk certificate storage
//
// Note: we only require chunk persistence until it has either been included
// or expired.
//
// We do not require persistence of chunk certificates.
// If a valid chunk certificate is included in a block, we already have it.
// If a valid chunk certificate is dropped, the network may drop the chunk.
type ChunkStorage[T Tx[T]] struct {
	verifier Verifier[T]

	lock sync.RWMutex
	// Chunk storage
	chunkEMap     *emap.EMap[emapChunk[T]]
	minimumExpiry int64
	// pendingByte | slot | chunkID -> chunkBytes
	// acceptedByte | slot | chunkID -> chunkBytes
	chunkDB database.Database

	// TODO do we need caching
	// Chunk + signature + cert
	chunkMap map[ids.ID]*StoredChunkSignature[T]
}

func NewChunkStorage[T Tx[T]](
	verifier Verifier[T],
	db database.Database,
) (*ChunkStorage[T], error) {
	minSlot := int64(0)
	minSlotBytes, err := db.Get(minSlotKey)
	if err != nil && err != database.ErrNotFound {
		return nil, err
	}

	if err == nil {
		minSlotUint64, err := database.ParseUInt64(minSlotBytes)
		if err != nil {
			return nil, err
		}
		minSlot = int64(minSlotUint64)
	}

	storage := &ChunkStorage[T]{
		minimumExpiry: minSlot,
		chunkEMap:     emap.NewEMap[emapChunk[T]](),
		chunkMap:      make(map[ids.ID]*StoredChunkSignature[T]),
		chunkDB:       db,
		verifier:      verifier,
	}
	return storage, storage.init()
}

func (s *ChunkStorage[T]) init() error {
	iter := s.chunkDB.NewIteratorWithPrefix([]byte{pendingByte})
	defer iter.Release()

	for iter.Next() {
		chunk, err := ParseChunk[T](iter.Value())
		if err != nil {
			slot, chunkID, keyParsingErr := parsePendingChunkKey(iter.Key())
			if keyParsingErr != nil {
				return err
			}
			return fmt.Errorf("failed to parse chunk %s at slot %d", chunkID, slot)
		}
		s.chunkEMap.Add([]emapChunk[T]{{chunk: chunk}})
		s.chunkMap[chunk.id] = &StoredChunkSignature[T]{Chunk: chunk}
	}

	if err := iter.Error(); err != nil {
		return fmt.Errorf("failed to initialize storage due to iterator error: %w", err)
	}
	return nil
}

// AddLocalChunkWithCert adds a chunk to storage with the local signature share and aggregated certificate
// Assumes caller has already verified this does not add a duplicate chunk
func (s *ChunkStorage[T]) AddLocalChunkWithCert(c Chunk[T], cert *ChunkCertificate) error {
	s.lock.Lock()
	defer s.lock.Unlock()

	return s.putVerifiedChunk(c, cert)
}

// SetChunkCert sets the chunk certificate for the given chunkID
// Assumes the caller would call this function with a valid cert.
func (s *ChunkStorage[T]) SetChunkCert(ctx context.Context, chunkID ids.ID, cert *ChunkCertificate) error {
	s.lock.Lock()
	defer s.lock.Unlock()

	storedChunk, ok := s.chunkMap[chunkID]
	if !ok {
		return fmt.Errorf("failed to store cert for non-existent chunk: %s", chunkID)
	}

	if err := s.verifier.VerifyCertificate(ctx, cert); err != nil {
		return fmt.Errorf("failed to store invalid cert for chunk %s : %w", chunkID, err)
	}
	storedChunk.Cert = cert
	return nil
}

// VerifyRemoteChunk will:
// 1. Check the cache
// 2. Verify the chunk
// 3. Generate a local signature share and store it in memory
// 4. Return the local signature share
// TODO refactor and merge with AddLocalChunkWithCert
// Assumes caller has already verified this does not add a duplicate chunk
func (s *ChunkStorage[T]) VerifyRemoteChunk(c Chunk[T]) (*warp.BitSetSignature, error) {
	s.lock.Lock()
	defer s.lock.Unlock()

	chunkCertInfo, ok := s.chunkMap[c.id]
	if ok {
		return &warp.BitSetSignature{
			Signers:   chunkCertInfo.Cert.Signature.Signers,
			Signature: chunkCertInfo.Cert.Signature.Signature,
		}, nil
	}
	if err := s.verifier.Verify(c); err != nil {
		return nil, err
	}
	if err := s.putVerifiedChunk(c, nil); err != nil {
		return nil, err
	}
	return nil, nil
}

func (s *ChunkStorage[T]) putVerifiedChunk(c Chunk[T], cert *ChunkCertificate) error {
	if err := s.chunkDB.Put(pendingChunkKey(c.Expiry, c.id), c.bytes); err != nil {
		return err
	}
	s.chunkEMap.Add([]emapChunk[T]{{chunk: c}})

	if chunkCert, ok := s.chunkMap[c.id]; ok {
		if cert != nil {
			chunkCert.Cert = cert
		}
		return nil
	}
	chunkCert := &StoredChunkSignature[T]{Chunk: c, Cert: cert}
	s.chunkMap[c.id] = chunkCert
	return nil
}

// TODO need to call this to expire chunks in server
// SetMin sets the minimum timestamp on the expiring storage and marks the chunks that
// must be saved, which would otherwise expire.
func (s *ChunkStorage[T]) SetMin(updatedMin int64, saveChunks []ids.ID) error {
	s.lock.Lock()
	defer s.lock.Unlock()

	s.minimumExpiry = updatedMin
	minSlotBytes := make([]byte, consts.Uint64Len)
	binary.BigEndian.PutUint64(minSlotBytes, uint64(s.minimumExpiry))
	batch := s.chunkDB.NewBatch()
	if err := batch.Put(minSlotKey, minSlotBytes); err != nil {
		return fmt.Errorf("failed to update persistent min slot: %w", err)
	}
	for _, saveChunkID := range saveChunks {
		chunk, ok := s.chunkMap[saveChunkID]
		if !ok {
			return fmt.Errorf("failed to save chunk %s", saveChunkID)
		}
		if err := batch.Put(acceptedChunkKey(chunk.Chunk.Expiry, chunk.Chunk.id), chunk.Chunk.bytes); err != nil {
			return fmt.Errorf("failed to save chunk %s: %w", saveChunkID, err)
		}
		delete(s.chunkMap, saveChunkID)
	}
	expiredChunks := s.chunkEMap.SetMin(updatedMin)
	for _, chunkID := range expiredChunks {
		chunk, ok := s.chunkMap[chunkID]
		if !ok {
			continue
		}
		delete(s.chunkMap, chunkID)
		// TODO: switch to using DeleteRange(nil, pendingChunkKey(updatedMin, ids.Empty)) after
		// merging main
		if err := batch.Delete(pendingChunkKey(chunk.Chunk.Expiry, chunk.Chunk.id)); err != nil {
			return err
		}
	}

	if err := batch.Write(); err != nil {
		return fmt.Errorf("failed to write SetMin batch: %w", err)
	}
	s.verifier.SetMin(updatedMin)
	return nil
}

// GatherChunkCerts provides a slice of chunk certificates to build
// a chunk based block.
// TODO: switch from returning random chunk certs to ordered by expiry
func (s *ChunkStorage[T]) GatherChunkCerts() []*ChunkCertificate {
	s.lock.RLock()
	defer s.lock.RUnlock()

	chunkCerts := make([]*ChunkCertificate, 0, len(s.chunkMap))
	for _, chunk := range s.chunkMap {
		if chunk.Cert == nil {
			continue
		}
		chunkCerts = append(chunkCerts, chunk.Cert)
	}
	return chunkCerts
}

// GetChunkBytes returns the corresponding chunk bytes of the requested chunk
// Both the slot and chunkID must be provided to create the relevant DB key, which
// includes the slot to create a more sequential DB workload.
func (s *ChunkStorage[T]) GetChunkBytes(expiry int64, chunkID ids.ID) ([]byte, error) {
	s.lock.RLock()
	defer s.lock.RUnlock()

	chunk, ok := s.chunkMap[chunkID]
	if ok {
		return chunk.Chunk.bytes, nil
	}

	chunkBytes, err := s.chunkDB.Get(acceptedChunkKey(expiry, chunkID))
	if err != nil {
		return nil, fmt.Errorf("failed to fetch accepted chunk bytes for %s: %w", chunkID, err)
	}
	return chunkBytes, nil
}

func createChunkKey(prefix byte, slot int64, chunkID ids.ID) []byte {
	b := make([]byte, chunkKeySize)
	b[0] = prefix
	binary.BigEndian.PutUint64(b[1:1+consts.Uint64Len], uint64(slot))
	copy(b[1+consts.Uint64Len:], chunkID[:])
	return b
}

func parseChunkKey(key []byte) (prefix byte, slot int64, chunkID ids.ID, err error) {
	if len(key) != chunkKeySize {
		return 0, 0, ids.Empty, fmt.Errorf("unexpected chunk key size %d", len(key))
	}
	prefix = key[0]
	slot = int64(binary.BigEndian.Uint64(key[1 : 1+consts.Uint64Len]))
	copy(chunkID[:], key[1+consts.Uint64Len:])
	return prefix, slot, chunkID, nil
}

func pendingChunkKey(slot int64, chunkID ids.ID) []byte {
	return createChunkKey(pendingByte, slot, chunkID)
}

func parsePendingChunkKey(key []byte) (slot int64, chunkID ids.ID, err error) {
	prefix, slot, chunkID, err := parseChunkKey(key)
	if err != nil {
		return 0, ids.Empty, err
	}
	if prefix != pendingByte {
		return 0, ids.Empty, fmt.Errorf("unexpected pending chunk key prefix: %d", prefix)
	}
	return slot, chunkID, nil
}

func acceptedChunkKey(slot int64, chunkID ids.ID) []byte {
	return createChunkKey(acceptedByte, slot, chunkID)
}

type emapChunk[T Tx[T]] struct {
	chunk Chunk[T]
}

func (e emapChunk[_]) GetID() ids.ID {
	return e.chunk.id
}

func (e emapChunk[_]) GetExpiry() int64 {
	return e.chunk.Expiry
}<|MERGE_RESOLUTION|>--- conflicted
+++ resolved
@@ -31,9 +31,6 @@
 
 var minSlotKey []byte = []byte{metadataByte, minSlotByte}
 
-<<<<<<< HEAD
-type Verifier[T Tx[T]] interface {
-=======
 var (
 	ErrChunkProducerNotValidator = errors.New("chunk producer is not in the validator set")
 	ErrChunkTooOld               = errors.New("chunk is too old")
@@ -41,16 +38,13 @@
 	ErrInvalidChunkCertificate   = errors.New("invalid chunk certificate")
 )
 
-type Verifier[T Tx] interface {
->>>>>>> 39635525
+type Verifier[T Tx[T]] interface {
 	Verify(chunk Chunk[T]) error
 	SetMin(min int64)
 	VerifyCertificate(ctx context.Context, chunkCert *ChunkCertificate) error
 }
 
-var _ Verifier[Tx] = (*ChunkVerifier[Tx])(nil)
-
-type ChunkVerifier[T Tx] struct {
+type ChunkVerifier[T Tx[T]] struct {
 	networkID              uint32
 	chainID                ids.ID
 	chainState             pChain
@@ -60,10 +54,7 @@
 	validityWindowDuration time.Duration
 }
 
-<<<<<<< HEAD
-type NoVerifier[T Tx[T]] struct{}
-=======
-func NewChunkVerifier[T Tx](networkID uint32, chainID ids.ID, chainState pChain, quorumNum, quorumDen uint64, validityWindowDuration time.Duration) *ChunkVerifier[T] {
+func NewChunkVerifier[T Tx[T]](networkID uint32, chainID ids.ID, chainState pChain, quorumNum, quorumDen uint64, validityWindowDuration time.Duration) *ChunkVerifier[T] {
 	verifier := &ChunkVerifier[T]{
 		networkID:              networkID,
 		chainID:                chainID,
@@ -107,7 +98,6 @@
 	// add rate limiting for a given producer.
 	return chunk.Verify(c.networkID, c.chainID)
 }
->>>>>>> 39635525
 
 func (c ChunkVerifier[T]) VerifyCertificate(ctx context.Context, chunkCert *ChunkCertificate) error {
 	err := chunkCert.Verify(
