// Copyright (C) 2024, Ava Labs, Inc. All rights reserved.
// See the file LICENSE for licensing terms.

package dsmr

import (
	"context"
	"fmt"

	"github.com/ava-labs/avalanchego/ids"
	"github.com/ava-labs/avalanchego/network/p2p"
	"github.com/ava-labs/avalanchego/proto/pb/sdk"
	"github.com/ava-labs/avalanchego/snow/engine/common"
	"github.com/ava-labs/avalanchego/utils"
	"github.com/ava-labs/avalanchego/utils/set"
	"github.com/ava-labs/avalanchego/utils/wrappers"
	"github.com/ava-labs/avalanchego/vms/platformvm/warp"
	"google.golang.org/protobuf/proto"

	"github.com/ava-labs/hypersdk/codec"
	"github.com/ava-labs/hypersdk/proto/pb/dsmr"
)

var (
	_ Marshaler[*dsmr.GetChunkRequest, Chunk[Tx], []byte]              = (*getChunkMarshaler[Tx])(nil)
	_ Marshaler[*sdk.SignatureRequest, *sdk.SignatureResponse, []byte] = (*getChunkSignatureMarshaler)(nil)
	_ Marshaler[[]byte, []byte, *dsmr.ChunkCertificateGossip]          = (*chunkCertificateGossipMarshaler)(nil)
)

type Marshaler[T any, U any, V any] interface {
	MarshalRequest(T) ([]byte, error)
	UnmarshalResponse([]byte) (U, error)
	MarshalGossip(V) ([]byte, error)
}

// TODO merge upstream into avalanchego
type TypedClient[T any, U any, V any] struct {
	client    *p2p.Client
	marshaler Marshaler[T, U, V]
}

func (t *TypedClient[T, U, _]) AppRequest(
	ctx context.Context,
	nodeID ids.NodeID,
	request T,
	onResponse func(ctx context.Context, nodeID ids.NodeID, response U, err error),
) error {
	onByteResponse := func(ctx context.Context, nodeID ids.NodeID, responseBytes []byte, err error) {
		if err != nil {
			onResponse(ctx, nodeID, utils.Zero[U](), err)
			return
		}

		response, parseErr := t.marshaler.UnmarshalResponse(responseBytes)
		if parseErr != nil {
			// TODO how do we handle this?
			return
		}

		onResponse(ctx, nodeID, response, err)
	}

	requestBytes, err := t.marshaler.MarshalRequest(request)
	if err != nil {
		return fmt.Errorf("failed to marshal request: %w", err)
	}

	return t.client.AppRequest(
		ctx,
		set.Of(nodeID),
		requestBytes,
		onByteResponse,
	)
}

func (t *TypedClient[T, U, V]) AppGossip(
	ctx context.Context,
	gossip V,
) error {
	gossipBytes, err := t.marshaler.MarshalGossip(gossip)
	if err != nil {
		return fmt.Errorf("failed to marshal gossip: %w", err)
	}

	return t.client.AppGossip(
		ctx,
		common.SendConfig{
			Validators: 100,
		},
		gossipBytes,
	)
}

type chunkCertificateGossipMarshaler struct{}

func (chunkCertificateGossipMarshaler) MarshalRequest(bytes []byte) ([]byte, error) {
	return bytes, nil
}

func (chunkCertificateGossipMarshaler) UnmarshalResponse(bytes []byte) ([]byte, error) {
	return bytes, nil
}

func (chunkCertificateGossipMarshaler) MarshalGossip(gossip *dsmr.ChunkCertificateGossip) ([]byte, error) {
	return proto.Marshal(gossip)
}

type getChunkSignatureMarshaler struct {
	networkID uint32
	chainID   ids.ID
}

<<<<<<< HEAD
func (g getChunkSignatureMarshaler) MarshalRequest(request *dsmr.GetChunkSignatureRequest) ([]byte, error) {
	msg, err := warp.NewUnsignedMessage(g.networkID, g.chainID, request.Chunk)
	if err != nil {
		return nil, err
	}

	acp118Request := sdk.SignatureRequest{
		Message:       msg.Bytes(),
		Justification: nil,
	}

	return proto.Marshal(&acp118Request)
}

func (getChunkSignatureMarshaler) UnmarshalResponse(bytes []byte) (*dsmr.GetChunkSignatureResponse, error) {
	acp118Response := sdk.SignatureResponse{}
	if err := proto.Unmarshal(bytes, &acp118Response); err != nil {
		return nil, err
	}

	return &dsmr.GetChunkSignatureResponse{
		Signature: acp118Response.Signature,
	}, nil
=======
func (getChunkSignatureMarshaler) MarshalRequest(request *sdk.SignatureRequest) ([]byte, error) {
	return proto.Marshal(request)
}

func (getChunkSignatureMarshaler) UnmarshalResponse(bytes []byte) (*sdk.SignatureResponse, error) {
	acp118Response := &sdk.SignatureResponse{}
	if err := proto.Unmarshal(bytes, acp118Response); err != nil {
		return nil, err
	}

	return acp118Response, nil
>>>>>>> 49cbe484
}

func (getChunkSignatureMarshaler) MarshalGossip(bytes []byte) ([]byte, error) {
	return bytes, nil
}

type getChunkMarshaler[T Tx] struct{}

func (getChunkMarshaler[_]) MarshalRequest(t *dsmr.GetChunkRequest) ([]byte, error) {
	return proto.Marshal(t)
}

func (getChunkMarshaler[T]) UnmarshalResponse(bytes []byte) (Chunk[T], error) {
	response := dsmr.GetChunkResponse{}
	if err := proto.Unmarshal(bytes, &response); err != nil {
		return Chunk[T]{}, err
	}

	chunk := Chunk[T]{}
	if err := codec.LinearCodec.UnmarshalFrom(
		&wrappers.Packer{Bytes: response.Chunk},
		&chunk,
	); err != nil {
		return Chunk[T]{}, err
	}

	return chunk, chunk.init()
}

func (getChunkMarshaler[_]) MarshalGossip(bytes []byte) ([]byte, error) {
	return bytes, nil
}

func NewGetChunkClient[T Tx](client *p2p.Client) *TypedClient[*dsmr.GetChunkRequest, Chunk[T], []byte] {
	return &TypedClient[*dsmr.GetChunkRequest, Chunk[T], []byte]{
		client:    client,
		marshaler: getChunkMarshaler[T]{},
	}
}

<<<<<<< HEAD
func NewGetChunkSignatureClient(networkID uint32, chainID ids.ID, client *p2p.Client) *TypedClient[*dsmr.GetChunkSignatureRequest, *dsmr.GetChunkSignatureResponse, []byte] {
	return &TypedClient[*dsmr.GetChunkSignatureRequest, *dsmr.GetChunkSignatureResponse, []byte]{
=======
func NewGetChunkSignatureClient(networkID uint32, chainID ids.ID, client *p2p.Client) *TypedClient[*sdk.SignatureRequest, *sdk.SignatureResponse, []byte] {
	return &TypedClient[*sdk.SignatureRequest, *sdk.SignatureResponse, []byte]{
>>>>>>> 49cbe484
		client: client,
		marshaler: getChunkSignatureMarshaler{
			networkID: networkID,
			chainID:   chainID,
		},
	}
}

func NewChunkCertificateGossipClient(client *p2p.Client) *TypedClient[[]byte, []byte, *dsmr.ChunkCertificateGossip] {
	return &TypedClient[[]byte, []byte, *dsmr.ChunkCertificateGossip]{
		client:    client,
		marshaler: chunkCertificateGossipMarshaler{},
	}
}<|MERGE_RESOLUTION|>--- conflicted
+++ resolved
@@ -14,7 +14,6 @@
 	"github.com/ava-labs/avalanchego/utils"
 	"github.com/ava-labs/avalanchego/utils/set"
 	"github.com/ava-labs/avalanchego/utils/wrappers"
-	"github.com/ava-labs/avalanchego/vms/platformvm/warp"
 	"google.golang.org/protobuf/proto"
 
 	"github.com/ava-labs/hypersdk/codec"
@@ -110,31 +109,6 @@
 	chainID   ids.ID
 }
 
-<<<<<<< HEAD
-func (g getChunkSignatureMarshaler) MarshalRequest(request *dsmr.GetChunkSignatureRequest) ([]byte, error) {
-	msg, err := warp.NewUnsignedMessage(g.networkID, g.chainID, request.Chunk)
-	if err != nil {
-		return nil, err
-	}
-
-	acp118Request := sdk.SignatureRequest{
-		Message:       msg.Bytes(),
-		Justification: nil,
-	}
-
-	return proto.Marshal(&acp118Request)
-}
-
-func (getChunkSignatureMarshaler) UnmarshalResponse(bytes []byte) (*dsmr.GetChunkSignatureResponse, error) {
-	acp118Response := sdk.SignatureResponse{}
-	if err := proto.Unmarshal(bytes, &acp118Response); err != nil {
-		return nil, err
-	}
-
-	return &dsmr.GetChunkSignatureResponse{
-		Signature: acp118Response.Signature,
-	}, nil
-=======
 func (getChunkSignatureMarshaler) MarshalRequest(request *sdk.SignatureRequest) ([]byte, error) {
 	return proto.Marshal(request)
 }
@@ -146,7 +120,6 @@
 	}
 
 	return acp118Response, nil
->>>>>>> 49cbe484
 }
 
 func (getChunkSignatureMarshaler) MarshalGossip(bytes []byte) ([]byte, error) {
@@ -187,13 +160,8 @@
 	}
 }
 
-<<<<<<< HEAD
-func NewGetChunkSignatureClient(networkID uint32, chainID ids.ID, client *p2p.Client) *TypedClient[*dsmr.GetChunkSignatureRequest, *dsmr.GetChunkSignatureResponse, []byte] {
-	return &TypedClient[*dsmr.GetChunkSignatureRequest, *dsmr.GetChunkSignatureResponse, []byte]{
-=======
 func NewGetChunkSignatureClient(networkID uint32, chainID ids.ID, client *p2p.Client) *TypedClient[*sdk.SignatureRequest, *sdk.SignatureResponse, []byte] {
 	return &TypedClient[*sdk.SignatureRequest, *sdk.SignatureResponse, []byte]{
->>>>>>> 49cbe484
 		client: client,
 		marshaler: getChunkSignatureMarshaler{
 			networkID: networkID,
