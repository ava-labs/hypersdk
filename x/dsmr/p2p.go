--- conflicted
+++ resolved
@@ -110,17 +110,12 @@
 	storage  *ChunkStorage[T]
 }
 
-<<<<<<< HEAD
-func (c ChunkSignatureRequestVerifier[T]) Verify(_ context.Context, message *warp.UnsignedMessage, _ []byte) *common.AppError {
-	chunk, err := ParseChunk[T](message.Payload)
-=======
 func (c ChunkSignatureRequestVerifier[T]) Verify(
 	_ context.Context,
 	_ *warp.UnsignedMessage,
 	justification []byte,
 ) *common.AppError {
 	chunk, err := ParseChunk[T](justification)
->>>>>>> 49cbe484
 	if err != nil {
 		return &common.AppError{
 			Code:    p2p.ErrUnexpected.Code,
@@ -132,8 +127,8 @@
 		return ErrInvalidChunk
 	}
 
-<<<<<<< HEAD
-	_, accepted, err := c.storage.GetChunkBytes(chunk.Expiry, chunk.id)
+	// check to see if this chunk was already accepted.
+	_, err = c.storage.GetChunkBytes(chunk.Expiry, chunk.id)
 	if err != nil && !errors.Is(err, database.ErrNotFound) {
 		return &common.AppError{
 			Code:    p2p.ErrUnexpected.Code,
@@ -141,26 +136,6 @@
 		}
 	}
 
-	if accepted {
-		// Don't sign a chunk that is already marked as accepted
-		return ErrDuplicateChunk
-	}
-
-	if _, err := c.storage.VerifyRemoteChunk(chunk); err != nil {
-		return &common.AppError{
-=======
-	// check to see if this chunk was already accepted.
-	_, err = c.storage.GetChunkBytes(chunk.Expiry, chunk.id)
-	if err != nil && !errors.Is(err, database.ErrNotFound) {
-		return &common.AppError{
->>>>>>> 49cbe484
-			Code:    p2p.ErrUnexpected.Code,
-			Message: err.Error(),
-		}
-	}
-
-<<<<<<< HEAD
-=======
 	if _, err := c.storage.VerifyRemoteChunk(chunk); err != nil {
 		return &common.AppError{
 			Code:    p2p.ErrUnexpected.Code,
@@ -168,7 +143,6 @@
 		}
 	}
 
->>>>>>> 49cbe484
 	return nil
 }
 
