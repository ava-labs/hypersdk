--- conflicted
+++ resolved
@@ -154,12 +154,8 @@
 	if err := chunkCert.UnmarshalCanoto(gossip.ChunkCertificate); err != nil {
 		return
 	}
-<<<<<<< HEAD
-	if err := c.storage.SetChunkCert(chunkCert.ChunkID, &chunkCert); err != nil {
-=======
 
 	if err := c.storage.SetChunkCert(ctx, chunkCert.ChunkID, &chunkCert); err != nil {
->>>>>>> 39635525
 		return
 	}
 }
