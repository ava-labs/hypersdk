// Copyright (C) 2024, Ava Labs, Inc. All rights reserved.
// See the file LICENSE for licensing terms.

package dsmr

import (
	"context"
	"errors"
	"fmt"

	"github.com/ava-labs/avalanchego/codec/linearcodec"
	"github.com/ava-labs/avalanchego/ids"
	"github.com/ava-labs/avalanchego/utils/units"
	"github.com/ava-labs/avalanchego/utils/wrappers"
	"github.com/ava-labs/avalanchego/vms/platformvm/warp"

	"github.com/ava-labs/hypersdk/codec"

	acodec "github.com/ava-labs/avalanchego/codec"
)

const (
	CodecVersion = 0

	MaxMessageSize = units.KiB
)

var Codec acodec.Manager

func init() {
	Codec = acodec.NewManager(MaxMessageSize)
	lc := linearcodec.NewDefault()

	err := errors.Join(
		Codec.RegisterCodec(CodecVersion, lc),
	)
	if err != nil {
		panic(err)
	}
}

type ChunkReference struct {
	ChunkID  ids.ID     `serialize:"true"`
	Producer ids.NodeID `serialize:"true"`
	Expiry   int64      `serialize:"true"`
}

type emapChunkCertificate struct {
	ChunkCertificate
}

func (e emapChunkCertificate) GetID() ids.ID { return e.ChunkID }

func (e emapChunkCertificate) GetExpiry() int64 { return e.Expiry }

type ChunkCertificate struct {
	ChunkReference `serialize:"true"`
	Signature      *warp.BitSetSignature `serialize:"true"`
}

func (c *ChunkCertificate) GetChunkID() ids.ID { return c.ChunkID }

func (c *ChunkCertificate) GetSlot() int64 { return c.Expiry }

func (c *ChunkCertificate) Bytes() []byte {
	bytes, err := Codec.Marshal(CodecVersion, c)
	if err != nil {
		panic(err)
	}
	return bytes
}

func (c *ChunkCertificate) Verify(
	ctx context.Context,
	chainState ChainState,
) error {
	packer := wrappers.Packer{MaxSize: MaxMessageSize}
	if err := codec.LinearCodec.MarshalInto(c.ChunkReference, &packer); err != nil {
		return fmt.Errorf("failed to marshal chunk reference: %w", err)
	}
	networkID := chainState.GetNetworkID()
	msg, err := warp.NewUnsignedMessage(networkID, chainState.GetChainID(), packer.Bytes)
	if err != nil {
		return fmt.Errorf("failed to initialize unsigned warp message: %w", err)
	}
<<<<<<< HEAD
	validators, err := chainState.GetCanonicalValidatorSet(ctx)
	if err != nil {
		return fmt.Errorf("failed to retrieve signature params: %w", err)
=======
	canonicalValidatorSet, err := warp.GetCanonicalValidatorSetFromChainID(ctx, pChainState, pChainHeight, msg.SourceChainID)
	if err != nil {
		return fmt.Errorf("failed to retrieve validators set: %w", err)
>>>>>>> cc28924b
	}
	if err := c.Signature.Verify(
		msg,
		networkID,
<<<<<<< HEAD
		validators,
		chainState.GetQuorumNum(),
		chainState.GetQuorumDen(),
=======
		canonicalValidatorSet,
		quorumNum,
		quorumDen,
>>>>>>> cc28924b
	); err != nil {
		return fmt.Errorf("failed verification: %w", err)
	}

	return nil
}<|MERGE_RESOLUTION|>--- conflicted
+++ resolved
@@ -83,28 +83,16 @@
 	if err != nil {
 		return fmt.Errorf("failed to initialize unsigned warp message: %w", err)
 	}
-<<<<<<< HEAD
-	validators, err := chainState.GetCanonicalValidatorSet(ctx)
-	if err != nil {
-		return fmt.Errorf("failed to retrieve signature params: %w", err)
-=======
-	canonicalValidatorSet, err := warp.GetCanonicalValidatorSetFromChainID(ctx, pChainState, pChainHeight, msg.SourceChainID)
+	canonicalValidatorSet, err := chainState.GetCanonicalValidatorSet(ctx)
 	if err != nil {
 		return fmt.Errorf("failed to retrieve validators set: %w", err)
->>>>>>> cc28924b
 	}
 	if err := c.Signature.Verify(
 		msg,
 		networkID,
-<<<<<<< HEAD
-		validators,
+		canonicalValidatorSet,
 		chainState.GetQuorumNum(),
 		chainState.GetQuorumDen(),
-=======
-		canonicalValidatorSet,
-		quorumNum,
-		quorumDen,
->>>>>>> cc28924b
 	); err != nil {
 		return fmt.Errorf("failed verification: %w", err)
 	}
