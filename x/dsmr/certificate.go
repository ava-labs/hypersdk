// Copyright (C) 2024, Ava Labs, Inc. All rights reserved.
// See the file LICENSE for licensing terms.

package dsmr

import (
	"context"
	"errors"
	"fmt"

	"github.com/ava-labs/avalanchego/codec/linearcodec"
	"github.com/ava-labs/avalanchego/ids"
	"github.com/ava-labs/avalanchego/snow/validators"
	"github.com/ava-labs/avalanchego/utils/units"
	"github.com/ava-labs/avalanchego/utils/wrappers"
	"github.com/ava-labs/avalanchego/vms/platformvm/warp"

	"github.com/ava-labs/hypersdk/codec"

	acodec "github.com/ava-labs/avalanchego/codec"
)

const (
	CodecVersion = 0

	MaxMessageSize = units.KiB
)

var Codec acodec.Manager

func init() {
	Codec = acodec.NewManager(MaxMessageSize)
	lc := linearcodec.NewDefault()

	err := errors.Join(
		Codec.RegisterCodec(CodecVersion, lc),
	)
	if err != nil {
		panic(err)
	}
}

type ChunkReference struct {
	ChunkID  ids.ID     `serialize:"true"`
	Producer ids.NodeID `serialize:"true"`
	Expiry   int64      `serialize:"true"`
}

type ChunkCertificate struct {
	ChunkReference `serialize:"true"`
	Signature      *warp.BitSetSignature `serialize:"true"`
}

func (c ChunkCertificate) GetID() ids.ID    { return c.ChunkID }
func (c ChunkCertificate) GetExpiry() int64 { return c.Expiry }

func (c *ChunkCertificate) GetSlot() int64 { return c.Expiry }

func (c *ChunkCertificate) Bytes() []byte {
	bytes, err := Codec.Marshal(CodecVersion, c)
	if err != nil {
		panic(err)
	}
	return bytes
}

func (c *ChunkCertificate) Verify(
	ctx context.Context,
	networkID uint32,
	chainID ids.ID,
	pChainState validators.State,
	pChainHeight uint64,
	quorumNum uint64,
	quorumDen uint64,
) error {
	packer := wrappers.Packer{MaxSize: MaxMessageSize}
	if err := codec.LinearCodec.MarshalInto(c.ChunkReference, &packer); err != nil {
		return fmt.Errorf("failed to marshal chunk reference: %w", err)
	}

	msg, err := warp.NewUnsignedMessage(networkID, chainID, packer.Bytes)
	if err != nil {
		return fmt.Errorf("failed to initialize unsigned warp message: %w", err)
	}

	if err := c.Signature.Verify(
		ctx,
		msg,
		networkID,
		pChainState,
		pChainHeight,
		quorumNum,
		quorumDen,
	); err != nil {
		return fmt.Errorf("failed verification: %w", err)
	}

<<<<<<< HEAD
	return &WarpChunkCertificate{
		UnsignedCertificate: cert,
		Message:             msg,
	}, nil
}

func (c *WarpChunkCertificate) GetID() ids.ID { return c.UnsignedCertificate.ChunkID() }

func (c *WarpChunkCertificate) GetSlot() int64 { return c.UnsignedCertificate.Slot() }

func (c *WarpChunkCertificate) Bytes() []byte { return c.Message.Bytes() }

type WarpChunkVerificationContext struct {
	NetworkID    uint32
	PChainState  validators.State
	PChainHeight uint64
	QuorumNum    uint64
	QuorumDen    uint64
}

func (c *WarpChunkCertificate) Verify(
	ctx context.Context,
	verificationContext WarpChunkVerificationContext,
) error {
	return c.Message.Signature.Verify(
		ctx,
		c.UnsignedCertificate.UnsignedMessage,
		verificationContext.NetworkID,
		verificationContext.PChainState,
		verificationContext.PChainHeight,
		verificationContext.QuorumNum,
		verificationContext.QuorumDen,
	)
=======
	return nil
>>>>>>> 704db465
}<|MERGE_RESOLUTION|>--- conflicted
+++ resolved
@@ -95,41 +95,5 @@
 		return fmt.Errorf("failed verification: %w", err)
 	}
 
-<<<<<<< HEAD
-	return &WarpChunkCertificate{
-		UnsignedCertificate: cert,
-		Message:             msg,
-	}, nil
-}
-
-func (c *WarpChunkCertificate) GetID() ids.ID { return c.UnsignedCertificate.ChunkID() }
-
-func (c *WarpChunkCertificate) GetSlot() int64 { return c.UnsignedCertificate.Slot() }
-
-func (c *WarpChunkCertificate) Bytes() []byte { return c.Message.Bytes() }
-
-type WarpChunkVerificationContext struct {
-	NetworkID    uint32
-	PChainState  validators.State
-	PChainHeight uint64
-	QuorumNum    uint64
-	QuorumDen    uint64
-}
-
-func (c *WarpChunkCertificate) Verify(
-	ctx context.Context,
-	verificationContext WarpChunkVerificationContext,
-) error {
-	return c.Message.Signature.Verify(
-		ctx,
-		c.UnsignedCertificate.UnsignedMessage,
-		verificationContext.NetworkID,
-		verificationContext.PChainState,
-		verificationContext.PChainHeight,
-		verificationContext.QuorumNum,
-		verificationContext.QuorumDen,
-	)
-=======
 	return nil
->>>>>>> 704db465
 }