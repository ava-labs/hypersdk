--- conflicted
+++ resolved
@@ -472,11 +472,7 @@
 				1,
 				testingDefaultValidityWindowDuration,
 			),
-<<<<<<< HEAD
-			wantErr:                   ErrAppChunkProducerNotValidator,
-=======
 			wantErr:                   ErrInvalidChunk,
->>>>>>> a9801b84
 			producerNode:              ids.GenerateTestNodeID(),
 			nodeLastAcceptedTimestamp: 1,
 			chunkExpiry:               123,
@@ -497,11 +493,7 @@
 				1,
 				testingDefaultValidityWindowDuration,
 			),
-<<<<<<< HEAD
-			wantErr:                   ErrAppChunkTooOld,
-=======
 			wantErr:                   ErrInvalidChunk,
->>>>>>> a9801b84
 			producerNode:              nodeID,
 			nodeLastAcceptedTimestamp: 5000,
 			chunkExpiry:               123,
@@ -522,11 +514,7 @@
 				1,
 				testingDefaultValidityWindowDuration,
 			),
-<<<<<<< HEAD
-			wantErr:                   ErrAppChunkTooFarAhead,
-=======
 			wantErr:                   ErrInvalidChunk,
->>>>>>> a9801b84
 			producerNode:              nodeID,
 			nodeLastAcceptedTimestamp: 1,
 			chunkExpiry:               1 + int64(testingDefaultValidityWindowDuration),
