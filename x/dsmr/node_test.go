// Copyright (C) 2024, Ava Labs, Inc. All rights reserved.
// See the file LICENSE for licensing terms.

package dsmr

import (
	"context"
	"errors"
	"testing"
	"time"

	"github.com/ava-labs/avalanchego/database/memdb"
	"github.com/ava-labs/avalanchego/ids"
	"github.com/ava-labs/avalanchego/network/p2p"
	"github.com/ava-labs/avalanchego/network/p2p/acp118"
	"github.com/ava-labs/avalanchego/network/p2p/p2ptest"
	"github.com/ava-labs/avalanchego/proto/pb/sdk"
	"github.com/ava-labs/avalanchego/snow/validators"
	"github.com/ava-labs/avalanchego/snow/validators/validatorstest"
	"github.com/ava-labs/avalanchego/utils/crypto/bls"
	"github.com/ava-labs/avalanchego/utils/crypto/bls/signer/localsigner"
	"github.com/ava-labs/avalanchego/utils/logging"
	"github.com/ava-labs/avalanchego/utils/set"
	"github.com/ava-labs/avalanchego/utils/wrappers"
	"github.com/ava-labs/avalanchego/vms/platformvm/warp"
	"github.com/stretchr/testify/require"

	"github.com/ava-labs/hypersdk/codec"
	"github.com/ava-labs/hypersdk/internal/validitywindow"
	"github.com/ava-labs/hypersdk/internal/validitywindow/validitywindowtest"
	"github.com/ava-labs/hypersdk/proto/pb/dsmr"
	"github.com/ava-labs/hypersdk/x/dsmr/dsmrtest"
)

const (
	networkID                            = uint32(123)
	testingDefaultValidityWindowDuration = 5 * time.Second
)

var (
	_ Tx                    = (*dsmrtest.Tx)(nil)
	_ Verifier[dsmrtest.Tx] = (*failVerifier)(nil)
	_ ChainState            = (*testChainState)(nil)

	chainID         = ids.Empty
	testRuleFactory = ruleFactory{
		rules: rules{
			validityWindow: int64(testingDefaultValidityWindowDuration),
		},
	}

	errTestingInvalidValidityWindow = errors.New("time validity window testing error")
)

// Test that chunks can be built through Node.BuildChunk
func TestNode_BuildChunk(t *testing.T) {
	tests := []struct {
		name        string
		txs         []dsmrtest.Tx
		expiry      int64
		beneficiary codec.Address
		wantErr     error
	}{
		{
			name:        "empty chunk",
			expiry:      123,
			beneficiary: codec.Address{123},
			wantErr:     ErrEmptyChunk,
		},
		{
			name: "chunk with 1 tx",
			txs: []dsmrtest.Tx{
				{
					ID:     ids.GenerateTestID(),
					Expiry: 1,
				},
			},
			expiry:      123,
			beneficiary: codec.Address{123},
		},
		{
			name: "chunk with multiple txs",
			txs: []dsmrtest.Tx{
				{
					ID:     ids.GenerateTestID(),
					Expiry: 1,
				},
				{
					ID:     ids.GenerateTestID(),
					Expiry: 2,
				},
				{
					ID:     ids.GenerateTestID(),
					Expiry: 3,
				},
			},
			expiry:      123,
			beneficiary: codec.Address{123},
		},
	}

	for _, tt := range tests {
		t.Run(tt.name, func(t *testing.T) {
			r := require.New(t)

			node := newTestNode(t)
			r.ErrorIs(node.BuildChunk(
				context.Background(),
				tt.txs,
				tt.expiry,
				tt.beneficiary,
			), tt.wantErr)
			if tt.wantErr != nil {
				return
			}

			blk, err := node.BuildBlock(context.Background(), node.LastAccepted, tt.expiry)
			r.NoError(err)
			r.NoError(node.Verify(context.Background(), node.LastAccepted, blk))
			executedBlk, err := node.Accept(context.Background(), blk)
			r.NoError(err)
			r.Len(executedBlk.Chunks, 1)
			chunk := executedBlk.Chunks[0]

			r.Equal(node.ID, chunk.Producer)
			r.Equal(tt.beneficiary, chunk.Beneficiary)
			r.Equal(tt.expiry, chunk.Expiry)
			r.ElementsMatch(tt.txs, chunk.Txs)

			wantPkBytes := [bls.PublicKeyLen]byte{}
			copy(wantPkBytes[:], bls.PublicKeyToCompressedBytes(node.PublicKey))
			r.Equal(wantPkBytes, chunk.Signer)

			packer := &wrappers.Packer{MaxSize: MaxMessageSize}
			r.NoError(codec.LinearCodec.MarshalInto(chunk.UnsignedChunk, packer))
			msg, err := warp.NewUnsignedMessage(networkID, chainID, packer.Bytes)
			r.NoError(err)
			wantSignature, err := node.Signer.Sign(msg)
			r.NoError(err)
			r.Equal(wantSignature, chunk.Signature[:])
		})
	}
}

// Tests that chunks referenced in accepted blocks are available over p2p
func TestNode_GetChunk_AvailableChunk(t *testing.T) {
	r := require.New(t)

	nodes := newTestNodes(t, 2)
	node := nodes[0]

	r.NoError(node.BuildChunk(
		context.Background(),
		[]dsmrtest.Tx{{ID: ids.GenerateTestID(), Expiry: 123}},
		123,
		codec.Address{123},
	))

	blk, err := node.BuildBlock(context.Background(), node.LastAccepted, node.LastAccepted.Timestamp+1)
	r.NoError(err)
	r.NoError(node.Verify(context.Background(), node.LastAccepted, blk))
	executedBlk, err := node.Accept(context.Background(), blk)
	r.NoError(err)
	r.Len(executedBlk.Chunks, 1)

	chunk := executedBlk.Chunks[0]
	client := NewGetChunkClient[dsmrtest.Tx](p2ptest.NewClient(
		t,
		context.Background(),
		ids.EmptyNodeID,
		p2p.NoOpHandler{},
		node.ID,
		node.GetChunkHandler,
	))

	done := make(chan struct{})
	onResponse := func(_ context.Context, _ ids.NodeID, response Chunk[dsmrtest.Tx], err error) {
		defer close(done)
		r.NoError(err)
		r.Equal(chunk, response)
	}

	r.NoError(client.AppRequest(
		context.Background(),
		node.ID,
		&dsmr.GetChunkRequest{
			ChunkId: chunk.id[:],
			Expiry:  chunk.Expiry,
		},
		onResponse,
	))
	<-done
}

// Tests that unknown chunks are not available over p2p
func TestNode_GetChunk_UnknownChunk(t *testing.T) {
	r := require.New(t)

	node := newTestNode(t)
	client := NewGetChunkClient[dsmrtest.Tx](p2ptest.NewClient(
		t,
		context.Background(),
		ids.EmptyNodeID,
		p2p.NoOpHandler{},
		node.ID,
		node.GetChunkHandler,
	))

	done := make(chan struct{})
	onResponse := func(_ context.Context, _ ids.NodeID, _ Chunk[dsmrtest.Tx], err error) {
		defer close(done)

		r.ErrorIs(err, ErrChunkNotAvailable)
	}

	r.NoError(client.AppRequest(
		context.Background(),
		node.ID,
		&dsmr.GetChunkRequest{
			ChunkId: ids.Empty[:],
			Expiry:  123,
		},
		onResponse,
	))
	<-done
}

// Tests that a Node serves chunks it accepts
func TestNode_AcceptedChunksAvailableOverGetChunk(t *testing.T) {
	type availableChunk struct {
		txs         []dsmrtest.Tx
		expiry      int64
		beneficiary codec.Address
	}

	tests := []struct {
		name            string
		availableChunks []availableChunk
	}{
		{
			name: "1 chunk with 1 tx",
			availableChunks: []availableChunk{
				{
					txs: []dsmrtest.Tx{
						{
							ID:     ids.GenerateTestID(),
							Expiry: 0,
						},
					},
					expiry:      123,
					beneficiary: codec.Address{},
				},
			},
		},
		{
			name: "1 chunk with 3 txs",
			availableChunks: []availableChunk{
				{
					txs: []dsmrtest.Tx{
						{
							ID:     ids.GenerateTestID(),
							Expiry: 0,
						},
						{
							ID:     ids.GenerateTestID(),
							Expiry: 1,
						},
						{
							ID:     ids.GenerateTestID(),
							Expiry: 2,
						},
					},
					expiry:      123,
					beneficiary: codec.Address{},
				},
			},
		},
		{
			name: "3 chunks with 1 tx",
			availableChunks: []availableChunk{
				{
					txs: []dsmrtest.Tx{
						{
							ID:     ids.GenerateTestID(),
							Expiry: 0,
						},
					},
					expiry:      123,
					beneficiary: codec.Address{0},
				},
				{
					txs: []dsmrtest.Tx{
						{
							ID:     ids.GenerateTestID(),
							Expiry: 1,
						},
					},
					expiry:      123,
					beneficiary: codec.Address{1},
				},
				{
					txs: []dsmrtest.Tx{
						{
							ID:     ids.GenerateTestID(),
							Expiry: 2,
						},
					},
					expiry:      123,
					beneficiary: codec.Address{2},
				},
			},
		},
		{
			name: "3 chunks with 3 txs",
			availableChunks: []availableChunk{
				{
					txs: []dsmrtest.Tx{
						{
							ID:     ids.GenerateTestID(),
							Expiry: 0,
						},
						{
							ID:     ids.GenerateTestID(),
							Expiry: 1,
						},
						{
							ID:     ids.GenerateTestID(),
							Expiry: 2,
						},
					},
					expiry: 123,
				},
				{
					txs: []dsmrtest.Tx{
						{
							ID:     ids.GenerateTestID(),
							Expiry: 3,
						},
						{
							ID:     ids.GenerateTestID(),
							Expiry: 4,
						},
						{
							ID:     ids.GenerateTestID(),
							Expiry: 5,
						},
					},
					expiry: 123,
				},
				{
					txs: []dsmrtest.Tx{
						{
							ID:     ids.GenerateTestID(),
							Expiry: 6,
						},
						{
							ID:     ids.GenerateTestID(),
							Expiry: 7,
						},
						{
							ID:     ids.GenerateTestID(),
							Expiry: 8,
						},
					},
					expiry: 123,
				},
			},
		},
	}

	for _, tt := range tests {
		t.Run(tt.name, func(t *testing.T) {
			r := require.New(t)

			node := newTestNode(t)

			// Build some chunks
			for _, args := range tt.availableChunks {
				r.NoError(node.BuildChunk(
					context.Background(),
					args.txs,
					args.expiry,
					args.beneficiary,
				))
			}

			blk, err := node.BuildBlock(context.Background(), node.LastAccepted, node.LastAccepted.Timestamp+1)
			r.NoError(err)
			r.NoError(node.Verify(context.Background(), node.LastAccepted, blk))
			executedBlk, err := node.Accept(context.Background(), blk)
			r.NoError(err)
			r.Len(executedBlk.Chunks, len(tt.availableChunks))

			client := NewGetChunkClient[dsmrtest.Tx](p2ptest.NewClient(
				t,
				context.Background(),
				ids.EmptyNodeID,
				p2p.NoOpHandler{},
				node.ID,
				node.GetChunkHandler,
			))

			// Node must serve GetChunk requests for chunks that it accepted
			for _, chunk := range executedBlk.Chunks {
				done := make(chan struct{})
				r.NoError(client.AppRequest(
					context.Background(),
					node.ID,
					&dsmr.GetChunkRequest{
						ChunkId: chunk.id[:],
						Expiry:  chunk.Expiry,
					},
					func(_ context.Context, _ ids.NodeID, response Chunk[dsmrtest.Tx], err error) {
						defer close(done)

						r.NoError(err)

						r.Equal(node.ID, response.Producer)
						r.Equal(chunk.Expiry, response.Expiry)
						r.Equal(chunk.Beneficiary, response.Beneficiary)
						r.ElementsMatch(chunk.Txs, response.Txs)

						wantPkBytes := [bls.PublicKeyLen]byte{}
						copy(wantPkBytes[:], bls.PublicKeyToCompressedBytes(node.PublicKey))
						r.Equal(wantPkBytes, chunk.Signer)

						packer := &wrappers.Packer{MaxSize: MaxMessageSize}
						r.NoError(codec.LinearCodec.MarshalInto(chunk.UnsignedChunk, packer))
						msg, err := warp.NewUnsignedMessage(networkID, chainID, packer.Bytes)
						r.NoError(err)
						wantSignature, err := node.Signer.Sign(msg)
						r.NoError(err)
						r.Equal(wantSignature, chunk.Signature[:])
					},
				))
				<-done
			}
		})
	}
}

// Node should be willing to sign valid chunks
func TestNode_GetChunkSignature_SignValidChunk(t *testing.T) {
	nodeID := ids.GenerateTestNodeID()
	sk, err := localsigner.New()
	require.NoError(t, err)
	pk := sk.PublicKey()
	tests := []struct {
		name                      string
		verifier                  Verifier[dsmrtest.Tx]
		producerNode              ids.NodeID
		wantErr                   error
		nodeLastAcceptedTimestamp int64
		chunkExpiry               int64
	}{
		{
			name:                      "invalid chunk",
			verifier:                  failVerifier{},
			wantErr:                   ErrInvalidChunk,
			producerNode:              ids.GenerateTestNodeID(),
			nodeLastAcceptedTimestamp: 1,
			chunkExpiry:               123,
		},
		{
			name: "invalid chunk ( bad producer id )",
			verifier: NewChunkVerifier[dsmrtest.Tx](
				&testChainState{
					validators: []Validator{
						{
							NodeID:    nodeID,
							Weight:    1,
							PublicKey: pk,
						},
					},
					quorumNum: 1,
					quorumDen: 1,
				},
				testRuleFactory,
			),
			wantErr:                   ErrInvalidChunk,
			producerNode:              ids.GenerateTestNodeID(),
			nodeLastAcceptedTimestamp: 1,
			chunkExpiry:               123,
		},
		{
			name: "invalid chunk ( chunk timestamp too old )",
			verifier: NewChunkVerifier[dsmrtest.Tx](
				&testChainState{
					validators: []Validator{
						{
							NodeID:    nodeID,
							Weight:    1,
							PublicKey: pk,
						},
					},
					quorumNum: 1,
					quorumDen: 1,
				},
				testRuleFactory,
			),
			wantErr:                   ErrInvalidChunk,
			producerNode:              nodeID,
			nodeLastAcceptedTimestamp: 5000,
			chunkExpiry:               123,
		},
		{
			name: "invalid chunk ( chunk timestamp too into the future )",
			verifier: NewChunkVerifier[dsmrtest.Tx](
				&testChainState{
					validators: []Validator{
						{
							NodeID:    nodeID,
							Weight:    1,
							PublicKey: pk,
						},
					},
					quorumNum: 1,
					quorumDen: 1,
				},
				testRuleFactory,
			),
			wantErr:                   ErrInvalidChunk,
			producerNode:              nodeID,
			nodeLastAcceptedTimestamp: 1,
			chunkExpiry:               2 + int64(testingDefaultValidityWindowDuration),
		},
		{
			name:         "valid chunk",
			producerNode: nodeID,
			verifier: NewChunkVerifier[dsmrtest.Tx](
				&testChainState{
					validators: []Validator{
						{
							NodeID:    nodeID,
							Weight:    1,
							PublicKey: pk,
						},
					},
					quorumNum: 1,
					quorumDen: 1,
				},
				testRuleFactory,
			),
			nodeLastAcceptedTimestamp: 1,
			chunkExpiry:               123,
		},
	}

	for _, tt := range tests {
		t.Run(tt.name, func(t *testing.T) {
			r := require.New(t)
			signer := warp.NewSigner(sk, networkID, chainID)

			validators := []Validator{
				{
					NodeID:    nodeID,
					Weight:    1,
					PublicKey: pk,
				},
			}

			chunkStorage, err := NewChunkStorage[dsmrtest.Tx](tt.verifier, memdb.New())
			r.NoError(err)

			chainState := &testChainState{
				validators,
				1,
				1,
			}

			node, err := New[dsmrtest.Tx](
				logging.NoLog{},
				nodeID,
				chainState,
				pk,
				signer,
				chunkStorage,
				p2p.NoOpHandler{},
				acp118.NewHandler(
					ChunkSignatureRequestVerifier[dsmrtest.Tx]{
						verifier: tt.verifier,
						storage:  chunkStorage,
					},
					signer,
				),
				p2p.NoOpHandler{},
				p2ptest.NewSelfClient(
					t,
					context.Background(),
					nodeID,
					&p2p.NoOpHandler{},
				),
				p2ptest.NewSelfClient(
					t,
					context.Background(),
					nodeID,
					&p2p.NoOpHandler{},
				),
				p2ptest.NewSelfClient(
					t,
					context.Background(),
					nodeID,
					&p2p.NoOpHandler{},
				),
				Block{
					BlockHeader: BlockHeader{
						ParentID:  ids.GenerateTestID(),
						Height:    0,
						Timestamp: 0,
					},
					blkID: ids.GenerateTestID(),
				},
				&validitywindowtest.MockTimeValidityWindow[*emapChunkCertificate]{},
				testRuleFactory,
			)
			r.NoError(err)

			r.NoError(node.BuildChunk(context.Background(), []dsmrtest.Tx{
				{
					ID:      ids.GenerateTestID(),
					Expiry:  456,
					Sponsor: codec.Address{4, 5, 6},
				},
			}, tt.nodeLastAcceptedTimestamp, codec.Address{123}))

			blk, err := node.BuildBlock(context.Background(), node.LastAccepted, tt.nodeLastAcceptedTimestamp)
			r.NoError(err)
			_, err = node.Accept(context.Background(), blk)
			r.NoError(err)

			unsignedChunk := UnsignedChunk[dsmrtest.Tx]{
				Producer:    tt.producerNode,
				Beneficiary: codec.Address{123},
				Expiry:      tt.chunkExpiry,
				Txs: []dsmrtest.Tx{
					{
						ID:      ids.GenerateTestID(),
						Expiry:  456,
						Sponsor: codec.Address{4, 5, 6},
					},
				},
			}
			chunk, err := signChunk[dsmrtest.Tx](unsignedChunk, networkID, chainID, pk, signer)
			r.NoError(err)

			packer := wrappers.Packer{MaxSize: MaxMessageSize}
			r.NoError(codec.LinearCodec.MarshalInto(ChunkReference{
				ChunkID:  ids.GenerateTestID(),
				Producer: ids.GenerateTestNodeID(),
				Expiry:   123,
			}, &packer))
			msg, err := warp.NewUnsignedMessage(networkID, chainID, packer.Bytes)
			r.NoError(err)
			done := make(chan struct{})
			onResponse := func(_ context.Context, _ ids.NodeID, response *sdk.SignatureResponse, err error) {
				defer close(done)

				r.ErrorIs(err, tt.wantErr)
				if err != nil {
					return
				}

				chainState := &testChainState{
					validators: []Validator{
						{
							NodeID:    node.ID,
							Weight:    1,
							PublicKey: node.PublicKey,
						},
					},
					quorumNum: 1,
					quorumDen: 1,
				}
				signature := warp.BitSetSignature{
					Signers:   getSignerBitSet(t, chainState, node.ID).Bytes(),
					Signature: [bls.SignatureLen]byte{},
				}

				copy(signature.Signature[:], response.Signature)

<<<<<<< HEAD
				validators, err := chainState.GetCanonicalValidatorSet(context.Background())
=======
				vs, err := warp.GetCanonicalValidatorSetFromChainID(
					context.Background(),
					pChain,
					0,
					msg.SourceChainID,
				)
>>>>>>> cc28924b
				r.NoError(err)
				r.NoError(signature.Verify(
					msg,
					networkID,
<<<<<<< HEAD
					validators,
					chainState.GetQuorumNum(),
					chainState.GetQuorumDen(),
=======
					vs,
					1,
					1,
>>>>>>> cc28924b
				))
			}

			client := NewGetChunkSignatureClient(
				networkID,
				chainID,
				p2ptest.NewClient(
					t,
					context.Background(),
					ids.EmptyNodeID,
					p2p.NoOpHandler{},
					node.ID,
					node.GetChunkSignatureHandler,
				),
			)
			r.NoError(client.AppRequest(
				context.Background(),
				node.ID,
				&sdk.SignatureRequest{
					Message:       msg.Bytes(),
					Justification: chunk.bytes,
				},
				onResponse,
			))

			<-done
		})
	}
}

// Nodes must persist chunks that they sign from other nodes
func TestGetChunkSignature_PersistAttestedBlocks(t *testing.T) {
	r := require.New(t)

	nodes := newTestNodes(t, 2)
	node1 := nodes[0]
	node2 := nodes[1]

	r.NoError(node1.BuildChunk(
		context.Background(),
		[]dsmrtest.Tx{{ID: ids.Empty, Expiry: 123}},
		123,
		codec.Address{123},
	))

	// Keep trying to build a block until we hear about the newly generated
	// chunk cert
	var (
		blk Block
		err error
	)
	for {
		blk, err = node2.BuildBlock(context.Background(), node2.LastAccepted, node2.LastAccepted.Timestamp+1)
		if err == nil {
			break
		}

		time.Sleep(time.Second)
	}
	r.NoError(node2.Verify(context.Background(), node2.LastAccepted, blk))
	executedBlk, err := node2.Accept(context.Background(), blk)
	r.NoError(err)
	r.Len(executedBlk.Chunks, 1)
	chunk := executedBlk.Chunks[0]

	client := NewGetChunkClient[dsmrtest.Tx](p2ptest.NewClient(
		t,
		context.Background(),
		ids.EmptyNodeID,
		p2p.NoOpHandler{},
		node2.ID,
		node2.GetChunkHandler,
	))

	done := make(chan struct{})
	onResponse := func(_ context.Context, _ ids.NodeID, response Chunk[dsmrtest.Tx], err error) {
		defer close(done)
		r.NoError(err)
		r.Equal(chunk, response)
	}

	r.NoError(client.AppRequest(
		context.Background(),
		node2.ID,
		&dsmr.GetChunkRequest{
			ChunkId: chunk.id[:],
			Expiry:  chunk.Expiry,
		},
		onResponse,
	))
	<-done
}

func TestNode_BuildBlock_IncludesChunks(t *testing.T) {
	type chunk struct {
		txs         []dsmrtest.Tx
		expiry      int64
		beneficiary codec.Address
	}

	tests := []struct {
		name               string
		chunks             func(parent Block) []chunk
		timestamp          func(parent Block) int64
		wantErr            error
		timeValidityWindow TimeValidityWindow[*emapChunkCertificate]
	}{
		{
			name: "no chunk certs",
			timestamp: func(parent Block) int64 {
				return parent.Timestamp + 1
			},
			// TODO should we be able to build empty blocks?
			wantErr: ErrNoAvailableChunkCerts,
		},
		{
			name: "timestamp equal to parent",
			timestamp: func(parent Block) int64 {
				return parent.Timestamp
			},
			wantErr: ErrTimestampNotMonotonicallyIncreasing,
		},
		{
			name: "timestamp older than parent",
			timestamp: func(parent Block) int64 {
				return parent.Timestamp - 1
			},
			wantErr: ErrTimestampNotMonotonicallyIncreasing,
		},
		{
			name: "expired chunk cert",
			chunks: func(parent Block) []chunk {
				return []chunk{
					{
						txs: []dsmrtest.Tx{
							{
								ID:     ids.GenerateTestID(),
								Expiry: parent.Timestamp + 1,
							},
						},
						expiry: parent.Timestamp + 1,
					},
				}
			},
			timestamp: func(parent Block) int64 {
				return parent.Timestamp + 100
			},
			wantErr: ErrNoAvailableChunkCerts,
		},
		{
			name: "multiple expired chunk certs",
			chunks: func(parent Block) []chunk {
				return []chunk{
					{
						txs: []dsmrtest.Tx{
							{
								ID:     ids.GenerateTestID(),
								Expiry: parent.Timestamp + 1,
							},
						},
						expiry: parent.Timestamp + 1,
					},
					{
						txs: []dsmrtest.Tx{
							{
								ID:     ids.GenerateTestID(),
								Expiry: parent.Timestamp + 2,
							},
						},
						expiry: parent.Timestamp + 2,
					},
					{
						txs: []dsmrtest.Tx{
							{
								ID:     ids.GenerateTestID(),
								Expiry: parent.Timestamp + 3,
							},
						},
						expiry: parent.Timestamp + 3,
					},
				}
			},
			timestamp: func(parent Block) int64 {
				return parent.Timestamp + 100
			},
			wantErr: ErrNoAvailableChunkCerts,
		},
		{
			name: "single chunk cert",
			chunks: func(parent Block) []chunk {
				return []chunk{
					{
						txs: []dsmrtest.Tx{
							{
								ID:     ids.GenerateTestID(),
								Expiry: parent.Timestamp + 1,
							},
						},
						expiry: parent.Timestamp + 1,
					},
				}
			},
			timestamp: func(parent Block) int64 {
				return parent.Timestamp + 1
			},
		},
		{
			name: "multiple chunk certs",
			chunks: func(parent Block) []chunk {
				return []chunk{
					{
						txs: []dsmrtest.Tx{
							{
								ID:     ids.GenerateTestID(),
								Expiry: parent.Timestamp + 1_000,
							},
						},
						expiry: parent.Timestamp + 1_000,
					},
					{
						txs: []dsmrtest.Tx{
							{
								ID:     ids.GenerateTestID(),
								Expiry: parent.Timestamp + 2_000,
							},
						},
						expiry: parent.Timestamp + 2_000,
					},
					{
						txs: []dsmrtest.Tx{
							{
								ID:     ids.GenerateTestID(),
								Expiry: parent.Timestamp + 3_000,
							},
						},
						expiry: parent.Timestamp + 3_000,
					},
				}
			},
			timestamp: func(parent Block) int64 {
				return parent.Timestamp + 100
			},
		},
		{
			name: "one expired and one pending chunk cert",
			chunks: func(parent Block) []chunk {
				return []chunk{
					{
						txs: []dsmrtest.Tx{
							{
								ID:     ids.GenerateTestID(),
								Expiry: parent.Timestamp + 1_000,
							},
						},
						expiry: parent.Timestamp + 1_000,
					},
					{
						txs: []dsmrtest.Tx{
							{
								ID:     ids.GenerateTestID(),
								Expiry: parent.Timestamp + 1,
							},
						},
						expiry: parent.Timestamp + 1,
					},
				}
			},
			timestamp: func(parent Block) int64 {
				return parent.Timestamp + 100
			},
		},
		{
			name: "validity window error",
			chunks: func(parent Block) []chunk {
				return []chunk{
					{
						txs: []dsmrtest.Tx{
							{
								ID:     ids.GenerateTestID(),
								Expiry: parent.Timestamp + 1_000,
							},
						},
						expiry: parent.Timestamp + 1_000,
					},
				}
			},
			timestamp: func(parent Block) int64 {
				return parent.Timestamp + 100
			},
			wantErr: errTestingInvalidValidityWindow,
			timeValidityWindow: &validitywindowtest.MockTimeValidityWindow[*emapChunkCertificate]{
				OnIsRepeat: func(context.Context, validitywindow.ExecutionBlock[*emapChunkCertificate], []*emapChunkCertificate, int64) (set.Bits, error) {
					return set.NewBits(), errTestingInvalidValidityWindow
				},
			},
		},
		{
			name: "no available chunk certs ( all duplicates )",
			chunks: func(parent Block) []chunk {
				return []chunk{
					{
						txs: []dsmrtest.Tx{
							{
								ID:     ids.GenerateTestID(),
								Expiry: parent.Timestamp + 1_000,
							},
						},
						expiry: parent.Timestamp + 1_000,
					},
				}
			},
			timestamp: func(parent Block) int64 {
				return parent.Timestamp + 100
			},
			wantErr: ErrNoAvailableChunkCerts,
			timeValidityWindow: &validitywindowtest.MockTimeValidityWindow[*emapChunkCertificate]{
				OnIsRepeat: func(context.Context, validitywindow.ExecutionBlock[*emapChunkCertificate], []*emapChunkCertificate, int64) (set.Bits, error) {
					marker := set.NewBits()
					marker.Add(0)
					return marker, nil
				},
			},
		},
	}

	for _, tt := range tests {
		t.Run(tt.name, func(t *testing.T) {
			r := require.New(t)

			node := newTestNode(t)

			timestamp := tt.timestamp(node.LastAccepted)
			chunks := []chunk{}

			if tt.chunks != nil {
				chunks = tt.chunks(node.LastAccepted)
			}

			wantChunks := make([]chunk, 0)
			for _, chunk := range chunks {
				r.NoError(node.BuildChunk(
					context.Background(),
					chunk.txs,
					chunk.expiry,
					chunk.beneficiary,
				))

				// Only expect chunks that have not expired
				if chunk.expiry < timestamp {
					continue
				}

				wantChunks = append(wantChunks, chunk)
			}
			if tt.timeValidityWindow != nil {
				node.validityWindow = tt.timeValidityWindow
			}
			blk, err := node.BuildBlock(context.Background(), node.LastAccepted, timestamp)
			r.ErrorIs(err, tt.wantErr)
			if err != nil {
				return
			}

			r.Equal(node.LastAccepted.GetID(), blk.ParentID)
			r.Equal(node.LastAccepted.Height+1, blk.Height)
			r.Greater(blk.Timestamp, node.LastAccepted.Timestamp)
			r.NotEmpty(blk.GetID())
			r.Len(blk.ChunkCerts, len(wantChunks))
		})
	}
}

// Nodes should request chunks referenced in accepted blocks
func TestAccept_RequestReferencedChunks(t *testing.T) {
	r := require.New(t)

	nodes := newTestNodes(t, 2)
	node1 := nodes[0]
	node2 := nodes[1]

	r.NoError(node1.BuildChunk(
		context.Background(),
		[]dsmrtest.Tx{{ID: ids.GenerateTestID(), Expiry: 123}},
		123,
		codec.Address{123},
	))
	blk, err := node1.BuildBlock(context.Background(), node1.LastAccepted, node1.LastAccepted.Timestamp+1)
	r.NoError(err)
	r.NoError(node1.Verify(context.Background(), node1.LastAccepted, blk))
	_, err = node1.Accept(context.Background(), blk)
	r.NoError(err)
	r.NoError(node2.Verify(context.Background(), node2.LastAccepted, blk))
	executedBlk, err := node2.Accept(context.Background(), blk)
	r.NoError(err)
	r.Len(executedBlk.Chunks, 1)
	chunk := executedBlk.Chunks[0]

	client := NewGetChunkClient[dsmrtest.Tx](p2ptest.NewClient(
		t,
		context.Background(),
		ids.EmptyNodeID,
		p2p.NoOpHandler{},
		node2.ID,
		node2.GetChunkHandler,
	))

	done := make(chan struct{})
	onResponse := func(_ context.Context, _ ids.NodeID, response Chunk[dsmrtest.Tx], err error) {
		defer close(done)
		r.NoError(err)
		r.Equal(chunk, response)
	}

	r.NoError(client.AppRequest(
		context.Background(),
		node2.ID,
		&dsmr.GetChunkRequest{
			ChunkId: chunk.id[:],
			Expiry:  chunk.Expiry,
		},
		onResponse,
	))
	<-done
}

<<<<<<< HEAD
func getSignerBitSet(t *testing.T, chainState ChainState, nodeIDs ...ids.NodeID) set.Bits {
	validators, err := chainState.GetCanonicalValidatorSet(context.Background())
=======
func getSignerBitSet(t *testing.T, pChain snowValidators.State, nodeIDs ...ids.NodeID) set.Bits {
	validators, err := warp.GetCanonicalValidatorSetFromSubnetID(
		context.Background(),
		pChain,
		0,
		ids.Empty,
	)
>>>>>>> cc28924b
	require.NoError(t, err)

	signers := set.Of(nodeIDs...)
	signerBitSet := set.NewBits()
	for i, v := range validators.Validators {
		for _, nodeID := range v.NodeIDs {
			if signers.Contains(nodeID) {
				signerBitSet.Add(i)
				break
			}
		}
	}

	return signerBitSet
}

func Test_Verify(t *testing.T) {
	r := require.New(t)

	node := newTestNode(t)
	r.NoError(node.BuildChunk(
		context.Background(),
		[]dsmrtest.Tx{{ID: ids.GenerateTestID(), Expiry: 1}},
		100,
		codec.Address{123},
	))

	blk, err := node.BuildBlock(context.Background(), node.LastAccepted, node.LastAccepted.Timestamp+1)
	r.NoError(err)
	r.NoError(node.Verify(context.Background(), node.LastAccepted, blk))
}

func Test_Verify_BadBlock(t *testing.T) {
	tests := []struct {
		name           string
		blk            func(parent Block) Block
		wantErr        error
		validityWindow TimeValidityWindow[*emapChunkCertificate]
	}{
		{
			name: "invalid parent",
			blk: func(parent Block) Block {
				return Block{
					BlockHeader: BlockHeader{
						ParentID:  ids.GenerateTestID(),
						Height:    parent.Height + 1,
						Timestamp: parent.Timestamp + 1,
					},
					ChunkCerts: parent.ChunkCerts,
				}
			},
			wantErr: ErrInvalidBlockParent,
		},
		{
			name: "invalid height - before parent",
			blk: func(parent Block) Block {
				return Block{
					BlockHeader: BlockHeader{
						ParentID:  parent.GetID(),
						Height:    parent.Height - 1,
						Timestamp: parent.Timestamp + 1,
					},
					ChunkCerts: parent.ChunkCerts,
				}
			},
			wantErr: ErrInvalidBlockHeight,
		},
		{
			name: "invalid height - same as parent",
			blk: func(parent Block) Block {
				return Block{
					BlockHeader: BlockHeader{
						ParentID:  parent.GetID(),
						Height:    parent.Height,
						Timestamp: parent.Timestamp + 1,
					},
					ChunkCerts: parent.ChunkCerts,
				}
			},
			wantErr: ErrInvalidBlockHeight,
		},
		{
			name: "invalid height - too far into future",
			blk: func(parent Block) Block {
				return Block{
					BlockHeader: BlockHeader{
						ParentID:  parent.GetID(),
						Height:    parent.Height + 2,
						Timestamp: parent.Timestamp + 1,
					},
					ChunkCerts: parent.ChunkCerts,
				}
			},
			wantErr: ErrInvalidBlockHeight,
		},
		{
			name: "invalid timestamp - before parent",
			blk: func(parent Block) Block {
				return Block{
					BlockHeader: BlockHeader{
						ParentID:  parent.GetID(),
						Height:    parent.Height + 1,
						Timestamp: parent.Timestamp - 1,
					},
					ChunkCerts: parent.ChunkCerts,
				}
			},
			wantErr: ErrInvalidBlockTimestamp,
		},
		{
			name: "invalid timestamp - same as parent",
			blk: func(parent Block) Block {
				return Block{
					BlockHeader: BlockHeader{
						ParentID:  parent.GetID(),
						Height:    parent.Height + 1,
						Timestamp: parent.Timestamp,
					},
					ChunkCerts: parent.ChunkCerts,
				}
			},
			wantErr: ErrInvalidBlockTimestamp,
		},
		{
			name: "invalid timestamp - too far into future",
			blk: func(parent Block) Block {
				return Block{
					BlockHeader: BlockHeader{
						ParentID:  parent.GetID(),
						Height:    parent.Height + 1,
						Timestamp: parent.Timestamp + time.Minute.Nanoseconds(),
					},
				}
			},
			wantErr: ErrInvalidBlockTimestamp,
		},
		{
			name: "nil chunk certs",
			blk: func(parent Block) Block {
				return Block{
					BlockHeader: BlockHeader{
						ParentID:  parent.GetID(),
						Height:    parent.Height + 1,
						Timestamp: parent.Timestamp + 1,
					},
				}
			},
			wantErr: ErrEmptyBlock,
		},
		{
			name: "empty chunk certs",
			blk: func(parent Block) Block {
				return Block{
					BlockHeader: BlockHeader{
						ParentID:  parent.GetID(),
						Height:    parent.Height + 1,
						Timestamp: parent.Timestamp + 1,
					},
					ChunkCerts: []*ChunkCertificate{},
				}
			},
			wantErr: ErrEmptyBlock,
		},
		{
			name: "invalid signature",
			blk: func(parent Block) Block {
				return Block{
					BlockHeader: BlockHeader{
						ParentID:  parent.GetID(),
						Height:    parent.Height + 1,
						Timestamp: parent.Timestamp + 1,
					},
					ChunkCerts: []*ChunkCertificate{
						{
							ChunkReference: ChunkReference{
								ChunkID:  ids.GenerateTestID(),
								Producer: ids.GenerateTestNodeID(),
								Expiry:   1,
							},
							Signature: &warp.BitSetSignature{
								Signers:   set.NewBits(1, 2, 3).Bytes(),
								Signature: [96]byte{1, 2, 3},
							},
						},
					},
				}
			},
			wantErr: ErrInvalidWarpSignature,
		},
		{
			name: "invalid validity window",
			blk: func(parent Block) Block {
				return Block{
					BlockHeader: BlockHeader{
						ParentID:  parent.GetID(),
						Height:    parent.Height + 1,
						Timestamp: parent.Timestamp + 1,
					},
					ChunkCerts: parent.ChunkCerts,
				}
			},
			wantErr: errTestingInvalidValidityWindow,
			validityWindow: &validitywindowtest.MockTimeValidityWindow[*emapChunkCertificate]{
				OnVerifyExpiryReplayProtection: func(context.Context, validitywindow.ExecutionBlock[*emapChunkCertificate]) error {
					return errTestingInvalidValidityWindow
				},
			},
		},
	}
	for _, tt := range tests {
		t.Run(tt.name, func(t *testing.T) {
			r := require.New(t)

			node := newTestNode(t)
			r.NoError(node.BuildChunk(
				context.Background(),
				[]dsmrtest.Tx{{ID: ids.GenerateTestID(), Expiry: 2}},
				100,
				codec.Address{123},
			))
			blk, err := node.BuildBlock(context.Background(), node.LastAccepted, 100)
			r.NoError(err)
			_, err = node.Accept(context.Background(), blk)
			r.NoError(err)

			// optionally replace the node's validity window implementation in order to test
			// the handling of potential error cases.
			if tt.validityWindow != nil {
				node.validityWindow = tt.validityWindow
			}
			r.ErrorIs(node.Verify(
				context.Background(),
				node.LastAccepted,
				tt.blk(node.LastAccepted),
			), tt.wantErr)
		})
	}
}

type failVerifier struct{}

func (failVerifier) SetMin(int64) {}

func (failVerifier) Verify(Chunk[dsmrtest.Tx]) error {
	return errors.New("fail")
}

func (failVerifier) VerifyCertificate(context.Context, *ChunkCertificate) error {
	return errors.New("fail")
}

type testNode struct {
	ChunkStorage                  *ChunkStorage[dsmrtest.Tx]
	GetChunkHandler               p2p.Handler
	ChunkSignatureRequestHandler  p2p.Handler
	ChunkCertificateGossipHandler p2p.Handler
	Sk                            *localsigner.LocalSigner
}

func newTestNode(t *testing.T) *Node[dsmrtest.Tx] {
	return newTestNodes(t, 1)[0]
}

func newTestNodes(t *testing.T, n int) []*Node[dsmrtest.Tx] {
	nodes := make([]testNode, 0, n)
	validators := make([]Validator, n)
	secretKeys := make([]*localsigner.LocalSigner, n)
	var err error
	for i := 0; i < n; i++ {
		secretKeys[i], err = localsigner.New()
		require.NoError(t, err)
		pk := secretKeys[i].PublicKey()
		validators[i] = Validator{
			NodeID:    ids.GenerateTestNodeID(),
			Weight:    1,
			PublicKey: pk,
		}
	}

	for i := 0; i < n; i++ {
		chainState := &testChainState{
			validators,
			1,
			1,
		}
		signer := warp.NewSigner(secretKeys[i], networkID, chainID)
		verifier := NewChunkVerifier[dsmrtest.Tx](
			chainState,
			testRuleFactory,
		)
		chunkStorage, err := NewChunkStorage[dsmrtest.Tx](verifier, memdb.New())
		require.NoError(t, err)

		getChunkHandler := &GetChunkHandler[dsmrtest.Tx]{
			storage: chunkStorage,
		}
		chunkSignatureRequestHandler := acp118.NewHandler(ChunkSignatureRequestVerifier[dsmrtest.Tx]{
			verifier: verifier,
			storage:  chunkStorage,
		}, signer)
		chunkCertificateGossipHandler := ChunkCertificateGossipHandler[dsmrtest.Tx]{
			storage: chunkStorage,
		}

		nodes = append(nodes, testNode{
			ChunkStorage:                  chunkStorage,
			GetChunkHandler:               getChunkHandler,
			ChunkSignatureRequestHandler:  chunkSignatureRequestHandler,
			ChunkCertificateGossipHandler: chunkCertificateGossipHandler,
			Sk:                            secretKeys[i],
		})
	}

	result := make([]*Node[dsmrtest.Tx], 0, n)
	for i, n := range nodes {
		getChunkPeers := make(map[ids.NodeID]p2p.Handler)
		chunkSignaturePeers := make(map[ids.NodeID]p2p.Handler)
		chunkCertGossipPeers := make(map[ids.NodeID]p2p.Handler)
		for j := range nodes {
			if i == j {
				continue
			}

			getChunkPeers[validators[j].NodeID] = nodes[j].GetChunkHandler
			chunkSignaturePeers[validators[j].NodeID] = nodes[j].ChunkSignatureRequestHandler
			chunkCertGossipPeers[validators[j].NodeID] = nodes[j].ChunkCertificateGossipHandler
		}
		chainState := &testChainState{
			validators,
			1,
			1,
		}
		node, err := New[dsmrtest.Tx](
			logging.NoLog{},
			validators[i].NodeID,
			chainState,
			validators[i].PublicKey,
			warp.NewSigner(n.Sk, networkID, chainID),
			n.ChunkStorage,
			n.GetChunkHandler,
			n.ChunkSignatureRequestHandler,
			n.ChunkCertificateGossipHandler,
			p2ptest.NewClientWithPeers(
				t,
				context.Background(),
				validators[i].NodeID,
				n.GetChunkHandler,
				getChunkPeers,
			),
			p2ptest.NewClientWithPeers(
				t,
				context.Background(),
				validators[i].NodeID,
				n.ChunkSignatureRequestHandler,
				chunkSignaturePeers,
			),
			p2ptest.NewClientWithPeers(
				t,
				context.Background(),
				validators[i].NodeID,
				n.ChunkCertificateGossipHandler,
				chunkCertGossipPeers,
			),
			Block{},
			&validitywindowtest.MockTimeValidityWindow[*emapChunkCertificate]{},
			testRuleFactory,
		)
		require.NoError(t, err)

		result = append(result, node)
	}

	// create a valid parent block for tests to verify off of
	node := result[0]
	require.NoError(t, node.BuildChunk(
		context.Background(),
		[]dsmrtest.Tx{
			{
				ID:      ids.ID{},
				Expiry:  123,
				Sponsor: codec.Address{},
			},
		},
		123,
		codec.Address{},
	))

	blk, err := node.BuildBlock(context.Background(), node.LastAccepted, node.LastAccepted.Timestamp+1)
	require.NoError(t, err)

	require.NoError(t, node.Verify(context.Background(), node.LastAccepted, blk))
	_, err = node.Accept(context.Background(), blk)
	require.NoError(t, err)

	for _, n := range result[1:] {
		require.NoError(t, n.Verify(context.Background(), n.LastAccepted, blk))
		_, err = n.Accept(context.Background(), blk)
		require.NoError(t, err)
	}

	return result
}

type testChainState struct {
	validators []Validator
	quorumNum  uint64
	quorumDen  uint64
}

func (*testChainState) GetNetworkID() uint32 {
	return networkID
}

func (*testChainState) GetSubnetID() ids.ID {
	return ids.Empty
}

func (*testChainState) GetChainID() ids.ID {
	return chainID
}

func (t *testChainState) GetQuorumNum() uint64 {
	return t.quorumNum
}

func (t *testChainState) GetQuorumDen() uint64 {
	return t.quorumDen
}

func (t *testChainState) getValidatorSet() map[ids.NodeID]*validators.GetValidatorOutput {
	result := make(map[ids.NodeID]*validators.GetValidatorOutput, len(t.validators))
	for _, v := range t.validators {
		result[v.NodeID] = &validators.GetValidatorOutput{
			NodeID:    v.NodeID,
			PublicKey: v.PublicKey,
			Weight:    v.Weight,
		}
	}
	return result
}

func (t *testChainState) GetCanonicalValidatorSet(ctx context.Context) (warp.CanonicalValidatorSet, error) {
	pChain := &validatorstest.State{
		GetSubnetIDF: func(context.Context, ids.ID) (ids.ID, error) {
			return t.GetSubnetID(), nil
		},
		GetValidatorSetF: func(
			context.Context,
			uint64,
			ids.ID,
		) (map[ids.NodeID]*validators.GetValidatorOutput, error) {
			return t.getValidatorSet(), nil
		},
	}

	canonicalValidators, err := warp.GetCanonicalValidatorSetFromSubnetID(
		ctx,
		pChain,
		0,
		ids.Empty,
	)
	if err != nil {
		return warp.CanonicalValidatorSet{}, err
	}
	return canonicalValidators, err
}

func (t *testChainState) IsNodeValidator(_ context.Context, nodeID ids.NodeID, _ uint64) (bool, error) {
	for _, v := range t.validators {
		if v.NodeID.Compare(nodeID) == 0 {
			return true, nil
		}
	}
	return false, nil
}

type ruleFactory struct {
	rules rules
}

func (r ruleFactory) GetRules(int64) Rules { return r.rules }

type rules struct {
	validityWindow int64
}

func (r rules) GetValidityWindow() int64 { return r.validityWindow }<|MERGE_RESOLUTION|>--- conflicted
+++ resolved
@@ -678,29 +678,14 @@
 
 				copy(signature.Signature[:], response.Signature)
 
-<<<<<<< HEAD
-				validators, err := chainState.GetCanonicalValidatorSet(context.Background())
-=======
-				vs, err := warp.GetCanonicalValidatorSetFromChainID(
-					context.Background(),
-					pChain,
-					0,
-					msg.SourceChainID,
-				)
->>>>>>> cc28924b
+				canonicalValidatorSet, err := chainState.GetCanonicalValidatorSet(context.Background())
 				r.NoError(err)
 				r.NoError(signature.Verify(
 					msg,
 					networkID,
-<<<<<<< HEAD
-					validators,
+					canonicalValidatorSet,
 					chainState.GetQuorumNum(),
 					chainState.GetQuorumDen(),
-=======
-					vs,
-					1,
-					1,
->>>>>>> cc28924b
 				))
 			}
 
@@ -1126,18 +1111,8 @@
 	<-done
 }
 
-<<<<<<< HEAD
 func getSignerBitSet(t *testing.T, chainState ChainState, nodeIDs ...ids.NodeID) set.Bits {
 	validators, err := chainState.GetCanonicalValidatorSet(context.Background())
-=======
-func getSignerBitSet(t *testing.T, pChain snowValidators.State, nodeIDs ...ids.NodeID) set.Bits {
-	validators, err := warp.GetCanonicalValidatorSetFromSubnetID(
-		context.Background(),
-		pChain,
-		0,
-		ids.Empty,
-	)
->>>>>>> cc28924b
 	require.NoError(t, err)
 
 	signers := set.Of(nodeIDs...)
