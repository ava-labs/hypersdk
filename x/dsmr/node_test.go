--- conflicted
+++ resolved
@@ -437,18 +437,12 @@
 	require.NoError(t, err)
 	pk := bls.PublicFromSecretKey(sk)
 	tests := []struct {
-<<<<<<< HEAD
-		name     string
-		verifier Verifier[*dsmrtest.Tx]
-		wantErr  error
-=======
 		name                      string
-		verifier                  Verifier[dsmrtest.Tx]
+		verifier                  Verifier[*dsmrtest.Tx]
 		producerNode              ids.NodeID
 		wantErr                   error
 		nodeLastAcceptedTimestamp int64
 		chunkExpiry               int64
->>>>>>> 39635525
 	}{
 		{
 			name:                      "invalid chunk",
@@ -460,7 +454,7 @@
 		},
 		{
 			name: "invalid chunk ( bad producer id )",
-			verifier: NewChunkVerifier[dsmrtest.Tx](
+			verifier: NewChunkVerifier[*dsmrtest.Tx](
 				networkID,
 				chainID,
 				pChain{
@@ -481,7 +475,7 @@
 		},
 		{
 			name: "invalid chunk ( chunk timestamp too old )",
-			verifier: NewChunkVerifier[dsmrtest.Tx](
+			verifier: NewChunkVerifier[*dsmrtest.Tx](
 				networkID,
 				chainID,
 				pChain{
@@ -522,10 +516,6 @@
 			chunkExpiry:               1 + int64(testingDefaultValidityWindowDuration),
 		},
 		{
-<<<<<<< HEAD
-			name:     "valid chunk",
-			verifier: NoVerifier[*dsmrtest.Tx]{},
-=======
 			name:         "valid chunk",
 			producerNode: nodeID,
 			verifier: NewChunkVerifier[dsmrtest.Tx](
@@ -544,7 +534,6 @@
 			),
 			nodeLastAcceptedTimestamp: 1,
 			chunkExpiry:               123,
->>>>>>> 39635525
 		},
 	}
 
@@ -615,25 +604,7 @@
 			)
 			r.NoError(err)
 
-<<<<<<< HEAD
-			chunk := newChunk[*dsmrtest.Tx](
-				UnsignedChunk[*dsmrtest.Tx]{
-					Producer:    ids.GenerateTestNodeID(),
-					Beneficiary: codec.Address{123},
-					Expiry:      123,
-					Txs: []*dsmrtest.Tx{
-						{
-							ID:      ids.GenerateTestID(),
-							Expiry:  456,
-							Sponsor: codec.Address{4, 5, 6},
-						},
-					},
-				},
-				[48]byte{},
-				[96]byte{},
-			)
-=======
-			r.NoError(node.BuildChunk(context.Background(), []dsmrtest.Tx{
+			r.NoError(node.BuildChunk(context.Background(), []*dsmrtest.Tx{
 				{
 					ID:      ids.GenerateTestID(),
 					Expiry:  456,
@@ -646,11 +617,11 @@
 			_, err = node.Accept(context.Background(), blk)
 			r.NoError(err)
 
-			unsignedChunk := UnsignedChunk[dsmrtest.Tx]{
+			unsignedChunk := UnsignedChunk[*dsmrtest.Tx]{
 				Producer:    tt.producerNode,
 				Beneficiary: codec.Address{123},
 				Expiry:      tt.chunkExpiry,
-				Txs: []dsmrtest.Tx{
+				Txs: []*dsmrtest.Tx{
 					{
 						ID:      ids.GenerateTestID(),
 						Expiry:  456,
@@ -658,9 +629,8 @@
 					},
 				},
 			}
-			chunk, err := signChunk[dsmrtest.Tx](unsignedChunk, networkID, chainID, pk, signer)
+			chunk, err := signChunk[*dsmrtest.Tx](unsignedChunk, networkID, chainID, pk, signer)
 			r.NoError(err)
->>>>>>> 39635525
 
 			chunkReference := ChunkReference{
 				ChunkID:  ids.GenerateTestID(),
@@ -744,69 +714,6 @@
 	}
 }
 
-<<<<<<< HEAD
-// Node should not sign duplicate chunks that have already been accepted
-func TestNode_GetChunkSignature_DuplicateChunk(t *testing.T) {
-	r := require.New(t)
-
-	node := newTestNode(t)
-	r.NoError(node.BuildChunk(
-		context.Background(),
-		[]*dsmrtest.Tx{{ID: ids.Empty, Expiry: 123}},
-		123,
-		codec.Address{123},
-	))
-	blk, err := node.BuildBlock(node.LastAccepted, node.LastAccepted.Timestamp+1)
-	r.NoError(err)
-	r.NoError(node.Verify(context.Background(), node.LastAccepted, blk))
-	executedBlk, err := node.Accept(context.Background(), blk)
-	r.NoError(err)
-	r.Len(executedBlk.Chunks, 1)
-	chunk := executedBlk.Chunks[0]
-
-	done := make(chan struct{})
-	onResponse := func(_ context.Context, _ ids.NodeID, _ *sdk.SignatureResponse, err error) {
-		defer close(done)
-
-		r.ErrorIs(err, ErrDuplicateChunk)
-	}
-
-	chunkReference := ChunkReference{
-		ChunkID:  chunk.id,
-		Producer: chunk.Producer,
-		Expiry:   chunk.Expiry,
-	}
-	chunkReferenceBytes := chunkReference.MarshalCanoto()
-	msg, err := warp.NewUnsignedMessage(networkID, chainID, chunkReferenceBytes)
-	r.NoError(err)
-
-	client := NewGetChunkSignatureClient(
-		networkID,
-		chainID,
-		p2ptest.NewClient(
-			t,
-			context.Background(),
-			ids.EmptyNodeID,
-			p2p.NoOpHandler{},
-			node.ID,
-			node.GetChunkSignatureHandler,
-		),
-	)
-	r.NoError(client.AppRequest(
-		context.Background(),
-		node.ID,
-		&sdk.SignatureRequest{
-			Message:       msg.Bytes(),
-			Justification: chunk.bytes,
-		},
-		onResponse,
-	))
-
-	<-done
-}
-
-=======
->>>>>>> 39635525
 // Nodes must persist chunks that they sign from other nodes
 func TestGetChunkSignature_PersistAttestedBlocks(t *testing.T) {
 	r := require.New(t)
@@ -1450,13 +1357,9 @@
 
 type failVerifier struct{}
 
-<<<<<<< HEAD
-func (failVerifier) Verify(Chunk[*dsmrtest.Tx]) error {
-=======
 func (failVerifier) SetMin(int64) {}
 
 func (failVerifier) Verify(Chunk[dsmrtest.Tx]) error {
->>>>>>> 39635525
 	return errors.New("fail")
 }
 
@@ -1492,12 +1395,9 @@
 		}
 	}
 
-<<<<<<< HEAD
-		chunkStorage, err := NewChunkStorage[*dsmrtest.Tx](NoVerifier[*dsmrtest.Tx]{}, memdb.New())
-=======
 	for i := 0; i < n; i++ {
 		signer := warp.NewSigner(secretKeys[i], networkID, chainID)
-		verifier := NewChunkVerifier[dsmrtest.Tx](
+		verifier := NewChunkVerifier[*dsmrtest.Tx](
 			networkID,
 			chainID,
 			pChain{validators: validators},
@@ -1505,20 +1405,14 @@
 			1,
 			testingDefaultValidityWindowDuration,
 		)
-		chunkStorage, err := NewChunkStorage[dsmrtest.Tx](verifier, memdb.New())
->>>>>>> 39635525
+		chunkStorage, err := NewChunkStorage[*dsmrtest.Tx](verifier, memdb.New())
 		require.NoError(t, err)
 
 		getChunkHandler := &GetChunkHandler[*dsmrtest.Tx]{
 			storage: chunkStorage,
 		}
-<<<<<<< HEAD
 		chunkSignatureRequestHandler := acp118.NewHandler(ChunkSignatureRequestVerifier[*dsmrtest.Tx]{
-			verifier: NoVerifier[*dsmrtest.Tx]{},
-=======
-		chunkSignatureRequestHandler := acp118.NewHandler(ChunkSignatureRequestVerifier[dsmrtest.Tx]{
 			verifier: verifier,
->>>>>>> 39635525
 			storage:  chunkStorage,
 		}, signer)
 		chunkCertificateGossipHandler := ChunkCertificateGossipHandler[*dsmrtest.Tx]{
