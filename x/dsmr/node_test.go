--- conflicted
+++ resolved
@@ -440,11 +440,7 @@
 		},
 		{
 			name:     "valid chunk",
-<<<<<<< HEAD
-			verifier: ChunkVerifier[tx]{},
-=======
-			verifier: NoVerifier[dsmrtest.Tx]{},
->>>>>>> 941f1760
+			verifier: ChunkVerifier[dsmrtest.Tx]{},
 		},
 	}
 
@@ -1272,13 +1268,8 @@
 		getChunkHandler := &GetChunkHandler[dsmrtest.Tx]{
 			storage: chunkStorage,
 		}
-<<<<<<< HEAD
-		chunkSignatureRequestHandler := acp118.NewHandler(ChunkSignatureRequestVerifier[tx]{
-			verifier: ChunkVerifier[tx]{},
-=======
 		chunkSignatureRequestHandler := acp118.NewHandler(ChunkSignatureRequestVerifier[dsmrtest.Tx]{
-			verifier: NoVerifier[dsmrtest.Tx]{},
->>>>>>> 941f1760
+			verifier: ChunkVerifier[dsmrtest.Tx]{},
 			storage:  chunkStorage,
 		}, signer)
 		chunkCertificateGossipHandler := ChunkCertificateGossipHandler[dsmrtest.Tx]{
