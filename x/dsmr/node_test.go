// Copyright (C) 2024, Ava Labs, Inc. All rights reserved.
// See the file LICENSE for licensing terms.

package dsmr

import (
	"context"
	"errors"
	"testing"
	"time"

	"github.com/ava-labs/avalanchego/database/memdb"
	"github.com/ava-labs/avalanchego/ids"
	"github.com/ava-labs/avalanchego/network/p2p"
	"github.com/ava-labs/avalanchego/network/p2p/acp118"
	"github.com/ava-labs/avalanchego/network/p2p/p2ptest"
	"github.com/ava-labs/avalanchego/proto/pb/sdk"
	"github.com/ava-labs/avalanchego/snow/validators"
	"github.com/ava-labs/avalanchego/snow/validators/validatorstest"
	"github.com/ava-labs/avalanchego/utils/crypto/bls"
	"github.com/ava-labs/avalanchego/utils/crypto/bls/signer/localsigner"
	"github.com/ava-labs/avalanchego/utils/logging"
	"github.com/ava-labs/avalanchego/utils/set"
	"github.com/ava-labs/avalanchego/utils/wrappers"
	"github.com/ava-labs/avalanchego/vms/platformvm/warp"
	"github.com/stretchr/testify/require"

	"github.com/ava-labs/hypersdk/codec"
	"github.com/ava-labs/hypersdk/internal/validitywindow"
	"github.com/ava-labs/hypersdk/internal/validitywindow/validitywindowtest"
	"github.com/ava-labs/hypersdk/proto/pb/dsmr"
	"github.com/ava-labs/hypersdk/x/dsmr/dsmrtest"
)

const (
	networkID                            = uint32(123)
	testingDefaultValidityWindowDuration = 5 * time.Second
)

var (
	_ Tx                    = (*dsmrtest.Tx)(nil)
	_ Verifier[dsmrtest.Tx] = (*failVerifier)(nil)
	_ ChainState            = (*testChainState)(nil)

	chainID         = ids.Empty
	testRuleFactory = ruleFactory{
		rules: rules{
			validityWindow: int64(testingDefaultValidityWindowDuration),
		},
	}

	errTestingInvalidValidityWindow = errors.New("time validity window testing error")
)

// Test that chunks can be built through Node.BuildChunk
func TestNode_BuildChunk(t *testing.T) {
	tests := []struct {
		name        string
		txs         []dsmrtest.Tx
		expiry      int64
		beneficiary codec.Address
		wantErr     error
	}{
		{
			name:        "empty chunk",
			expiry:      123,
			beneficiary: codec.Address{123},
			wantErr:     ErrEmptyChunk,
		},
		{
			name: "chunk with 1 tx",
			txs: []dsmrtest.Tx{
				{
					ID:     ids.GenerateTestID(),
					Expiry: 1,
				},
			},
			expiry:      123,
			beneficiary: codec.Address{123},
		},
		{
			name: "chunk with multiple txs",
			txs: []dsmrtest.Tx{
				{
					ID:     ids.GenerateTestID(),
					Expiry: 1,
				},
				{
					ID:     ids.GenerateTestID(),
					Expiry: 2,
				},
				{
					ID:     ids.GenerateTestID(),
					Expiry: 3,
				},
			},
			expiry:      123,
			beneficiary: codec.Address{123},
		},
	}

	for _, tt := range tests {
		t.Run(tt.name, func(t *testing.T) {
			r := require.New(t)

			node := newTestNode(t)
			r.ErrorIs(node.BuildChunk(
				context.Background(),
				tt.txs,
				tt.expiry,
				tt.beneficiary,
			), tt.wantErr)
			if tt.wantErr != nil {
				return
			}

			blk, err := node.BuildBlock(context.Background(), node.LastAccepted, tt.expiry)
			r.NoError(err)
			r.NoError(node.Verify(context.Background(), node.LastAccepted, blk))
			executedBlk, err := node.Accept(context.Background(), blk)
			r.NoError(err)
			r.Len(executedBlk.Chunks, 1)
			chunk := executedBlk.Chunks[0]

			r.Equal(node.ID, chunk.Producer)
			r.Equal(tt.beneficiary, chunk.Beneficiary)
			r.Equal(tt.expiry, chunk.Expiry)
			r.ElementsMatch(tt.txs, chunk.Txs)

			wantPkBytes := [bls.PublicKeyLen]byte{}
			copy(wantPkBytes[:], bls.PublicKeyToCompressedBytes(node.PublicKey))
			r.Equal(wantPkBytes, chunk.Signer)

			packer := &wrappers.Packer{MaxSize: MaxMessageSize}
			r.NoError(codec.LinearCodec.MarshalInto(chunk.UnsignedChunk, packer))
			msg, err := warp.NewUnsignedMessage(networkID, chainID, packer.Bytes)
			r.NoError(err)
			wantSignature, err := node.Signer.Sign(msg)
			r.NoError(err)
			r.Equal(wantSignature, chunk.Signature[:])
		})
	}
}

// Tests that chunks referenced in accepted blocks are available over p2p
func TestNode_GetChunk_AvailableChunk(t *testing.T) {
	r := require.New(t)

	nodes := newTestNodes(t, 2)
	node := nodes[0]

	r.NoError(node.BuildChunk(
		context.Background(),
		[]dsmrtest.Tx{{ID: ids.GenerateTestID(), Expiry: 123}},
		123,
		codec.Address{123},
	))

	blk, err := node.BuildBlock(context.Background(), node.LastAccepted, node.LastAccepted.Timestamp+1)
	r.NoError(err)
	r.NoError(node.Verify(context.Background(), node.LastAccepted, blk))
	executedBlk, err := node.Accept(context.Background(), blk)
	r.NoError(err)
	r.Len(executedBlk.Chunks, 1)

	chunk := executedBlk.Chunks[0]
	client := NewGetChunkClient[dsmrtest.Tx](p2ptest.NewClient(
		t,
		context.Background(),
		ids.EmptyNodeID,
		p2p.NoOpHandler{},
		node.ID,
		node.GetChunkHandler,
	))

	done := make(chan struct{})
	onResponse := func(_ context.Context, _ ids.NodeID, response Chunk[dsmrtest.Tx], err error) {
		defer close(done)
		r.NoError(err)
		r.Equal(chunk, response)
	}

	r.NoError(client.AppRequest(
		context.Background(),
		node.ID,
		&dsmr.GetChunkRequest{
			ChunkId: chunk.id[:],
			Expiry:  chunk.Expiry,
		},
		onResponse,
	))
	<-done
}

// Tests that unknown chunks are not available over p2p
func TestNode_GetChunk_UnknownChunk(t *testing.T) {
	r := require.New(t)

	node := newTestNode(t)
	client := NewGetChunkClient[dsmrtest.Tx](p2ptest.NewClient(
		t,
		context.Background(),
		ids.EmptyNodeID,
		p2p.NoOpHandler{},
		node.ID,
		node.GetChunkHandler,
	))

	done := make(chan struct{})
	onResponse := func(_ context.Context, _ ids.NodeID, _ Chunk[dsmrtest.Tx], err error) {
		defer close(done)

		r.ErrorIs(err, ErrChunkNotAvailable)
	}

	r.NoError(client.AppRequest(
		context.Background(),
		node.ID,
		&dsmr.GetChunkRequest{
			ChunkId: ids.Empty[:],
			Expiry:  123,
		},
		onResponse,
	))
	<-done
}

// Tests that a Node serves chunks it accepts
func TestNode_AcceptedChunksAvailableOverGetChunk(t *testing.T) {
	type availableChunk struct {
		txs         []dsmrtest.Tx
		expiry      int64
		beneficiary codec.Address
	}

	tests := []struct {
		name            string
		availableChunks []availableChunk
	}{
		{
			name: "1 chunk with 1 tx",
			availableChunks: []availableChunk{
				{
					txs: []dsmrtest.Tx{
						{
							ID:     ids.GenerateTestID(),
							Expiry: 0,
						},
					},
					expiry:      123,
					beneficiary: codec.Address{},
				},
			},
		},
		{
			name: "1 chunk with 3 txs",
			availableChunks: []availableChunk{
				{
					txs: []dsmrtest.Tx{
						{
							ID:     ids.GenerateTestID(),
							Expiry: 0,
						},
						{
							ID:     ids.GenerateTestID(),
							Expiry: 1,
						},
						{
							ID:     ids.GenerateTestID(),
							Expiry: 2,
						},
					},
					expiry:      123,
					beneficiary: codec.Address{},
				},
			},
		},
		{
			name: "3 chunks with 1 tx",
			availableChunks: []availableChunk{
				{
					txs: []dsmrtest.Tx{
						{
							ID:     ids.GenerateTestID(),
							Expiry: 0,
						},
					},
					expiry:      123,
					beneficiary: codec.Address{0},
				},
				{
					txs: []dsmrtest.Tx{
						{
							ID:     ids.GenerateTestID(),
							Expiry: 1,
						},
					},
					expiry:      123,
					beneficiary: codec.Address{1},
				},
				{
					txs: []dsmrtest.Tx{
						{
							ID:     ids.GenerateTestID(),
							Expiry: 2,
						},
					},
					expiry:      123,
					beneficiary: codec.Address{2},
				},
			},
		},
		{
			name: "3 chunks with 3 txs",
			availableChunks: []availableChunk{
				{
					txs: []dsmrtest.Tx{
						{
							ID:     ids.GenerateTestID(),
							Expiry: 0,
						},
						{
							ID:     ids.GenerateTestID(),
							Expiry: 1,
						},
						{
							ID:     ids.GenerateTestID(),
							Expiry: 2,
						},
					},
					expiry: 123,
				},
				{
					txs: []dsmrtest.Tx{
						{
							ID:     ids.GenerateTestID(),
							Expiry: 3,
						},
						{
							ID:     ids.GenerateTestID(),
							Expiry: 4,
						},
						{
							ID:     ids.GenerateTestID(),
							Expiry: 5,
						},
					},
					expiry: 123,
				},
				{
					txs: []dsmrtest.Tx{
						{
							ID:     ids.GenerateTestID(),
							Expiry: 6,
						},
						{
							ID:     ids.GenerateTestID(),
							Expiry: 7,
						},
						{
							ID:     ids.GenerateTestID(),
							Expiry: 8,
						},
					},
					expiry: 123,
				},
			},
		},
	}

	for _, tt := range tests {
		t.Run(tt.name, func(t *testing.T) {
			r := require.New(t)

			node := newTestNode(t)

			// Build some chunks
			for _, args := range tt.availableChunks {
				r.NoError(node.BuildChunk(
					context.Background(),
					args.txs,
					args.expiry,
					args.beneficiary,
				))
			}

			blk, err := node.BuildBlock(context.Background(), node.LastAccepted, node.LastAccepted.Timestamp+1)
			r.NoError(err)
			r.NoError(node.Verify(context.Background(), node.LastAccepted, blk))
			executedBlk, err := node.Accept(context.Background(), blk)
			r.NoError(err)
			r.Len(executedBlk.Chunks, len(tt.availableChunks))

			client := NewGetChunkClient[dsmrtest.Tx](p2ptest.NewClient(
				t,
				context.Background(),
				ids.EmptyNodeID,
				p2p.NoOpHandler{},
				node.ID,
				node.GetChunkHandler,
			))

			// Node must serve GetChunk requests for chunks that it accepted
			for _, chunk := range executedBlk.Chunks {
				done := make(chan struct{})
				r.NoError(client.AppRequest(
					context.Background(),
					node.ID,
					&dsmr.GetChunkRequest{
						ChunkId: chunk.id[:],
						Expiry:  chunk.Expiry,
					},
					func(_ context.Context, _ ids.NodeID, response Chunk[dsmrtest.Tx], err error) {
						defer close(done)

						r.NoError(err)

						r.Equal(node.ID, response.Producer)
						r.Equal(chunk.Expiry, response.Expiry)
						r.Equal(chunk.Beneficiary, response.Beneficiary)
						r.ElementsMatch(chunk.Txs, response.Txs)

						wantPkBytes := [bls.PublicKeyLen]byte{}
						copy(wantPkBytes[:], bls.PublicKeyToCompressedBytes(node.PublicKey))
						r.Equal(wantPkBytes, chunk.Signer)

						packer := &wrappers.Packer{MaxSize: MaxMessageSize}
						r.NoError(codec.LinearCodec.MarshalInto(chunk.UnsignedChunk, packer))
						msg, err := warp.NewUnsignedMessage(networkID, chainID, packer.Bytes)
						r.NoError(err)
						wantSignature, err := node.Signer.Sign(msg)
						r.NoError(err)
						r.Equal(wantSignature, chunk.Signature[:])
					},
				))
				<-done
			}
		})
	}
}

// Node should be willing to sign valid chunks
func TestNode_GetChunkSignature_SignValidChunk(t *testing.T) {
	nodeID := ids.GenerateTestNodeID()
	sk, err := localsigner.New()
	require.NoError(t, err)
	pk := sk.PublicKey()
	tests := []struct {
		name                      string
		verifier                  Verifier[dsmrtest.Tx]
		producerNode              ids.NodeID
		wantErr                   error
		nodeLastAcceptedTimestamp int64
		chunkExpiry               int64
	}{
		{
			name:                      "invalid chunk",
			verifier:                  failVerifier{},
			wantErr:                   ErrInvalidChunk,
			producerNode:              ids.GenerateTestNodeID(),
			nodeLastAcceptedTimestamp: 1,
			chunkExpiry:               123,
		},
		{
			name: "invalid chunk ( bad producer id )",
			verifier: NewChunkVerifier[dsmrtest.Tx](
				&testChainState{
					validators: []Validator{
						{
							NodeID:    nodeID,
							Weight:    1,
							PublicKey: pk,
						},
					},
					quorumNum: 1,
					quorumDen: 1,
				},
<<<<<<< HEAD
				testingDefaultValidityWindowDuration,
=======
				1,
				1,
				testRuleFactory,
>>>>>>> 397710b8
			),
			wantErr:                   ErrInvalidChunk,
			producerNode:              ids.GenerateTestNodeID(),
			nodeLastAcceptedTimestamp: 1,
			chunkExpiry:               123,
		},
		{
			name: "invalid chunk ( chunk timestamp too old )",
			verifier: NewChunkVerifier[dsmrtest.Tx](
				&testChainState{
					validators: []Validator{
						{
							NodeID:    nodeID,
							Weight:    1,
							PublicKey: pk,
						},
					},
					quorumNum: 1,
					quorumDen: 1,
				},
<<<<<<< HEAD
				testingDefaultValidityWindowDuration,
=======
				1,
				1,
				testRuleFactory,
>>>>>>> 397710b8
			),
			wantErr:                   ErrInvalidChunk,
			producerNode:              nodeID,
			nodeLastAcceptedTimestamp: 5000,
			chunkExpiry:               123,
		},
		{
			name: "invalid chunk ( chunk timestamp too into the future )",
			verifier: NewChunkVerifier[dsmrtest.Tx](
				&testChainState{
					validators: []Validator{
						{
							NodeID:    nodeID,
							Weight:    1,
							PublicKey: pk,
						},
					},
					quorumNum: 1,
					quorumDen: 1,
				},
<<<<<<< HEAD
				testingDefaultValidityWindowDuration,
=======
				1,
				1,
				testRuleFactory,
>>>>>>> 397710b8
			),
			wantErr:                   ErrInvalidChunk,
			producerNode:              nodeID,
			nodeLastAcceptedTimestamp: 1,
			chunkExpiry:               2 + int64(testingDefaultValidityWindowDuration),
		},
		{
			name:         "valid chunk",
			producerNode: nodeID,
			verifier: NewChunkVerifier[dsmrtest.Tx](
				&testChainState{
					validators: []Validator{
						{
							NodeID:    nodeID,
							Weight:    1,
							PublicKey: pk,
						},
					},
					quorumNum: 1,
					quorumDen: 1,
				},
<<<<<<< HEAD
				testingDefaultValidityWindowDuration,
=======
				1,
				1,
				testRuleFactory,
>>>>>>> 397710b8
			),
			nodeLastAcceptedTimestamp: 1,
			chunkExpiry:               123,
		},
	}

	for _, tt := range tests {
		t.Run(tt.name, func(t *testing.T) {
			r := require.New(t)
			signer := warp.NewSigner(sk, networkID, chainID)

			validators := []Validator{
				{
					NodeID:    nodeID,
					Weight:    1,
					PublicKey: pk,
				},
			}

			chunkStorage, err := NewChunkStorage[dsmrtest.Tx](tt.verifier, memdb.New())
			r.NoError(err)

			chainState := &testChainState{
				validators,
				1,
				1,
			}

			node, err := New[dsmrtest.Tx](
				logging.NoLog{},
				nodeID,
				chainState,
				pk,
				signer,
				chunkStorage,
				p2p.NoOpHandler{},
				acp118.NewHandler(
					ChunkSignatureRequestVerifier[dsmrtest.Tx]{
						verifier: tt.verifier,
						storage:  chunkStorage,
					},
					signer,
				),
				p2p.NoOpHandler{},
				p2ptest.NewSelfClient(
					t,
					context.Background(),
					nodeID,
					&p2p.NoOpHandler{},
				),
				p2ptest.NewSelfClient(
					t,
					context.Background(),
					nodeID,
					&p2p.NoOpHandler{},
				),
				p2ptest.NewSelfClient(
					t,
					context.Background(),
					nodeID,
					&p2p.NoOpHandler{},
				),
				Block{
					BlockHeader: BlockHeader{
						ParentID:  ids.GenerateTestID(),
						Height:    0,
						Timestamp: 0,
					},
					blkID: ids.GenerateTestID(),
				},
				&validitywindowtest.MockTimeValidityWindow[*emapChunkCertificate]{},
				testRuleFactory,
			)
			r.NoError(err)

			r.NoError(node.BuildChunk(context.Background(), []dsmrtest.Tx{
				{
					ID:      ids.GenerateTestID(),
					Expiry:  456,
					Sponsor: codec.Address{4, 5, 6},
				},
			}, tt.nodeLastAcceptedTimestamp, codec.Address{123}))

			blk, err := node.BuildBlock(context.Background(), node.LastAccepted, tt.nodeLastAcceptedTimestamp)
			r.NoError(err)
			_, err = node.Accept(context.Background(), blk)
			r.NoError(err)

			unsignedChunk := UnsignedChunk[dsmrtest.Tx]{
				Producer:    tt.producerNode,
				Beneficiary: codec.Address{123},
				Expiry:      tt.chunkExpiry,
				Txs: []dsmrtest.Tx{
					{
						ID:      ids.GenerateTestID(),
						Expiry:  456,
						Sponsor: codec.Address{4, 5, 6},
					},
				},
			}
			chunk, err := signChunk[dsmrtest.Tx](unsignedChunk, networkID, chainID, pk, signer)
			r.NoError(err)

			packer := wrappers.Packer{MaxSize: MaxMessageSize}
			r.NoError(codec.LinearCodec.MarshalInto(ChunkReference{
				ChunkID:  ids.GenerateTestID(),
				Producer: ids.GenerateTestNodeID(),
				Expiry:   123,
			}, &packer))
			msg, err := warp.NewUnsignedMessage(networkID, chainID, packer.Bytes)
			r.NoError(err)
			done := make(chan struct{})
			onResponse := func(_ context.Context, _ ids.NodeID, response *sdk.SignatureResponse, err error) {
				defer close(done)

				r.ErrorIs(err, tt.wantErr)
				if err != nil {
					return
				}

				chainState := &testChainState{
					validators: []Validator{
						{
							NodeID:    node.ID,
							Weight:    1,
							PublicKey: node.PublicKey,
						},
					},
					quorumNum: 1,
					quorumDen: 1,
				}
				signature := warp.BitSetSignature{
					Signers:   getSignerBitSet(t, chainState, node.ID).Bytes(),
					Signature: [bls.SignatureLen]byte{},
				}

				copy(signature.Signature[:], response.Signature)

				validators, err := chainState.GetCanonicalValidatorSet(context.Background())
				r.NoError(err)
				r.NoError(signature.Verify(
					msg,
					networkID,
					validators,
					chainState.GetQuorumNum(),
					chainState.GetQuorumDen(),
				))
			}

			client := NewGetChunkSignatureClient(
				networkID,
				chainID,
				p2ptest.NewClient(
					t,
					context.Background(),
					ids.EmptyNodeID,
					p2p.NoOpHandler{},
					node.ID,
					node.GetChunkSignatureHandler,
				),
			)
			r.NoError(client.AppRequest(
				context.Background(),
				node.ID,
				&sdk.SignatureRequest{
					Message:       msg.Bytes(),
					Justification: chunk.bytes,
				},
				onResponse,
			))

			<-done
		})
	}
}

// Nodes must persist chunks that they sign from other nodes
func TestGetChunkSignature_PersistAttestedBlocks(t *testing.T) {
	r := require.New(t)

	nodes := newTestNodes(t, 2)
	node1 := nodes[0]
	node2 := nodes[1]

	r.NoError(node1.BuildChunk(
		context.Background(),
		[]dsmrtest.Tx{{ID: ids.Empty, Expiry: 123}},
		123,
		codec.Address{123},
	))

	// Keep trying to build a block until we hear about the newly generated
	// chunk cert
	var (
		blk Block
		err error
	)
	for {
		blk, err = node2.BuildBlock(context.Background(), node2.LastAccepted, node2.LastAccepted.Timestamp+1)
		if err == nil {
			break
		}

		time.Sleep(time.Second)
	}
	r.NoError(node2.Verify(context.Background(), node2.LastAccepted, blk))
	executedBlk, err := node2.Accept(context.Background(), blk)
	r.NoError(err)
	r.Len(executedBlk.Chunks, 1)
	chunk := executedBlk.Chunks[0]

	client := NewGetChunkClient[dsmrtest.Tx](p2ptest.NewClient(
		t,
		context.Background(),
		ids.EmptyNodeID,
		p2p.NoOpHandler{},
		node2.ID,
		node2.GetChunkHandler,
	))

	done := make(chan struct{})
	onResponse := func(_ context.Context, _ ids.NodeID, response Chunk[dsmrtest.Tx], err error) {
		defer close(done)
		r.NoError(err)
		r.Equal(chunk, response)
	}

	r.NoError(client.AppRequest(
		context.Background(),
		node2.ID,
		&dsmr.GetChunkRequest{
			ChunkId: chunk.id[:],
			Expiry:  chunk.Expiry,
		},
		onResponse,
	))
	<-done
}

func TestNode_BuildBlock_IncludesChunks(t *testing.T) {
	type chunk struct {
		txs         []dsmrtest.Tx
		expiry      int64
		beneficiary codec.Address
	}

	tests := []struct {
		name               string
		chunks             func(parent Block) []chunk
		timestamp          func(parent Block) int64
		wantErr            error
		timeValidityWindow TimeValidityWindow[*emapChunkCertificate]
	}{
		{
			name: "no chunk certs",
			timestamp: func(parent Block) int64 {
				return parent.Timestamp + 1
			},
			// TODO should we be able to build empty blocks?
			wantErr: ErrNoAvailableChunkCerts,
		},
		{
			name: "timestamp equal to parent",
			timestamp: func(parent Block) int64 {
				return parent.Timestamp
			},
			wantErr: ErrTimestampNotMonotonicallyIncreasing,
		},
		{
			name: "timestamp older than parent",
			timestamp: func(parent Block) int64 {
				return parent.Timestamp - 1
			},
			wantErr: ErrTimestampNotMonotonicallyIncreasing,
		},
		{
			name: "expired chunk cert",
			chunks: func(parent Block) []chunk {
				return []chunk{
					{
						txs: []dsmrtest.Tx{
							{
								ID:     ids.GenerateTestID(),
								Expiry: parent.Timestamp + 1,
							},
						},
						expiry: parent.Timestamp + 1,
					},
				}
			},
			timestamp: func(parent Block) int64 {
				return parent.Timestamp + 100
			},
			wantErr: ErrNoAvailableChunkCerts,
		},
		{
			name: "multiple expired chunk certs",
			chunks: func(parent Block) []chunk {
				return []chunk{
					{
						txs: []dsmrtest.Tx{
							{
								ID:     ids.GenerateTestID(),
								Expiry: parent.Timestamp + 1,
							},
						},
						expiry: parent.Timestamp + 1,
					},
					{
						txs: []dsmrtest.Tx{
							{
								ID:     ids.GenerateTestID(),
								Expiry: parent.Timestamp + 2,
							},
						},
						expiry: parent.Timestamp + 2,
					},
					{
						txs: []dsmrtest.Tx{
							{
								ID:     ids.GenerateTestID(),
								Expiry: parent.Timestamp + 3,
							},
						},
						expiry: parent.Timestamp + 3,
					},
				}
			},
			timestamp: func(parent Block) int64 {
				return parent.Timestamp + 100
			},
			wantErr: ErrNoAvailableChunkCerts,
		},
		{
			name: "single chunk cert",
			chunks: func(parent Block) []chunk {
				return []chunk{
					{
						txs: []dsmrtest.Tx{
							{
								ID:     ids.GenerateTestID(),
								Expiry: parent.Timestamp + 1,
							},
						},
						expiry: parent.Timestamp + 1,
					},
				}
			},
			timestamp: func(parent Block) int64 {
				return parent.Timestamp + 1
			},
		},
		{
			name: "multiple chunk certs",
			chunks: func(parent Block) []chunk {
				return []chunk{
					{
						txs: []dsmrtest.Tx{
							{
								ID:     ids.GenerateTestID(),
								Expiry: parent.Timestamp + 1_000,
							},
						},
						expiry: parent.Timestamp + 1_000,
					},
					{
						txs: []dsmrtest.Tx{
							{
								ID:     ids.GenerateTestID(),
								Expiry: parent.Timestamp + 2_000,
							},
						},
						expiry: parent.Timestamp + 2_000,
					},
					{
						txs: []dsmrtest.Tx{
							{
								ID:     ids.GenerateTestID(),
								Expiry: parent.Timestamp + 3_000,
							},
						},
						expiry: parent.Timestamp + 3_000,
					},
				}
			},
			timestamp: func(parent Block) int64 {
				return parent.Timestamp + 100
			},
		},
		{
			name: "one expired and one pending chunk cert",
			chunks: func(parent Block) []chunk {
				return []chunk{
					{
						txs: []dsmrtest.Tx{
							{
								ID:     ids.GenerateTestID(),
								Expiry: parent.Timestamp + 1_000,
							},
						},
						expiry: parent.Timestamp + 1_000,
					},
					{
						txs: []dsmrtest.Tx{
							{
								ID:     ids.GenerateTestID(),
								Expiry: parent.Timestamp + 1,
							},
						},
						expiry: parent.Timestamp + 1,
					},
				}
			},
			timestamp: func(parent Block) int64 {
				return parent.Timestamp + 100
			},
		},
		{
			name: "validity window error",
			chunks: func(parent Block) []chunk {
				return []chunk{
					{
						txs: []dsmrtest.Tx{
							{
								ID:     ids.GenerateTestID(),
								Expiry: parent.Timestamp + 1_000,
							},
						},
						expiry: parent.Timestamp + 1_000,
					},
				}
			},
			timestamp: func(parent Block) int64 {
				return parent.Timestamp + 100
			},
			wantErr: errTestingInvalidValidityWindow,
			timeValidityWindow: &validitywindowtest.MockTimeValidityWindow[*emapChunkCertificate]{
				OnIsRepeat: func(context.Context, validitywindow.ExecutionBlock[*emapChunkCertificate], []*emapChunkCertificate, int64) (set.Bits, error) {
					return set.NewBits(), errTestingInvalidValidityWindow
				},
			},
		},
		{
			name: "no available chunk certs ( all duplicates )",
			chunks: func(parent Block) []chunk {
				return []chunk{
					{
						txs: []dsmrtest.Tx{
							{
								ID:     ids.GenerateTestID(),
								Expiry: parent.Timestamp + 1_000,
							},
						},
						expiry: parent.Timestamp + 1_000,
					},
				}
			},
			timestamp: func(parent Block) int64 {
				return parent.Timestamp + 100
			},
			wantErr: ErrNoAvailableChunkCerts,
			timeValidityWindow: &validitywindowtest.MockTimeValidityWindow[*emapChunkCertificate]{
				OnIsRepeat: func(context.Context, validitywindow.ExecutionBlock[*emapChunkCertificate], []*emapChunkCertificate, int64) (set.Bits, error) {
					marker := set.NewBits()
					marker.Add(0)
					return marker, nil
				},
			},
		},
	}

	for _, tt := range tests {
		t.Run(tt.name, func(t *testing.T) {
			r := require.New(t)

			node := newTestNode(t)

			timestamp := tt.timestamp(node.LastAccepted)
			chunks := []chunk{}

			if tt.chunks != nil {
				chunks = tt.chunks(node.LastAccepted)
			}

			wantChunks := make([]chunk, 0)
			for _, chunk := range chunks {
				r.NoError(node.BuildChunk(
					context.Background(),
					chunk.txs,
					chunk.expiry,
					chunk.beneficiary,
				))

				// Only expect chunks that have not expired
				if chunk.expiry < timestamp {
					continue
				}

				wantChunks = append(wantChunks, chunk)
			}
			if tt.timeValidityWindow != nil {
				node.validityWindow = tt.timeValidityWindow
			}
			blk, err := node.BuildBlock(context.Background(), node.LastAccepted, timestamp)
			r.ErrorIs(err, tt.wantErr)
			if err != nil {
				return
			}

			r.Equal(node.LastAccepted.GetID(), blk.ParentID)
			r.Equal(node.LastAccepted.Height+1, blk.Height)
			r.Greater(blk.Timestamp, node.LastAccepted.Timestamp)
			r.NotEmpty(blk.GetID())
			r.Len(blk.ChunkCerts, len(wantChunks))
		})
	}
}

// Nodes should request chunks referenced in accepted blocks
func TestAccept_RequestReferencedChunks(t *testing.T) {
	r := require.New(t)

	nodes := newTestNodes(t, 2)
	node1 := nodes[0]
	node2 := nodes[1]

	r.NoError(node1.BuildChunk(
		context.Background(),
		[]dsmrtest.Tx{{ID: ids.GenerateTestID(), Expiry: 123}},
		123,
		codec.Address{123},
	))
	blk, err := node1.BuildBlock(context.Background(), node1.LastAccepted, node1.LastAccepted.Timestamp+1)
	r.NoError(err)
	r.NoError(node1.Verify(context.Background(), node1.LastAccepted, blk))
	_, err = node1.Accept(context.Background(), blk)
	r.NoError(err)
	r.NoError(node2.Verify(context.Background(), node2.LastAccepted, blk))
	executedBlk, err := node2.Accept(context.Background(), blk)
	r.NoError(err)
	r.Len(executedBlk.Chunks, 1)
	chunk := executedBlk.Chunks[0]

	client := NewGetChunkClient[dsmrtest.Tx](p2ptest.NewClient(
		t,
		context.Background(),
		ids.EmptyNodeID,
		p2p.NoOpHandler{},
		node2.ID,
		node2.GetChunkHandler,
	))

	done := make(chan struct{})
	onResponse := func(_ context.Context, _ ids.NodeID, response Chunk[dsmrtest.Tx], err error) {
		defer close(done)
		r.NoError(err)
		r.Equal(chunk, response)
	}

	r.NoError(client.AppRequest(
		context.Background(),
		node2.ID,
		&dsmr.GetChunkRequest{
			ChunkId: chunk.id[:],
			Expiry:  chunk.Expiry,
		},
		onResponse,
	))
	<-done
}

func getSignerBitSet(t *testing.T, chainState ChainState, nodeIDs ...ids.NodeID) set.Bits {
	validators, err := chainState.GetCanonicalValidatorSet(context.Background())
	require.NoError(t, err)

	signers := set.Of(nodeIDs...)
	signerBitSet := set.NewBits()
	for i, v := range validators.Validators {
		for _, nodeID := range v.NodeIDs {
			if signers.Contains(nodeID) {
				signerBitSet.Add(i)
				break
			}
		}
	}

	return signerBitSet
}

func Test_Verify(t *testing.T) {
	r := require.New(t)

	node := newTestNode(t)
	r.NoError(node.BuildChunk(
		context.Background(),
		[]dsmrtest.Tx{{ID: ids.GenerateTestID(), Expiry: 1}},
		100,
		codec.Address{123},
	))

	blk, err := node.BuildBlock(context.Background(), node.LastAccepted, node.LastAccepted.Timestamp+1)
	r.NoError(err)
	r.NoError(node.Verify(context.Background(), node.LastAccepted, blk))
}

func Test_Verify_BadBlock(t *testing.T) {
	tests := []struct {
		name           string
		blk            func(parent Block) Block
		wantErr        error
		validityWindow TimeValidityWindow[*emapChunkCertificate]
	}{
		{
			name: "invalid parent",
			blk: func(parent Block) Block {
				return Block{
					BlockHeader: BlockHeader{
						ParentID:  ids.GenerateTestID(),
						Height:    parent.Height + 1,
						Timestamp: parent.Timestamp + 1,
					},
					ChunkCerts: parent.ChunkCerts,
				}
			},
			wantErr: ErrInvalidBlockParent,
		},
		{
			name: "invalid height - before parent",
			blk: func(parent Block) Block {
				return Block{
					BlockHeader: BlockHeader{
						ParentID:  parent.GetID(),
						Height:    parent.Height - 1,
						Timestamp: parent.Timestamp + 1,
					},
					ChunkCerts: parent.ChunkCerts,
				}
			},
			wantErr: ErrInvalidBlockHeight,
		},
		{
			name: "invalid height - same as parent",
			blk: func(parent Block) Block {
				return Block{
					BlockHeader: BlockHeader{
						ParentID:  parent.GetID(),
						Height:    parent.Height,
						Timestamp: parent.Timestamp + 1,
					},
					ChunkCerts: parent.ChunkCerts,
				}
			},
			wantErr: ErrInvalidBlockHeight,
		},
		{
			name: "invalid height - too far into future",
			blk: func(parent Block) Block {
				return Block{
					BlockHeader: BlockHeader{
						ParentID:  parent.GetID(),
						Height:    parent.Height + 2,
						Timestamp: parent.Timestamp + 1,
					},
					ChunkCerts: parent.ChunkCerts,
				}
			},
			wantErr: ErrInvalidBlockHeight,
		},
		{
			name: "invalid timestamp - before parent",
			blk: func(parent Block) Block {
				return Block{
					BlockHeader: BlockHeader{
						ParentID:  parent.GetID(),
						Height:    parent.Height + 1,
						Timestamp: parent.Timestamp - 1,
					},
					ChunkCerts: parent.ChunkCerts,
				}
			},
			wantErr: ErrInvalidBlockTimestamp,
		},
		{
			name: "invalid timestamp - same as parent",
			blk: func(parent Block) Block {
				return Block{
					BlockHeader: BlockHeader{
						ParentID:  parent.GetID(),
						Height:    parent.Height + 1,
						Timestamp: parent.Timestamp,
					},
					ChunkCerts: parent.ChunkCerts,
				}
			},
			wantErr: ErrInvalidBlockTimestamp,
		},
		{
			name: "invalid timestamp - too far into future",
			blk: func(parent Block) Block {
				return Block{
					BlockHeader: BlockHeader{
						ParentID:  parent.GetID(),
						Height:    parent.Height + 1,
						Timestamp: parent.Timestamp + time.Minute.Nanoseconds(),
					},
				}
			},
			wantErr: ErrInvalidBlockTimestamp,
		},
		{
			name: "nil chunk certs",
			blk: func(parent Block) Block {
				return Block{
					BlockHeader: BlockHeader{
						ParentID:  parent.GetID(),
						Height:    parent.Height + 1,
						Timestamp: parent.Timestamp + 1,
					},
				}
			},
			wantErr: ErrEmptyBlock,
		},
		{
			name: "empty chunk certs",
			blk: func(parent Block) Block {
				return Block{
					BlockHeader: BlockHeader{
						ParentID:  parent.GetID(),
						Height:    parent.Height + 1,
						Timestamp: parent.Timestamp + 1,
					},
					ChunkCerts: []*ChunkCertificate{},
				}
			},
			wantErr: ErrEmptyBlock,
		},
		{
			name: "invalid signature",
			blk: func(parent Block) Block {
				return Block{
					BlockHeader: BlockHeader{
						ParentID:  parent.GetID(),
						Height:    parent.Height + 1,
						Timestamp: parent.Timestamp + 1,
					},
					ChunkCerts: []*ChunkCertificate{
						{
							ChunkReference: ChunkReference{
								ChunkID:  ids.GenerateTestID(),
								Producer: ids.GenerateTestNodeID(),
								Expiry:   1,
							},
							Signature: &warp.BitSetSignature{
								Signers:   set.NewBits(1, 2, 3).Bytes(),
								Signature: [96]byte{1, 2, 3},
							},
						},
					},
				}
			},
			wantErr: ErrInvalidWarpSignature,
		},
		{
			name: "invalid validity window",
			blk: func(parent Block) Block {
				return Block{
					BlockHeader: BlockHeader{
						ParentID:  parent.GetID(),
						Height:    parent.Height + 1,
						Timestamp: parent.Timestamp + 1,
					},
					ChunkCerts: parent.ChunkCerts,
				}
			},
			wantErr: errTestingInvalidValidityWindow,
			validityWindow: &validitywindowtest.MockTimeValidityWindow[*emapChunkCertificate]{
				OnVerifyExpiryReplayProtection: func(context.Context, validitywindow.ExecutionBlock[*emapChunkCertificate]) error {
					return errTestingInvalidValidityWindow
				},
			},
		},
	}
	for _, tt := range tests {
		t.Run(tt.name, func(t *testing.T) {
			r := require.New(t)

			node := newTestNode(t)
			r.NoError(node.BuildChunk(
				context.Background(),
				[]dsmrtest.Tx{{ID: ids.GenerateTestID(), Expiry: 2}},
				100,
				codec.Address{123},
			))
			blk, err := node.BuildBlock(context.Background(), node.LastAccepted, 100)
			r.NoError(err)
			_, err = node.Accept(context.Background(), blk)
			r.NoError(err)

			// optionally replace the node's validity window implementation in order to test
			// the handling of potential error cases.
			if tt.validityWindow != nil {
				node.validityWindow = tt.validityWindow
			}
			r.ErrorIs(node.Verify(
				context.Background(),
				node.LastAccepted,
				tt.blk(node.LastAccepted),
			), tt.wantErr)
		})
	}
}

type failVerifier struct{}

func (failVerifier) SetMin(int64) {}

func (failVerifier) Verify(Chunk[dsmrtest.Tx]) error {
	return errors.New("fail")
}

func (failVerifier) VerifyCertificate(context.Context, *ChunkCertificate) error {
	return errors.New("fail")
}

type testNode struct {
	ChunkStorage                  *ChunkStorage[dsmrtest.Tx]
	GetChunkHandler               p2p.Handler
	ChunkSignatureRequestHandler  p2p.Handler
	ChunkCertificateGossipHandler p2p.Handler
	Sk                            *localsigner.LocalSigner
}

func newTestNode(t *testing.T) *Node[dsmrtest.Tx] {
	return newTestNodes(t, 1)[0]
}

func newTestNodes(t *testing.T, n int) []*Node[dsmrtest.Tx] {
	nodes := make([]testNode, 0, n)
	validators := make([]Validator, n)
	secretKeys := make([]*localsigner.LocalSigner, n)
	var err error
	for i := 0; i < n; i++ {
		secretKeys[i], err = localsigner.New()
		require.NoError(t, err)
		pk := secretKeys[i].PublicKey()
		validators[i] = Validator{
			NodeID:    ids.GenerateTestNodeID(),
			Weight:    1,
			PublicKey: pk,
		}
	}

	for i := 0; i < n; i++ {
		chainState := &testChainState{
			validators,
			1,
			1,
<<<<<<< HEAD
		}
		signer := warp.NewSigner(secretKeys[i], networkID, chainID)
		verifier := NewChunkVerifier[dsmrtest.Tx](
			chainState,
			testingDefaultValidityWindowDuration,
=======
			testRuleFactory,
>>>>>>> 397710b8
		)
		chunkStorage, err := NewChunkStorage[dsmrtest.Tx](verifier, memdb.New())
		require.NoError(t, err)

		getChunkHandler := &GetChunkHandler[dsmrtest.Tx]{
			storage: chunkStorage,
		}
		chunkSignatureRequestHandler := acp118.NewHandler(ChunkSignatureRequestVerifier[dsmrtest.Tx]{
			verifier: verifier,
			storage:  chunkStorage,
		}, signer)
		chunkCertificateGossipHandler := ChunkCertificateGossipHandler[dsmrtest.Tx]{
			storage: chunkStorage,
		}

		nodes = append(nodes, testNode{
			ChunkStorage:                  chunkStorage,
			GetChunkHandler:               getChunkHandler,
			ChunkSignatureRequestHandler:  chunkSignatureRequestHandler,
			ChunkCertificateGossipHandler: chunkCertificateGossipHandler,
			Sk:                            secretKeys[i],
		})
	}

	result := make([]*Node[dsmrtest.Tx], 0, n)
	for i, n := range nodes {
		getChunkPeers := make(map[ids.NodeID]p2p.Handler)
		chunkSignaturePeers := make(map[ids.NodeID]p2p.Handler)
		chunkCertGossipPeers := make(map[ids.NodeID]p2p.Handler)
		for j := range nodes {
			if i == j {
				continue
			}

			getChunkPeers[validators[j].NodeID] = nodes[j].GetChunkHandler
			chunkSignaturePeers[validators[j].NodeID] = nodes[j].ChunkSignatureRequestHandler
			chunkCertGossipPeers[validators[j].NodeID] = nodes[j].ChunkCertificateGossipHandler
		}
		chainState := &testChainState{
			validators,
			1,
			1,
		}
		node, err := New[dsmrtest.Tx](
			logging.NoLog{},
			validators[i].NodeID,
			chainState,
			validators[i].PublicKey,
			warp.NewSigner(n.Sk, networkID, chainID),
			n.ChunkStorage,
			n.GetChunkHandler,
			n.ChunkSignatureRequestHandler,
			n.ChunkCertificateGossipHandler,
			p2ptest.NewClientWithPeers(
				t,
				context.Background(),
				validators[i].NodeID,
				n.GetChunkHandler,
				getChunkPeers,
			),
			p2ptest.NewClientWithPeers(
				t,
				context.Background(),
				validators[i].NodeID,
				n.ChunkSignatureRequestHandler,
				chunkSignaturePeers,
			),
			p2ptest.NewClientWithPeers(
				t,
				context.Background(),
				validators[i].NodeID,
				n.ChunkCertificateGossipHandler,
				chunkCertGossipPeers,
			),
			Block{},
			&validitywindowtest.MockTimeValidityWindow[*emapChunkCertificate]{},
			testRuleFactory,
		)
		require.NoError(t, err)

		result = append(result, node)
	}

	// create a valid parent block for tests to verify off of
	node := result[0]
	require.NoError(t, node.BuildChunk(
		context.Background(),
		[]dsmrtest.Tx{
			{
				ID:      ids.ID{},
				Expiry:  123,
				Sponsor: codec.Address{},
			},
		},
		123,
		codec.Address{},
	))

	blk, err := node.BuildBlock(context.Background(), node.LastAccepted, node.LastAccepted.Timestamp+1)
	require.NoError(t, err)

	require.NoError(t, node.Verify(context.Background(), node.LastAccepted, blk))
	_, err = node.Accept(context.Background(), blk)
	require.NoError(t, err)

	for _, n := range result[1:] {
		require.NoError(t, n.Verify(context.Background(), n.LastAccepted, blk))
		_, err = n.Accept(context.Background(), blk)
		require.NoError(t, err)
	}

	return result
}

<<<<<<< HEAD
type testChainState struct {
	validators []Validator
	quorumNum  uint64
	quorumDen  uint64
}

func (*testChainState) GetNetworkID() uint32 {
	return networkID
}

func (*testChainState) GetSubnetID() ids.ID {
	return ids.Empty
}

func (*testChainState) GetChainID() ids.ID {
	return chainID
}

func (t *testChainState) GetQuorumNum() uint64 {
	return t.quorumNum
}

func (t *testChainState) GetQuorumDen() uint64 {
	return t.quorumDen
}

func (t *testChainState) getValidatorSet() map[ids.NodeID]*validators.GetValidatorOutput {
	result := make(map[ids.NodeID]*validators.GetValidatorOutput, len(t.validators))
	for _, v := range t.validators {
		result[v.NodeID] = &validators.GetValidatorOutput{
			NodeID:    v.NodeID,
			PublicKey: v.PublicKey,
			Weight:    v.Weight,
		}
	}
	return result
}

func (t *testChainState) GetCanonicalValidatorSet(ctx context.Context) (warp.CanonicalValidatorSet, error) {
	pChain := &validatorstest.State{
		GetSubnetIDF: func(context.Context, ids.ID) (ids.ID, error) {
			return t.GetSubnetID(), nil
		},
		GetValidatorSetF: func(
			context.Context,
			uint64,
			ids.ID,
		) (map[ids.NodeID]*validators.GetValidatorOutput, error) {
			return t.getValidatorSet(), nil
		},
	}

	canonicalValidators, err := warp.GetCanonicalValidatorSetFromSubnetID(
		ctx,
		pChain,
		0,
		ids.Empty,
	)
	if err != nil {
		return warp.CanonicalValidatorSet{}, err
	}
	return canonicalValidators, err
}

func (t *testChainState) IsNodeValidator(_ context.Context, nodeID ids.NodeID, _ uint64) (bool, error) {
	for _, v := range t.validators {
		if v.NodeID.Compare(nodeID) == 0 {
			return true, nil
		}
	}
	return false, nil
}
=======
type ruleFactory struct {
	rules rules
}

func (r ruleFactory) GetRules(int64) Rules { return r.rules }

type rules struct {
	validityWindow int64
}

func (r rules) GetValidityWindow() int64 { return r.validityWindow }
>>>>>>> 397710b8
<|MERGE_RESOLUTION|>--- conflicted
+++ resolved
@@ -475,13 +475,7 @@
 					quorumNum: 1,
 					quorumDen: 1,
 				},
-<<<<<<< HEAD
-				testingDefaultValidityWindowDuration,
-=======
-				1,
-				1,
 				testRuleFactory,
->>>>>>> 397710b8
 			),
 			wantErr:                   ErrInvalidChunk,
 			producerNode:              ids.GenerateTestNodeID(),
@@ -502,13 +496,7 @@
 					quorumNum: 1,
 					quorumDen: 1,
 				},
-<<<<<<< HEAD
-				testingDefaultValidityWindowDuration,
-=======
-				1,
-				1,
 				testRuleFactory,
->>>>>>> 397710b8
 			),
 			wantErr:                   ErrInvalidChunk,
 			producerNode:              nodeID,
@@ -529,13 +517,7 @@
 					quorumNum: 1,
 					quorumDen: 1,
 				},
-<<<<<<< HEAD
-				testingDefaultValidityWindowDuration,
-=======
-				1,
-				1,
 				testRuleFactory,
->>>>>>> 397710b8
 			),
 			wantErr:                   ErrInvalidChunk,
 			producerNode:              nodeID,
@@ -557,13 +539,7 @@
 					quorumNum: 1,
 					quorumDen: 1,
 				},
-<<<<<<< HEAD
-				testingDefaultValidityWindowDuration,
-=======
-				1,
-				1,
 				testRuleFactory,
->>>>>>> 397710b8
 			),
 			nodeLastAcceptedTimestamp: 1,
 			chunkExpiry:               123,
@@ -1421,15 +1397,11 @@
 			validators,
 			1,
 			1,
-<<<<<<< HEAD
 		}
 		signer := warp.NewSigner(secretKeys[i], networkID, chainID)
 		verifier := NewChunkVerifier[dsmrtest.Tx](
 			chainState,
-			testingDefaultValidityWindowDuration,
-=======
 			testRuleFactory,
->>>>>>> 397710b8
 		)
 		chunkStorage, err := NewChunkStorage[dsmrtest.Tx](verifier, memdb.New())
 		require.NoError(t, err)
@@ -1544,7 +1516,6 @@
 	return result
 }
 
-<<<<<<< HEAD
 type testChainState struct {
 	validators []Validator
 	quorumNum  uint64
@@ -1617,7 +1588,7 @@
 	}
 	return false, nil
 }
-=======
+
 type ruleFactory struct {
 	rules rules
 }
@@ -1628,5 +1599,4 @@
 	validityWindow int64
 }
 
-func (r rules) GetValidityWindow() int64 { return r.validityWindow }
->>>>>>> 397710b8
+func (r rules) GetValidityWindow() int64 { return r.validityWindow }