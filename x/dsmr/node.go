--- conflicted
+++ resolved
@@ -21,7 +21,6 @@
 
 	"github.com/ava-labs/hypersdk/codec"
 	"github.com/ava-labs/hypersdk/consts"
-	"github.com/ava-labs/hypersdk/fees"
 	"github.com/ava-labs/hypersdk/proto/pb/dsmr"
 	"github.com/ava-labs/hypersdk/utils"
 
@@ -67,47 +66,12 @@
 	getChunkClient *p2p.Client,
 	getChunkSignatureClient *p2p.Client,
 	chunkCertificateGossipClient *p2p.Client,
-<<<<<<< HEAD
-	validators []Validator,
-	chunkFeeLimit fees.Dimensions,
-=======
 	validators []Validator, // TODO remove hard-coded validator set
 	lastAccepted Block,
 	quorumNum uint64,
 	quorumDen uint64,
->>>>>>> 704db465
 ) (*Node[T], error) {
 	return &Node[T]{
-<<<<<<< HEAD
-		nodeID:         nodeID,
-		networkID:      networkID,
-		chainID:        chainID,
-		pk:             pk,
-		signer:         signer,
-		getChunkClient: NewGetChunkClient[T](getChunkClient),
-		getChunkSignatureClient: NewGetChunkSignatureClient(
-			networkID,
-			chainID,
-			getChunkSignatureClient,
-		),
-		chunkCertificateGossipClient: NewChunkCertificateGossipClient(chunkCertificateGossipClient),
-		validators:                   validators,
-		GetChunkHandler: &GetChunkHandler[T]{
-			storage: storage,
-		},
-		GetChunkSignatureHandler: acp118.NewHandler(
-			ChunkSignatureRequestVerifier[T]{
-				verifier: chunkVerifier,
-				storage:  storage,
-			},
-			signer,
-		),
-		ChunkCertificateGossipHandler: &ChunkCertificateGossipHandler[T]{
-			storage: storage,
-		},
-		storage:       storage,
-		chunkFeeLimit: chunkFeeLimit,
-=======
 		ID:                            nodeID,
 		LastAccepted:                  lastAccepted,
 		networkID:                     networkID,
@@ -124,7 +88,6 @@
 		GetChunkSignatureHandler:      getChunkSignatureHandler,
 		ChunkCertificateGossipHandler: chunkCertificateGossipHandler,
 		storage:                       chunkStorage,
->>>>>>> 704db465
 	}, nil
 }
 
@@ -138,31 +101,6 @@
 	getChunkClient               *TypedClient[*dsmr.GetChunkRequest, Chunk[T], []byte]
 	chunkCertificateGossipClient *TypedClient[[]byte, []byte, *dsmr.ChunkCertificateGossip]
 	validators                   []Validator
-<<<<<<< HEAD
-
-	GetChunkHandler               *GetChunkHandler[T]
-	GetChunkSignatureHandler      *acp118.Handler
-	ChunkCertificateGossipHandler *ChunkCertificateGossipHandler[T]
-	storage                       *chunkStorage[T]
-	chunkFeeLimit                 fees.Dimensions
-}
-
-// selectTxsForChunk select a subset of the provided transactionx [txs] that would be
-// used to be included within a single chunk.
-func (n *Node[T]) selectTxsForChunk(
-	txs []T,
-) []T {
-	dims := make([]fees.Dimensions, len(txs))
-	for i, tx := range txs {
-		dims[i] = tx.GetFees()
-	}
-	indices, _ := fees.LargestSet(dims, n.chunkFeeLimit)
-	outTxn := make([]T, len(indices))
-	for i, k := range indices {
-		outTxn[i] = txs[k]
-	}
-	return outTxn
-=======
 	quorumNum                    uint64
 	quorumDen                    uint64
 	chunkSignatureAggregator     *acp118.SignatureAggregator
@@ -171,7 +109,6 @@
 	GetChunkSignatureHandler      p2p.Handler
 	ChunkCertificateGossipHandler p2p.Handler
 	storage                       *ChunkStorage[T]
->>>>>>> 704db465
 }
 
 // BuildChunk builds transactions into a Chunk
