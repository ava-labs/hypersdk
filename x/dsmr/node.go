--- conflicted
+++ resolved
@@ -126,12 +126,7 @@
 	PublicKey                    *bls.PublicKey
 	Signer                       warp.Signer
 	LastAccepted                 Block
-<<<<<<< HEAD
-=======
-	networkID                    uint32
-	chainID                      ids.ID
 	ruleFactory                  RuleFactory
->>>>>>> 397710b8
 	getChunkClient               *TypedClient[*dsmr.GetChunkRequest, Chunk[T], []byte]
 	chunkCertificateGossipClient *TypedClient[[]byte, []byte, *dsmr.ChunkCertificateGossip]
 	chainState                   ChainState
