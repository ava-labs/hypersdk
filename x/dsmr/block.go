// Copyright (C) 2024, Ava Labs, Inc. All rights reserved.
// See the file LICENSE for licensing terms.

package dsmr

import (
	"github.com/ava-labs/avalanchego/ids"
	"github.com/ava-labs/avalanchego/utils/crypto/bls"
	"github.com/ava-labs/avalanchego/utils/set"
	"github.com/ava-labs/avalanchego/utils/wrappers"
	"github.com/ava-labs/avalanchego/vms/platformvm/warp"

	"github.com/ava-labs/hypersdk/codec"
	"github.com/ava-labs/hypersdk/consts"
	"github.com/ava-labs/hypersdk/utils"
)

const InitialChunkSize = 250 * 1024

type Tx interface {
	GetID() ids.ID
	GetExpiry() int64
	GetSponsor() codec.Address
}

type UnsignedChunk[T Tx] struct {
	Producer    ids.NodeID    `serialize:"true"`
	Beneficiary codec.Address `serialize:"true"`
	Expiry      int64         `serialize:"true"`
	Txs         []T           `serialize:"true"`
}

// TODO emit configurable amount of chunks/sec
type Chunk[T Tx] struct {
	UnsignedChunk[T] `serialize:"true"`
	Signer           [bls.PublicKeyLen]byte `serialize:"true"`
	Signature        [bls.SignatureLen]byte `serialize:"true"`

	bytes []byte
	id    ids.ID
}

func (c *Chunk[T]) init() error {
	packer := wrappers.Packer{Bytes: make([]byte, 0, InitialChunkSize), MaxSize: consts.NetworkSizeLimit}
	if err := codec.LinearCodec.MarshalInto(c, &packer); err != nil {
		return err
	}

	c.bytes = packer.Bytes
	c.id = utils.ToID(c.bytes)

	return nil
}

func signChunk[T Tx](
	chunk UnsignedChunk[T],
	networkID uint32,
	chainID ids.ID,
	pk *bls.PublicKey,
	signer warp.Signer,
) (Chunk[T], error) {
	packer := wrappers.Packer{Bytes: make([]byte, 0, InitialChunkSize), MaxSize: consts.NetworkSizeLimit}
	if err := codec.LinearCodec.MarshalInto(chunk, &packer); err != nil {
		return Chunk[T]{}, err
	}

	msg, err := warp.NewUnsignedMessage(networkID, chainID, packer.Bytes)
	if err != nil {
		return Chunk[T]{}, err
	}

	signatureBytes, err := signer.Sign(msg)
	if err != nil {
		return Chunk[T]{}, err
	}

	pkBytes := [bls.PublicKeyLen]byte{}
	signature := [bls.SignatureLen]byte{}

	copy(pkBytes[:], bls.PublicKeyToCompressedBytes(pk))
	copy(signature[:], signatureBytes)

	return newChunk(chunk, pkBytes, signature)
}

// newChunk signs a chunk
func newChunk[T Tx](
	unsignedChunk UnsignedChunk[T],
	signer [bls.PublicKeyLen]byte,
	signature [bls.SignatureLen]byte,
) (Chunk[T], error) {
	c := Chunk[T]{
		UnsignedChunk: unsignedChunk,
		Signer:        signer,
		Signature:     signature,
	}
	return c, c.init()
}

func ParseChunk[T Tx](chunkBytes []byte) (Chunk[T], error) {
	c := Chunk[T]{}
	if err := codec.LinearCodec.UnmarshalFrom(&wrappers.Packer{Bytes: chunkBytes}, &c); err != nil {
		return Chunk[T]{}, err
	}

	return c, c.init()
}

<<<<<<< HEAD
// validityWindowBlock bridge the gap between the dsmr's block implementation and the validity window's execution block interface.
type validityWindowBlock struct {
	Block
	certs set.Set[ids.ID]
}

func (e validityWindowBlock) Timestamp() int64 {
	return e.Block.Timestamp
}

func (e validityWindowBlock) Height() uint64 {
	return e.Block.Height
}

func (e validityWindowBlock) Contains(id ids.ID) bool {
	return e.certs.Contains(id)
}

func (e validityWindowBlock) Parent() ids.ID {
	return e.Block.ParentID
}

func (e validityWindowBlock) Containers() []*emapChunkCertificate {
	chunkCerts := make([]*emapChunkCertificate, len(e.Block.ChunkCerts))
	for i := range chunkCerts {
		chunkCerts[i] = &emapChunkCertificate{*e.Block.ChunkCerts[i]}
	}
	return chunkCerts
}

func NewValidityWindowBlock(innerBlock Block) validityWindowBlock {
	certSet := set.Set[ids.ID]{}
	for _, c := range innerBlock.ChunkCerts {
		certSet.Add(c.ChunkID)
	}
	return validityWindowBlock{
		Block: innerBlock,
		certs: certSet,
	}
}

type Block struct {
=======
type BlockHeader struct {
>>>>>>> 4c616547
	ParentID  ids.ID `serialize:"true"`
	Height    uint64 `serialize:"true"`
	Timestamp int64  `serialize:"true"`
}

type Block struct {
	BlockHeader
	ChunkCerts []*ChunkCertificate `serialize:"true"`

	blkID    ids.ID
	blkBytes []byte
}

func (b Block) GetID() ids.ID {
	return b.blkID
}

// ExecutedBlock contains block data with any referenced chunks reconstructed
type ExecutedBlock[T Tx] struct {
	BlockHeader
	ID     ids.ID
	Chunks []Chunk[T] `serialize:"true"`
}<|MERGE_RESOLUTION|>--- conflicted
+++ resolved
@@ -106,7 +106,6 @@
 	return c, c.init()
 }
 
-<<<<<<< HEAD
 // validityWindowBlock bridge the gap between the dsmr's block implementation and the validity window's execution block interface.
 type validityWindowBlock struct {
 	Block
@@ -148,10 +147,7 @@
 	}
 }
 
-type Block struct {
-=======
 type BlockHeader struct {
->>>>>>> 4c616547
 	ParentID  ids.ID `serialize:"true"`
 	Height    uint64 `serialize:"true"`
 	Timestamp int64  `serialize:"true"`
