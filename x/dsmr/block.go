// Copyright (C) 2024, Ava Labs, Inc. All rights reserved.
// See the file LICENSE for licensing terms.

package dsmr

import (
<<<<<<< HEAD
=======
	"errors"
	"fmt"

>>>>>>> 49cbe484
	"github.com/ava-labs/avalanchego/ids"
	"github.com/ava-labs/avalanchego/utils/crypto/bls"
	"github.com/ava-labs/avalanchego/utils/set"
	"github.com/ava-labs/avalanchego/utils/wrappers"
	"github.com/ava-labs/avalanchego/vms/platformvm/warp"

	"github.com/ava-labs/hypersdk/codec"
	"github.com/ava-labs/hypersdk/consts"
	"github.com/ava-labs/hypersdk/utils"
)

const InitialChunkSize = 250 * 1024

var ErrFailedChunkSigVerification = errors.New("failed to verify bls chunk signature")

type Tx interface {
	GetID() ids.ID
	GetExpiry() int64
	GetSponsor() codec.Address
}

type UnsignedChunk[T Tx] struct {
	Producer    ids.NodeID    `serialize:"true"`
	Beneficiary codec.Address `serialize:"true"`
	Expiry      int64         `serialize:"true"`
	Txs         []T           `serialize:"true"`
}

// TODO emit configurable amount of chunks/sec
type Chunk[T Tx] struct {
	UnsignedChunk[T] `serialize:"true"`
	Signer           [bls.PublicKeyLen]byte `serialize:"true"`
	Signature        [bls.SignatureLen]byte `serialize:"true"`

	bytes []byte
	id    ids.ID
}

func (c *Chunk[T]) init() error {
	packer := wrappers.Packer{Bytes: make([]byte, 0, InitialChunkSize), MaxSize: consts.NetworkSizeLimit}
	if err := codec.LinearCodec.MarshalInto(c, &packer); err != nil {
		return err
	}

	c.bytes = packer.Bytes
	c.id = utils.ToID(c.bytes)

	return nil
}

func signChunk[T Tx](
	chunk UnsignedChunk[T],
	networkID uint32,
	chainID ids.ID,
	pk *bls.PublicKey,
	signer warp.Signer,
) (Chunk[T], error) {
	packer := wrappers.Packer{Bytes: make([]byte, 0, InitialChunkSize), MaxSize: consts.NetworkSizeLimit}
	if err := codec.LinearCodec.MarshalInto(chunk, &packer); err != nil {
		return Chunk[T]{}, err
	}

	msg, err := warp.NewUnsignedMessage(networkID, chainID, packer.Bytes)
	if err != nil {
		return Chunk[T]{}, err
	}

	signatureBytes, err := signer.Sign(msg)
	if err != nil {
		return Chunk[T]{}, err
	}

	pkBytes := [bls.PublicKeyLen]byte{}
	signature := [bls.SignatureLen]byte{}

	copy(pkBytes[:], bls.PublicKeyToCompressedBytes(pk))
	copy(signature[:], signatureBytes)

	return newChunk(chunk, pkBytes, signature)
}

func (c *Chunk[T]) Verify(networkID uint32, chainID ids.ID) error {
	signature, err := bls.SignatureFromBytes(c.Signature[:])
	if err != nil {
		return err
	}

	pk, err := bls.PublicKeyFromCompressedBytes(c.Signer[:])
	if err != nil {
		return err
	}

	// Construct the unsigned message from the UnsignedChunk (stripping the signature fields)
	packer := wrappers.Packer{Bytes: make([]byte, 0, InitialChunkSize), MaxSize: consts.NetworkSizeLimit}
	if err := codec.LinearCodec.MarshalInto(c.UnsignedChunk, &packer); err != nil {
		return err
	}

	msg, err := warp.NewUnsignedMessage(networkID, chainID, packer.Bytes)
	if err != nil {
		return fmt.Errorf("failed to create unsigned warp message from chunk: %w", err)
	}

	if !bls.Verify(pk, signature, msg.Bytes()) {
		return ErrFailedChunkSigVerification
	}

	return nil
}

// newChunk signs a chunk
func newChunk[T Tx](
	unsignedChunk UnsignedChunk[T],
	signer [bls.PublicKeyLen]byte,
	signature [bls.SignatureLen]byte,
) (Chunk[T], error) {
	c := Chunk[T]{
		UnsignedChunk: unsignedChunk,
		Signer:        signer,
		Signature:     signature,
	}
	return c, c.init()
}

func ParseChunk[T Tx](chunkBytes []byte) (Chunk[T], error) {
	c := Chunk[T]{}
	if err := codec.LinearCodec.UnmarshalFrom(&wrappers.Packer{Bytes: chunkBytes}, &c); err != nil {
		return Chunk[T]{}, err
	}

	return c, c.init()
}

// validityWindowBlock implements the validity window's execution block interface
type validityWindowBlock struct {
	Block
	certs      set.Set[ids.ID]
	chunkCerts []*emapChunkCertificate
}

<<<<<<< HEAD
func (b Block) GetID() ids.ID {
	return b.blkID
=======
func (e validityWindowBlock) Contains(id ids.ID) bool {
	return e.certs.Contains(id)
}

func (e validityWindowBlock) GetContainers() []*emapChunkCertificate {
	return e.chunkCerts
}

func NewValidityWindowBlock(innerBlock Block) validityWindowBlock {
	certSet := set.Set[ids.ID]{}
	chunkCerts := make([]*emapChunkCertificate, len(innerBlock.ChunkCerts))
	for i, c := range innerBlock.ChunkCerts {
		certSet.Add(c.ChunkID)
		chunkCerts[i] = &emapChunkCertificate{*c}
	}
	return validityWindowBlock{
		Block:      innerBlock,
		certs:      certSet,
		chunkCerts: chunkCerts,
	}
}

type BlockHeader struct {
	ParentID  ids.ID `serialize:"true"`
	Height    uint64 `serialize:"true"`
	Timestamp int64  `serialize:"true"`
}

type Block struct {
	BlockHeader
	ChunkCerts []*ChunkCertificate `serialize:"true"`

	blkID    ids.ID
	blkBytes []byte
}

func (b Block) GetID() ids.ID {
	return b.blkID
}

func (b Block) GetTimestamp() int64 {
	return b.Timestamp
}

func (b Block) GetHeight() uint64 {
	return b.Height
}

func (b Block) GetParent() ids.ID {
	return b.ParentID
}

// ExecutedBlock contains block data with any referenced chunks reconstructed
type ExecutedBlock[T Tx] struct {
	BlockHeader
	ID     ids.ID
	Chunks []Chunk[T] `serialize:"true"`
>>>>>>> 49cbe484
}<|MERGE_RESOLUTION|>--- conflicted
+++ resolved
@@ -4,12 +4,9 @@
 package dsmr
 
 import (
-<<<<<<< HEAD
-=======
 	"errors"
 	"fmt"
 
->>>>>>> 49cbe484
 	"github.com/ava-labs/avalanchego/ids"
 	"github.com/ava-labs/avalanchego/utils/crypto/bls"
 	"github.com/ava-labs/avalanchego/utils/set"
@@ -150,10 +147,6 @@
 	chunkCerts []*emapChunkCertificate
 }
 
-<<<<<<< HEAD
-func (b Block) GetID() ids.ID {
-	return b.blkID
-=======
 func (e validityWindowBlock) Contains(id ids.ID) bool {
 	return e.certs.Contains(id)
 }
@@ -211,5 +204,4 @@
 	BlockHeader
 	ID     ids.ID
 	Chunks []Chunk[T] `serialize:"true"`
->>>>>>> 49cbe484
 }