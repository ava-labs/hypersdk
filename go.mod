--- conflicted
+++ resolved
@@ -26,12 +26,8 @@
 	go.uber.org/zap v1.26.0
 	golang.org/x/crypto v0.22.0
 	golang.org/x/exp v0.0.0-20231127185646-65229373498e
-<<<<<<< HEAD
-	golang.org/x/sync v0.6.0
-	golang.org/x/text v0.14.0
-=======
-	golang.org/x/sync v0.7.0
->>>>>>> fee360ff
+  golang.org/x/sync v0.7.0
+  golang.org/x/text v0.14.0
 	google.golang.org/grpc v1.62.0
 	google.golang.org/protobuf v1.34.2
 	gopkg.in/yaml.v2 v2.4.0
@@ -145,16 +141,10 @@
 	go.opentelemetry.io/proto/otlp v1.0.0 // indirect
 	go.uber.org/mock v0.4.0 // indirect
 	go.uber.org/multierr v1.11.0 // indirect
-<<<<<<< HEAD
-	golang.org/x/net v0.23.0 // indirect
-	golang.org/x/sys v0.18.0 // indirect
-	golang.org/x/term v0.18.0 // indirect
-=======
 	golang.org/x/net v0.24.0 // indirect
 	golang.org/x/sys v0.19.0 // indirect
 	golang.org/x/term v0.19.0 // indirect
 	golang.org/x/text v0.14.0 // indirect
->>>>>>> fee360ff
 	golang.org/x/time v0.3.0 // indirect
 	golang.org/x/tools v0.17.0 // indirect
 	gonum.org/v1/gonum v0.11.0 // indirect
