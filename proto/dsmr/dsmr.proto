--- conflicted
+++ resolved
@@ -16,17 +16,6 @@
   bytes chunk = 1;
 }
 
-<<<<<<< HEAD
-message GetChunkSignatureRequest {
-  bytes chunk = 1;
-}
-
-message GetChunkSignatureResponse {
-  bytes signature = 1;
-}
-
-=======
->>>>>>> 49cbe484
 message ChunkCertificateGossip {
   bytes chunk_certificate = 1;
 }