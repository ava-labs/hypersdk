--- conflicted
+++ resolved
@@ -27,21 +27,12 @@
 	txs  map[ids.ID]*tx
 	err  error
 
-<<<<<<< HEAD
 	wg       sync.WaitGroup
 	tasks    chan *task
 	waitOnce sync.Once
 
 	stop   chan struct{}
 	setErr sync.Once
-=======
-	stopOnce  sync.Once
-	stop      chan struct{}
-	err       error
-	fetchable chan *task
-	l         sync.Mutex
-	wg        sync.WaitGroup
->>>>>>> a79ffecf
 }
 
 type tx struct {
@@ -69,7 +60,6 @@
 // New creates a new [Fetcher]
 func New(im state.Immutable, txs, concurrency int) *Fetcher {
 	f := &Fetcher{
-<<<<<<< HEAD
 		im: im,
 
 		keys: make(map[string]*key, txs*2),
@@ -77,13 +67,6 @@
 
 		tasks: make(chan *task, txs),
 		stop:  make(chan struct{}),
-=======
-		im:          im,
-		keysToFetch: make(map[string]*keyData),
-		txnsToFetch: make(map[ids.ID]*sync.WaitGroup, numTxs),
-		fetchable:   make(chan *task, numTxs),
-		stop:        make(chan struct{}),
->>>>>>> a79ffecf
 	}
 	f.wg.Add(concurrency)
 	for i := 0; i < concurrency; i++ {
@@ -96,53 +79,22 @@
 func (f *Fetcher) runWorker() {
 	for {
 		select {
-<<<<<<< HEAD
 		case t, ok := <-f.tasks:
 			if !ok {
 				return
 			}
 
-=======
-		case t := <-f.fetchable:
-			if t == nil {
-				return
-			}
-
-			if ok := f.shouldFetch(t); !ok {
-				// Fetch another key
-				f.wg.Done()
-				continue
-			}
-
-			// Fetch from disk once
->>>>>>> a79ffecf
 			v, err := f.im.GetValue(t.ctx, []byte(t.key))
 			if errors.Is(err, database.ErrNotFound) {
 				f.set(t.key, nil, false, 0)
 				continue
 			} else if err != nil {
-<<<<<<< HEAD
 				f.handleErr(err)
-=======
-				f.stopOnce.Do(func() {
-					f.err = err
-					close(f.stop)
-				})
-				f.wg.Done()
->>>>>>> a79ffecf
 				return
 			}
 			numChunks, ok := keys.NumChunks(v)
 			if !ok {
-<<<<<<< HEAD
 				f.handleErr(ErrInvalidKeyValue)
-=======
-				f.stopOnce.Do(func() {
-					f.err = ErrInvalidKeyValue
-					close(f.stop)
-				})
-				f.wg.Done()
->>>>>>> a79ffecf
 				return
 			}
 			f.set(t.key, v, true, numChunks)
@@ -169,28 +121,11 @@
 	key.blocked = nil
 }
 
-<<<<<<< HEAD
 func (f *Fetcher) handleErr(err error) {
 	f.setErr.Do(func() {
 		f.l.Lock()
 		f.err = err
 		f.l.Unlock()
-=======
-// Updates the cache and dependencies
-func (f *Fetcher) update(k string, v []byte, exists bool, chunks uint16) {
-	f.fetchLock.Lock()
-	defer f.fetchLock.Unlock()
-
-	// Puts a key that was fetched from disk into cache
-	f.keysToFetch[k].cache = &fetchData{v, exists, chunks}
-	queue := f.keysToFetch[k].queue
-	f.keysToFetch[k].queue = nil
-	for _, id := range queue {
-		f.txnsToFetch[id].Done() // Notify all other txs
-	}
-	f.wg.Done()
-}
->>>>>>> a79ffecf
 
 		// We only stop if not done to ensure we don't error during [Get]
 		close(f.stop)
@@ -235,19 +170,12 @@
 		d.blocked = append(d.blocked, txID)
 		blockers++
 	}
-<<<<<<< HEAD
 	if blockers > 0 {
 		tx.blockers = blockers
 		tx.waiter = make(chan struct{})
 	}
 	f.txs[txID] = tx
 	f.l.Unlock()
-=======
-	wg.Add(len(tasks))
-	f.txnsToFetch[txID] = wg
-	f.wg.Add(len(tasks))
-	f.fetchLock.Unlock()
->>>>>>> a79ffecf
 
 	// Send fetch tasks to the workers or exit
 	for _, t := range tasks {
@@ -260,7 +188,6 @@
 	return nil
 }
 
-<<<<<<< HEAD
 // Get will return the state keys fetched for the txID or return the error
 // that caused fetching to fail.
 //
@@ -282,14 +209,6 @@
 			return nil, nil, f.err
 		}
 	}
-=======
-func (f *Fetcher) Get(wg *sync.WaitGroup, stateKeys state.Keys) (map[string]uint16, map[string][]byte) {
-	// Block until all keys for the tx are fetched
-	wg.Wait()
-
-	f.fetchLock.RLock()
-	defer f.fetchLock.RUnlock()
->>>>>>> a79ffecf
 
 	// Fetch keys from cache
 	f.l.RLock()
@@ -315,7 +234,6 @@
 	f.handleErr(ErrStopped)
 }
 
-<<<<<<< HEAD
 // Wait until all the workers are done and return any error.
 //
 // [Wait] can be called multiple times, however, [Fetch] should never be
@@ -326,16 +244,5 @@
 	})
 	f.wg.Wait()
 	f.setErr.Do(func() {}) // ensures an error can never be set if work is done
-=======
-// Wait returns as soon as all enqueued items are fetched and
-// returns any errors.
-//
-// You should not call [Lookup] after [Wait] is called.
-func (f *Fetcher) Wait() error {
-	f.wg.Wait()
-	f.l.Lock()
-	close(f.fetchable)
-	f.l.Unlock()
->>>>>>> a79ffecf
 	return f.err
 }