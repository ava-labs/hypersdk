--- conflicted
+++ resolved
@@ -9,44 +9,31 @@
 	"github.com/ava-labs/hypersdk/consts"
 )
 
-<<<<<<< HEAD
-// The number of types is limited to 255.
-type TypeParser[T any] struct {
-=======
 type decoder[T any, X any, Y any] struct {
 	f func(*Packer, X) (T, error)
 	y Y
 }
 
+// The number of types is limited to 255.
 type TypeParser[T any, X any, Y any] struct {
->>>>>>> 32d40921
 	typeToIndex    map[string]uint8
 	indexToDecoder map[uint8]*decoder[T, X, Y]
 
 	index uint8
 }
 
-<<<<<<< HEAD
 // NewTypeParser returns an instance of a Typeparser with generic type [T].
-func NewTypeParser[T any]() *TypeParser[T] {
-	return &TypeParser[T]{
-=======
 func NewTypeParser[T any, X any, Y bool]() *TypeParser[T, X, Y] {
 	return &TypeParser[T, X, Y]{
->>>>>>> 32d40921
 		typeToIndex:    map[string]uint8{},
 		indexToDecoder: map[uint8]*decoder[T, X, Y]{},
 	}
 }
 
-<<<<<<< HEAD
 // Register registers a new type into TypeParser [p]. Registers the type by using
 // the string representation of [o], and sets the decoder of that index to [f].
 // Returns an error if [o] has already been registered or the TypeParser is full.
-func (p *TypeParser[T]) Register(o T, f func(*Packer) (T, error)) error {
-=======
 func (p *TypeParser[T, X, Y]) Register(o T, f func(*Packer, X) (T, error), y Y) error {
->>>>>>> 32d40921
 	if p.index == consts.MaxUint8 {
 		return ErrTooManyItems
 	}
@@ -60,13 +47,9 @@
 	return nil
 }
 
-<<<<<<< HEAD
 // LookupType returns the index, decoder function and the success of lookup of
 // type [o] from Typeparser [p].
-func (p *TypeParser[T]) LookupType(o T) (uint8, func(*Packer) (T, error), bool) {
-=======
 func (p *TypeParser[T, X, Y]) LookupType(o T) (uint8, func(*Packer, X) (T, error), Y, bool) {
->>>>>>> 32d40921
 	index, ok := p.typeToIndex[fmt.Sprintf("%T", o)]
 	if !ok {
 		return 0, nil, *new(Y), false
@@ -75,18 +58,12 @@
 	return index, d.f, d.y, true
 }
 
-<<<<<<< HEAD
 // LookupIndex returns the decoder function and success of lookup of [index]
 // from Typeparser [p].
-func (p *TypeParser[T]) LookupIndex(index uint8) (func(*Packer) (T, error), bool) {
-	f, ok := p.indexToDecoder[index]
-	return f, ok
-=======
 func (p *TypeParser[T, X, Y]) LookupIndex(index uint8) (func(*Packer, X) (T, error), Y, bool) {
 	d, ok := p.indexToDecoder[index]
 	if ok {
 		return d.f, d.y, true
 	}
 	return nil, *new(Y), false
->>>>>>> 32d40921
 }